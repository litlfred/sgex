--- conflicted
+++ resolved
@@ -6,10 +6,7 @@
       "dom.iterable",
       "esnext"
     ],
-<<<<<<< HEAD
-=======
 
->>>>>>> db4f395f
     "allowJs": true,
     "skipLibCheck": true,
     "esModuleInterop": true,
