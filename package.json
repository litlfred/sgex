--- conflicted
+++ resolved
@@ -15,16 +15,12 @@
     "assert": "^2.1.0",
     "bpmn-js": "^18.6.2",
     "bpmn-moddle": "^9.0.2",
-<<<<<<< HEAD
     "browserify-zlib": "^0.2.0",
     "buffer": "^6.0.3",
     "crypto-browserify": "^3.12.1",
     "dompurify": "^3.2.6",
     "events": "^3.3.0",
     "https-browserify": "^1.0.0",
-=======
-    "dompurify": "^3.2.6",
->>>>>>> 43742d02
     "i18next": "^25.3.2",
     "i18next-browser-languagedetector": "^8.2.0",
     "js-yaml": "^4.1.0",
