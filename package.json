{
  "name": "sgex-workbench",
  "version": "1.0.0",
  "description": "SGEX Workbench - WHO SMART Guidelines Exchange collaborative editor",
  "private": true,
  "homepage": "/sgex/",
  "dependencies": {
    "@octokit/rest": "^22.0.0",
    "@testing-library/jest-dom": "^6.7.0",
    "@testing-library/react": "^16.3.0",
    "@testing-library/user-event": "^14.6.1",
    "@uiw/react-md-editor": "^4.0.8",
    "ajv": "^8.17.1",
    "ajv-formats": "^3.0.1",
    "bpmn-js": "^18.6.2",
    "bpmn-moddle": "^9.0.3",
    "dompurify": "^3.2.6",
    "html2canvas": "^1.4.1",
<<<<<<< HEAD
    "i18next": "^25.3.4",
=======
    "i18next": "^25.4.2",
>>>>>>> 3a77f6f5
    "i18next-browser-languagedetector": "^8.2.0",
    "node-fetch": "^3.3.2",
    "react": "^19.1.0",
    "react-dom": "^19.1.0",
    "react-i18next": "^15.7.2",
    "react-markdown": "^10.1.0",
    "react-router-dom": "^7.8.1",
    "react-scripts": "5.0.1",
    "react-syntax-highlighter": "^15.6.1",
    "rehype-raw": "^7.0.0",
    "web-vitals": "^5.1.0"
  },
  "scripts": {
    "start": "craco start",
    "build": "react-scripts build",
    "test": "react-scripts test",
    "eject": "react-scripts eject",
    "serve": "npm run build && cd build && python3 -m http.server 3000",
    "check-framework-compliance": "node scripts/check-framework-compliance.js",
    "verify-404": "node scripts/verify-404.js",
    "build:verify": "npm run build && npm run verify-404",
    "lint": "eslint src --ext .js,.jsx,.ts,.tsx",
    "lint:a11y": "eslint src --ext .js,.jsx,.ts,.tsx --format=compact | grep jsx-a11y || echo 'No accessibility issues found!'",
    "lint:fix": "eslint src --ext .js,.jsx,.ts,.tsx --fix",
    "type-check": "tsc --noEmit",
    "type-check:watch": "tsc --noEmit --watch",
    "generate-schemas": "npm run generate-schemas:typescript-json-schema && npm run generate-schemas:ts-json-schema-generator",
    "generate-schemas:typescript-json-schema": "typescript-json-schema tsconfig.json \"*\" --out public/docs/schemas/generated-schemas-tjs.json --include src/types/**/*.ts",
    "generate-schemas:ts-json-schema-generator": "ts-json-schema-generator --path src/types/**/*.ts --type \"*\" --out public/docs/schemas/generated-schemas-tsjsg.json",
    "prebuild": "npm run type-check && npm run generate-schemas",
    "compliance:profile": "node src/tests/compliance/profileCreationCompliance.js",
    "compliance:all": "npm run compliance:profile",
    "test:compliance": "npm test -- --testPathPattern=compliance"
  },
  "jest": {
    "transformIgnorePatterns": [
      "node_modules/(?!(@octokit|universal-user-agent|before-after-hook|@babel|babel-runtime|@ungap|jsdom|@uiw|react-router|react-router-dom)/)"
    ],
    "moduleNameMapper": {
      "\\.(css|less|scss|sass)$": "identity-obj-proxy",
      "^react-router-dom$": "<rootDir>/node_modules/react-router-dom/dist/index.js"
    }
  },
  "browserslist": {
    "production": [
      ">0.2%",
      "not dead",
      "not op_mini all"
    ],
    "development": [
      "last 1 chrome version",
      "last 1 firefox version",
      "last 1 safari version"
    ]
  },
  "overrides": {
    "nth-check": "2.1.1",
    "postcss": "8.5.6",
    "webpack-dev-server": "5.2.1",
    "prismjs": "1.30.0"
  },
  "devDependencies": {
    "@craco/craco": "^7.1.0",
    "@testing-library/dom": "^10.4.1",
    "@types/ajv": "^1.0.4",
    "@types/jest": "^30.0.0",
    "@types/node": "^24.2.1",
    "@types/react": "^19.1.10",
    "@types/react-dom": "^19.1.7",
    "@typescript-eslint/eslint-plugin": "^8.41.0",
    "@typescript-eslint/parser": "^8.40.0",
    "eslint-plugin-jsx-a11y": "^6.10.2",
    "http-proxy-middleware": "^3.0.5",
    "identity-obj-proxy": "^3.0.0",
    "js-yaml": "^4.1.0",
    "jsdom": "^26.1.0",
    "ts-json-schema-generator": "^2.4.0",
    "typescript": "^5.9.2",
    "typescript-json-schema": "^0.65.1"
  }
}<|MERGE_RESOLUTION|>--- conflicted
+++ resolved
@@ -16,11 +16,7 @@
     "bpmn-moddle": "^9.0.3",
     "dompurify": "^3.2.6",
     "html2canvas": "^1.4.1",
-<<<<<<< HEAD
-    "i18next": "^25.3.4",
-=======
     "i18next": "^25.4.2",
->>>>>>> 3a77f6f5
     "i18next-browser-languagedetector": "^8.2.0",
     "node-fetch": "^3.3.2",
     "react": "^19.1.0",
