{
  "$schema": "http://json-schema.org/draft-07/schema#",
  "title": "FAQ Question ID",
  "description": "Enum of valid FAQ question identifiers, dynamically generated from available questions",
  "type": "string",
  "enum": [
    "business-process-workflows",
    "dak-name",
    "dak-version",
    "decision-table-inputs",
    "decision-table-rules",
    "indicator-calculations",
    "terminology-coverage"
  ],
  "examples": [
    "business-process-workflows",
    "dak-name",
    "dak-version"
  ],
  "errorMessage": {
    "enum": "Question ID must be one of the available FAQ questions. Use the list_faq_questions endpoint to get current options."
<<<<<<< HEAD
  },
  "_generated": {
    "timestamp": "2025-10-02T18:55:31.831Z",
    "count": 7,
    "source": "scripts/generate-service-table.js"
=======
>>>>>>> fef57ad2
  }
}<|MERGE_RESOLUTION|>--- conflicted
+++ resolved
@@ -19,13 +19,5 @@
   ],
   "errorMessage": {
     "enum": "Question ID must be one of the available FAQ questions. Use the list_faq_questions endpoint to get current options."
-<<<<<<< HEAD
-  },
-  "_generated": {
-    "timestamp": "2025-10-02T18:55:31.831Z",
-    "count": 7,
-    "source": "scripts/generate-service-table.js"
-=======
->>>>>>> fef57ad2
   }
 }