--- conflicted
+++ resolved
@@ -19,13 +19,6 @@
   ],
   "errorMessage": {
     "enum": "Question ID must be one of the available FAQ questions. Use the list_faq_questions endpoint to get current options."
-<<<<<<< HEAD
-  },
-  "_generated": {
-    "timestamp": "2025-09-20T09:08:48.427Z",
-    "count": 7,
-    "source": "scripts/generate-service-table.js"
-=======
->>>>>>> f4df5d06
+
   }
 }