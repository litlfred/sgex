{
  "name": "dak-faq-mcp-server",
  "version": "1.0.0",
  "description": "MCP server for DAK FAQ functionality",
  "main": "dist/index.js",
  "type": "module",
  "scripts": {
    "build": "tsc && cp -r questions dist/",
    "start": "npm run build && node dist/index.js",
    "start-mcp": "npm run build && node dist/mcp-server.js",
    "dev": "npm run build && node dist/index.js --dev",
    "dev-mcp": "npm run build && node dist/mcp-server.js",
    "watch": "tsc --watch",
    "clean": "rm -rf dist"
  },
  "dependencies": {
<<<<<<< HEAD
    "@xmldom/xmldom": "^0.8.11",
    "cors": "^2.8.5",
    "express": "^4.18.2",
    "glob": "^10.3.10",
    "js-yaml": "^4.1.0"
  },
  "devDependencies": {
    "@types/cors": "^2.8.19",
    "@types/express": "^4.17.23",
    "@types/js-yaml": "^4.0.9",
    "@types/node": "^20.19.11",
=======
    "@modelcontextprotocol/sdk": "^1.17.4",
    "@xmldom/xmldom": "^0.8.10",
    "cors": "^2.8.5",
    "express": "^4.18.2",
    "glob": "^10.3.10",
    "js-yaml": "^4.1.0",
    "zod": "^3.25.76"
  },
  "devDependencies": {
    "@types/cors": "^2.8.17",
    "@types/express": "^4.17.21",
    "@types/js-yaml": "^4.0.9",
    "@types/node": "^20.10.0",
>>>>>>> 9f42d3e8
    "nodemon": "^3.0.2",
    "ts-node": "^10.9.1",
    "typescript": "^5.3.0"
  },
  "engines": {
    "node": ">=18.0.0"
  }
}<|MERGE_RESOLUTION|>--- conflicted
+++ resolved
@@ -14,21 +14,8 @@
     "clean": "rm -rf dist"
   },
   "dependencies": {
-<<<<<<< HEAD
+    "@modelcontextprotocol/sdk": "^1.17.4",
     "@xmldom/xmldom": "^0.8.11",
-    "cors": "^2.8.5",
-    "express": "^4.18.2",
-    "glob": "^10.3.10",
-    "js-yaml": "^4.1.0"
-  },
-  "devDependencies": {
-    "@types/cors": "^2.8.19",
-    "@types/express": "^4.17.23",
-    "@types/js-yaml": "^4.0.9",
-    "@types/node": "^20.19.11",
-=======
-    "@modelcontextprotocol/sdk": "^1.17.4",
-    "@xmldom/xmldom": "^0.8.10",
     "cors": "^2.8.5",
     "express": "^4.18.2",
     "glob": "^10.3.10",
@@ -36,11 +23,10 @@
     "zod": "^3.25.76"
   },
   "devDependencies": {
-    "@types/cors": "^2.8.17",
-    "@types/express": "^4.17.21",
+    "@types/cors": "^2.8.19",
+    "@types/express": "^4.17.23",
     "@types/js-yaml": "^4.0.9",
-    "@types/node": "^20.10.0",
->>>>>>> 9f42d3e8
+    "@types/node": "^20.19.11",
     "nodemon": "^3.0.2",
     "ts-node": "^10.9.1",
     "typescript": "^5.3.0"
