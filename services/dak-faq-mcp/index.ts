--- conflicted
+++ resolved
@@ -10,12 +10,9 @@
 import { executeRoute } from './server/routes/execute.js';
 import { catalogRoute } from './server/routes/catalog.js';
 import { schemaRoute } from './server/routes/schema.js';
-<<<<<<< HEAD
 import { componentsRoute } from './server/routes/components.js';
 import { renderingRoute } from './server/routes/rendering.js';
-=======
 import { dakComponentsRoute } from './server/routes/dak-components.js';
->>>>>>> 9f42d3e8
 import { HealthResponse, ErrorResponse } from './types.js';
 
 const __filename = fileURLToPath(import.meta.url);
@@ -34,7 +31,6 @@
 app.use(express.json({ limit: '10mb' }));
 app.use(express.urlencoded({ extended: true }));
 
-<<<<<<< HEAD
 // Health check endpoint with MCP prefix
 app.get('/mcp/health', (req: Request, res: Response<HealthResponse>) => {
   const response: HealthResponse = {
@@ -48,10 +44,6 @@
 
 // Legacy health check (backward compatibility)
 app.get('/health', (req: Request, res: Response<HealthResponse>) => {
-=======
-// Health check endpoint - with /mcp prefix
-app.get('/mcp/health', (req: Request, res: Response<HealthResponse>) => {
->>>>>>> 9f42d3e8
   const response: HealthResponse = {
     status: 'healthy',
     timestamp: new Date().toISOString(),
@@ -61,13 +53,13 @@
   res.json(response);
 });
 
-<<<<<<< HEAD
 // MCP FAQ routes with proper prefix
 app.use('/mcp/faq/questions', executeRoute);
 app.use('/mcp/faq/questions', catalogRoute);
 app.use('/mcp/faq/execute', executeRoute);
 app.use('/mcp/faq', schemaRoute);
 app.use('/mcp/faq', componentsRoute);
+app.use('/mcp/faq', dakComponentsRoute);
 app.use('/mcp/faq/render', renderingRoute);
 
 // Legacy FAQ routes (backward compatibility)
@@ -75,14 +67,6 @@
 app.use('/faq/questions', catalogRoute);
 app.use('/faq/execute', executeRoute);
 app.use('/faq', schemaRoute);
-=======
-// FAQ routes - with /mcp prefix
-app.use('/mcp/faq/questions', executeRoute);
-app.use('/mcp/faq/questions', catalogRoute);
-app.use('/mcp/faq/execute', executeRoute);  // Add single execution routes
-app.use('/mcp/faq', schemaRoute);
-app.use('/mcp/faq', dakComponentsRoute);
->>>>>>> 9f42d3e8
 
 // Root endpoint with API information
 app.get('/', (req: Request, res: Response) => {
@@ -91,7 +75,6 @@
     version: '1.0.0',
     description: 'Local MCP server for WHO SMART Guidelines Digital Adaptation Kit FAQ functionality',
     endpoints: {
-<<<<<<< HEAD
       // Health check
       'GET /mcp/health': 'Health check (MCP prefix)',
       'GET /health': 'Health check (legacy)',
@@ -101,20 +84,12 @@
       'POST /mcp/faq/questions/execute': 'Execute FAQ questions in batch',
       'POST /mcp/faq/execute/:questionId': 'Execute a specific FAQ question by ID',
       'POST /mcp/faq/execute': 'Execute a single FAQ question',
-=======
-      'GET /mcp/health': 'Health check',
-      'GET /mcp/faq/questions/catalog': 'List available FAQ questions',
-      'POST /mcp/faq/questions/execute': 'Execute FAQ questions in batch',
-      'POST /mcp/faq/execute/:questionId': 'Execute a specific FAQ question by ID',
-      'POST /mcp/faq/execute': 'Execute a single FAQ question (alternative endpoint)',
->>>>>>> 9f42d3e8
       'GET /mcp/faq/schemas': 'Get all question schemas',
       'GET /mcp/faq/schemas/:questionId': 'Get schema for specific question',
       'GET /mcp/faq/openapi': 'Get OpenAPI schema for all questions',
       'POST /mcp/faq/validate': 'Validate question parameters',
-<<<<<<< HEAD
       
-      // DAK component endpoints
+      // DAK component endpoints (enhanced)
       'GET /mcp/faq/valuesets': 'Get all value sets in the DAK',
       'GET /mcp/faq/decision-tables': 'Get all decision tables (DMN files)',
       'GET /mcp/faq/business-processes': 'Get all business processes',
@@ -124,13 +99,6 @@
       // Publication rendering endpoints
       'POST /mcp/faq/render/component': 'Render a DAK component for publication',
       'GET /mcp/faq/render/dmn-xsl': 'Get DMN XSL transformation and CSS resources'
-=======
-      'GET /mcp/faq/valuesets': 'List value sets available in this DAK',
-      'GET /mcp/faq/decision-tables': 'List decision tables available in this DAK',
-      'GET /mcp/faq/business-processes': 'List business processes in this DAK',
-      'GET /mcp/faq/personas': 'List personas/actors in this DAK',
-      'GET /mcp/faq/questionnaires': 'List questionnaires available in this DAK'
->>>>>>> 9f42d3e8
     },
     security: {
       binding: 'localhost only (127.0.0.1)',
