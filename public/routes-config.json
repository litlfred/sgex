{
  "_COPILOT_PROHIBITION_WARNING": "🚨 COPILOT AGENTS ARE STRICTLY PROHIBITED FROM MAKING ANY CHANGES TO THIS FILE WITHOUT EXPLICIT WRITTEN CONSENT FROM @litlfred - This file controls core route configuration and component loading. Unauthorized changes can break the entire application routing system. 🚨",
  "deployType": "main",
  "dakComponents": {
    "dashboard": {
      "component": "DAKDashboard",
      "path": "./components/DAKDashboard"
    },

    "core-data-dictionary-viewer": {
      "component": "CoreDataDictionaryViewer",
      "path": "./components/CoreDataDictionaryViewer"
    },
    "health-interventions": {
      "component": "ComponentEditor",
      "path": "./components/ComponentEditor"
    },
    "actor-editor": {
      "component": "ActorEditor",
      "path": "./components/ActorEditor"
    },
    "business-process-selection": {
      "component": "BusinessProcessSelection",
      "path": "./components/BusinessProcessSelection"
    },
    "bpmn-editor": {
      "component": "BPMNEditor",
      "path": "./components/BPMNEditor"
    },
    "bpmn-viewer": {
      "component": "BPMNViewer",
      "path": "./components/BPMNViewer"
    },
    "bpmn-source": {
      "component": "BPMNSource",
      "path": "./components/BPMNSource"
    },
    "decision-support-logic": {
      "component": "DecisionSupportLogicView",
      "path": "./components/DecisionSupportLogicView"
    },
    "questionnaire-editor": {
      "component": "QuestionnaireEditor",
      "path": "./components/QuestionnaireEditor"
    },
    "docs": {
      "component": "DocumentationViewer",
      "path": "./components/DocumentationViewer"
    },
    "pages": {
      "component": "PagesManager",
      "path": "./components/PagesManager"
    },
    "faq-demo": {
      "component": "DAKFAQDemo",
      "path": "./components/DAKFAQDemo"
    },
<<<<<<< HEAD
    "functional-requirements": {
      "component": "RequirementsEditor",
      "path": "./components/RequirementsEditor"
=======
    "persona-viewer": {
      "component": "PersonaViewer", 
      "path": "./components/PersonaViewer"
>>>>>>> f4df5d06
    }
  },
  "standardComponents": {
    "WelcomePage": {
      "path": "./components/WelcomePage",
      "routes": [
        { "path": "/", "exact": true }
      ]
    },
    "SelectProfilePage": {
      "path": "./components/SelectProfilePage",
      "routes": [
        { "path": "/select_profile", "exact": true }
      ]
    },
    "DAKActionSelection": {
      "path": "./components/DAKActionSelection",
      "routes": [
        { "path": "/dak-action/:user", "exact": true },
        { "path": "/dak-action", "exact": true }
      ]
    },
    "DAKSelection": {
      "path": "./components/DAKSelection",
      "routes": [
        { "path": "/dak-selection/:user", "exact": true },
        { "path": "/dak-selection", "exact": true }
      ]
    },
    "OrganizationSelection": {
      "path": "./components/OrganizationSelection",
      "routes": [
        { "path": "/organization-selection", "exact": true }
      ]
    },
    "DAKConfiguration": {
      "path": "./components/DAKConfiguration",
      "routes": [
        { "path": "/dak-configuration", "exact": true }
      ]
    },
    "RepositorySelection": {
      "path": "./components/RepositorySelection",
      "routes": [
        { "path": "/repositories", "exact": true },
        { "path": "/repositories/:user", "exact": true }
      ]
    },
    "DashboardRedirect": {
      "path": "./components/DashboardRedirect",
      "routes": [
        { "path": "/dashboard", "exact": true }
      ]
    },

    "NotFound": {
      "path": "./components/NotFound",
      "routes": [
        { "path": "*", "fallback": true }
      ]
    }
  }
}<|MERGE_RESOLUTION|>--- conflicted
+++ resolved
@@ -55,15 +55,13 @@
       "component": "DAKFAQDemo",
       "path": "./components/DAKFAQDemo"
     },
-<<<<<<< HEAD
+    "persona-viewer": {
+      "component": "PersonaViewer", 
+      "path": "./components/PersonaViewer"
+    },
     "functional-requirements": {
       "component": "RequirementsEditor",
       "path": "./components/RequirementsEditor"
-=======
-    "persona-viewer": {
-      "component": "PersonaViewer", 
-      "path": "./components/PersonaViewer"
->>>>>>> f4df5d06
     }
   },
   "standardComponents": {
