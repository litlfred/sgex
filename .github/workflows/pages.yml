name: Branch Preview Deployment

on:
  push:
    branches-ignore:
      - 'gh-pages'  # Never run on gh-pages branch
    paths-ignore:
      - 'docs/qa-report.html'
      - 'public/docs/qa-report.html'
      - 'docs/github-issues-analysis.md'

permissions:
  contents: write
  pages: write
  id-token: write
  pull-requests: write

concurrency:
  group: "pages-${{ github.ref_name }}"
  cancel-in-progress: true

jobs:
  build-and-deploy:
    runs-on: ubuntu-latest
    outputs:
      branch_name: ${{ steps.deployment_info.outputs.branch_name }}
      target_directory: ${{ steps.deployment_info.outputs.target_directory }}
      branch_url: ${{ steps.deployment_info.outputs.branch_url }}
      landing_url: ${{ steps.deployment_info.outputs.landing_url }}
      main_url: ${{ steps.deployment_info.outputs.main_url }}
      commit_sha: ${{ steps.deployment_info.outputs.commit_sha }}
      deployment_status: ${{ steps.deployment_info.outputs.deployment_status }}
      deployment_json: ${{ steps.deployment_info.outputs.deployment_json }}
    steps:
      - name: Checkout repository
        uses: actions/checkout@v4
        with:
          fetch-depth: 0  # Fetch full history for gh-pages branch

      - name: Configure git user
        shell: bash
        run: |
          # Configure git user early to avoid "empty ident name" errors
          git config user.name "github-actions[bot]"
          git config user.email "github-actions[bot]@users.noreply.github.com"
        
      - name: Setup Node.js
        uses: actions/setup-node@v4
        with:
          node-version: '20'
          cache: 'npm'
          
      - name: Install dependencies
        run: npm ci

      - name: Generate QA Report
        run: node scripts/generate-qa-report.js

      - name: Generate Issues Analysis
        run: node scripts/analyze-github-issues.js

      - name: Build branch-specific React app
        run: |
          # Set the correct base path for the branch deployment
          if [[ "${{ github.ref_name }}" == "main" ]]; then
            export BASE_PATH="/main/"
          else
            safe_branch_name=$(echo "${{ github.ref_name }}" | tr '/' '-')
            export BASE_PATH="/${safe_branch_name}/"
          fi
          echo "Building with BASE_PATH: $BASE_PATH"
          node scripts/build-multi-branch.js branch
        env:
          CI: false
          GITHUB_REF_NAME: ${{ github.ref_name }}

      - name: Validate branch directory safety
        id: validate_branch
        shell: bash
        run: |
          set -e
          
          # Get and sanitize branch name
          branch="${{ github.ref_name }}"
          echo "Processing branch: $branch"
          
          # Validate branch name (no dangerous characters)
          if [[ "$branch" =~ [^a-zA-Z0-9._/-] ]]; then
            echo "ERROR: Branch name contains unsafe characters: $branch"
            exit 1
          fi
          
          # Replace slashes with dashes for safe directory names
          safe_branch_name=$(echo "$branch" | tr '/' '-')
          echo "Safe branch name: $safe_branch_name"
          
          # Use simplified path structure: main goes to /main/, others to /safe-branch-name/
          if [[ "$branch" == "main" ]]; then
            target_subdir="main"
          else
            target_subdir="$safe_branch_name"
          fi
          
          # Ensure we're in the repository root
          repo_root="$(pwd)"
          echo "Repository root: $repo_root"
          
          # Calculate target directory path using simplified structure
          target_dir="$repo_root/$target_subdir"
          
          echo "Target directory: $target_dir"
          
          # Critical safety validation
          if [[ "$target_dir" != "$repo_root"* ]]; then
            echo "ERROR: Target directory is outside repository root"
            echo "Repository root: $repo_root"
            echo "Target directory: $target_dir"
            exit 1
          fi
          
          if [[ ${#target_dir} -le ${#repo_root} ]]; then
            echo "ERROR: Target directory path is not longer than repository root"
            echo "Repository root length: ${#repo_root}"
            echo "Target directory length: ${#target_dir}"
            exit 1
          fi
          
          # Additional safety: ensure target is exactly one level deeper
          expected_path="$repo_root/$target_subdir"
          if [[ "$target_dir" != "$expected_path" ]]; then
            echo "ERROR: Target directory does not match expected path"
            echo "Expected: $expected_path"
            echo "Target: $target_dir"
            exit 1
          fi
          
          # Don't create the directory here - we'll create it on the gh-pages branch
          # Just validate the path structure for safety
          resolved_target="$target_dir"
          
          # Validate the target would be safe when resolved
          if [[ "$resolved_target" != "$repo_root"* ]] || [[ ${#resolved_target} -le ${#repo_root} ]]; then
            echo "ERROR: Target validation failed"
            echo "Repository root: $repo_root"
            echo "Target directory: $resolved_target"
            exit 1
          fi
          
          echo "✅ Branch directory validation passed"
          echo "branch_dir=$resolved_target" >> "$GITHUB_OUTPUT"
          echo "branch_name=$branch" >> "$GITHUB_OUTPUT"
          echo "safe_branch_name=$safe_branch_name" >> "$GITHUB_OUTPUT"
          echo "target_subdir=$target_subdir" >> "$GITHUB_OUTPUT"

      - name: Checkout gh-pages branch
        shell: bash
        run: |
          set -e
          
          # Check if gh-pages branch exists
          if git show-ref --verify --quiet refs/remotes/origin/gh-pages; then
            echo "Checking out existing gh-pages branch"
            # Clean React build artifacts that could conflict with branch switching
            if [[ -f "asset-manifest.json" ]]; then
              echo "Removing React build artifacts before checkout"
              rm -f asset-manifest.json index.html static/js/*.js static/css/*.css 2>/dev/null || true
            fi
            # Stash any uncommitted changes including untracked files before checkout
            git stash -u -m "Stash before gh-pages checkout" || echo "Nothing to stash"
            # Handle potential conflicts by cleaning untracked files that would be overwritten
            # Preserve node_modules to avoid reinstalling dependencies
            git clean -fd -e node_modules
            git checkout gh-pages
          else
            echo "Creating new gh-pages branch"
            git checkout --orphan gh-pages
            git rm -rf .
            echo "# GitHub Pages" > README.md
            git add README.md
            git commit -m "Initial gh-pages branch"
            git push origin gh-pages
          fi

      - name: Clean old deployment for this branch (with validation)
        shell: bash
        run: |
          set -e
          
          branch_dir="${{ steps.validate_branch.outputs.branch_dir }}"
          repo_root="$(pwd)"
          
          echo "Cleaning old deployment"
          echo "Branch directory: $branch_dir"
          echo "Repository root: $repo_root"
          
          # Validate before any destructive operations
          if [[ "$branch_dir" != "$repo_root"* ]] || [[ ${#branch_dir} -le ${#repo_root} ]]; then
            echo "ERROR: Safety validation failed during cleanup"
            exit 1
          fi
          
          # Use git to safely remove the branch directory
          if [[ -d "$branch_dir" ]]; then
            echo "Removing existing deployment: $branch_dir"
            git rm -rf "$branch_dir" || echo "Directory didn't exist in git"
          else
            echo "No existing deployment to clean"
          fi

      - name: Copy new build to branch directory (with validation)
        shell: bash
        run: |
          set -e
          
          branch_dir="${{ steps.validate_branch.outputs.branch_dir }}"
          repo_root="$(pwd)"
          
          echo "Copying new build to branch directory"
          echo "Branch directory: $branch_dir"
          echo "Repository root: $repo_root"
          
          # Validation before copy
          if [[ "$branch_dir" != "$repo_root"* ]] || [[ ${#branch_dir} -le ${#repo_root} ]]; then
            echo "ERROR: Safety validation failed during copy"
            exit 1
          fi
          
          # Create branch directory and copy build
          mkdir -p "$branch_dir"
          cp -a build/. "$branch_dir/"
          
          # Verify index.html exists
          if [[ ! -f "$branch_dir/index.html" ]]; then
            echo "ERROR: index.html not found in build output"
            exit 1
          fi
          
          echo "✅ Build copied successfully to $branch_dir"

      # Note: Landing page deployment is now handled by a separate workflow
      # This workflow focuses solely on branch-specific deployments

      - name: Stage and commit changes (with validation)
        shell: bash
        run: |
          set -e
          
          repo_root="$(pwd)"
          
          # Critical safety check: ensure we're on gh-pages branch
          current_branch=$(git branch --show-current)
          echo "Current branch: $current_branch"
          
          if [[ "$current_branch" != "gh-pages" ]]; then
            echo "ERROR: Not on gh-pages branch! Current branch: $current_branch"
            echo "This is a critical safety failure - aborting deployment"
            exit 1
          fi
          
          # Additional validation: ensure we're not on a source branch
          if [[ "$current_branch" == "${{ github.ref_name }}" ]]; then
            echo "ERROR: Still on source branch ${{ github.ref_name }}!"
            echo "This should not happen - branch switching failed"
            exit 1
          fi
          
          # Verify we have the expected gh-pages branch structure
          if [[ ! -f "README.md" ]] || ! grep -q "GitHub Pages" README.md 2>/dev/null; then
            echo "WARNING: Expected gh-pages branch structure not found"
            echo "This might indicate we're on the wrong branch or the branch is corrupted"
          fi
          
          echo "✅ Branch validation passed - proceeding with staging changes"
          echo "Staging changes for commit"
          
          # Clean up any build directory and React build artifacts that shouldn't be in gh-pages root
          if [[ -d "build" ]]; then
            echo "Removing build directory from gh-pages..."
            rm -rf build
          fi
          
          # Remove any React build artifacts that might have been accidentally staged
          for artifact in asset-manifest.json manifest.json service-worker.js; do
            if [[ -f "$artifact" ]]; then
              echo "Removing React build artifact: $artifact"
              rm -f "$artifact"
            fi
          done
          
          # Add all changes
          git add -A
          
          # Check if there are changes to commit
          if git diff --cached --quiet; then
            echo "No changes to commit"
          else
            echo "Committing changes..."
            git commit -m "🚀 Deploy ${{ github.ref_name }} branch preview

            - Updated branch preview for ${{ github.ref_name }}
            - Deployed at $(date -u '+%Y-%m-%d %H:%M:%S UTC')
            - Commit: ${{ github.sha }}"
            
            # Final safety check before push
            push_branch=$(git branch --show-current)
            if [[ "$push_branch" != "gh-pages" ]]; then
              echo "ERROR: Branch changed during commit process! Now on: $push_branch"
              echo "Aborting push for safety"
              exit 1
            fi
            
            echo "Pushing to gh-pages..."
<<<<<<< HEAD
            # Fetch latest remote changes first to avoid conflicts
            git fetch origin gh-pages
            
            # Try to merge remote changes if they exist
            if git rev-parse --verify origin/gh-pages >/dev/null 2>&1; then
              echo "Checking for remote changes on gh-pages..."
              # Check if we need to merge remote changes
              LOCAL=$(git rev-parse HEAD)
              REMOTE=$(git rev-parse origin/gh-pages)
              
              if [ "$LOCAL" != "$REMOTE" ]; then
                echo "Remote changes detected, attempting to merge..."
                # Try to merge remote changes
                if git merge origin/gh-pages --no-edit; then
                  echo "Successfully merged remote changes"
                else
                  echo "Merge failed, using force push with lease for safety"
                  git push --force-with-lease origin gh-pages
                  exit 0
                fi
              fi
            fi
            
            # Push normally if no conflicts or after successful merge
=======
            # Pull any remote changes first to avoid conflicts
            git pull origin gh-pages --rebase || {
              echo "Pull failed, attempting to push anyway..."
            }
>>>>>>> ed15065e
            git push origin gh-pages
            
            echo "✅ Deployment completed successfully"
          fi

      - name: Output deployment info
        id: deployment_info
        shell: bash
        run: |
          target_subdir="${{ steps.validate_branch.outputs.target_subdir }}"
          branch_name="${{ steps.validate_branch.outputs.branch_name }}"
          commit_sha="${{ github.sha }}"
          branch_url="https://litlfred.github.io/sgex/$target_subdir/"
          main_url="https://litlfred.github.io/sgex/main/"
          
          # Human-readable output (preserving existing format)
          echo "🎉 Branch Deployment Summary:"
          echo "- Branch: $branch_name"
          echo "- Target Directory: $target_subdir"
          echo "- Branch Preview: $branch_url"
          echo "- Main App: $main_url"
          echo "- Commit: $commit_sha"
          echo ""
          echo "ℹ️  Note: Landing page deployment is handled separately"
          echo "   Use the 'Deploy Landing Page' workflow to update the root page"
          
          # GitHub Actions outputs for downstream tools
          echo "branch_name=$branch_name" >> $GITHUB_OUTPUT
          echo "target_directory=$target_subdir" >> $GITHUB_OUTPUT
          echo "branch_url=$branch_url" >> $GITHUB_OUTPUT
          echo "main_url=$main_url" >> $GITHUB_OUTPUT
          echo "commit_sha=$commit_sha" >> $GITHUB_OUTPUT
          echo "deployment_status=success" >> $GITHUB_OUTPUT
          
          # JSON output for easy parsing
          deployment_json=$(cat <<EOF
          {
            "branch_name": "$branch_name",
            "target_directory": "$target_subdir",
            "branch_url": "$branch_url",
            "main_url": "$main_url",
            "commit_sha": "$commit_sha",
            "deployment_status": "success",
            "deployed_at": "$(date -u '+%Y-%m-%d %H:%M:%S UTC')"
          }
          EOF
          )
          echo "deployment_json<<EOF" >> $GITHUB_OUTPUT
          echo "$deployment_json" >> $GITHUB_OUTPUT
          echo "EOF" >> $GITHUB_OUTPUT
          
          echo ""
          echo "📋 Deployment info for downstream tools:"
          echo "$deployment_json"

      - name: Comment PR with deployment URLs
        if: always() && steps.deployment_info.outputs.deployment_status == 'success'
        uses: actions/github-script@v7
        with:
          script: |
            try {
              // Get deployment info
              const branchName = '${{ steps.deployment_info.outputs.branch_name }}';
              const branchUrl = '${{ steps.deployment_info.outputs.branch_url }}';
              const mainUrl = '${{ steps.deployment_info.outputs.main_url }}';
              const commitSha = '${{ steps.deployment_info.outputs.commit_sha }}';
              const deployedAt = new Date().toISOString().replace('T', ' ').substring(0, 19) + ' UTC';
              
              // Find PR associated with this commit
              const { data: prs } = await github.rest.pulls.list({
                owner: context.repo.owner,
                repo: context.repo.repo,
                state: 'open',
                head: `${context.repo.owner}:${branchName}`
              });
              
              let prNumber = null;
              
              // Check if this push is from a PR branch
              if (prs.length > 0) {
                prNumber = prs[0].number;
              } else {
                // Also check if this commit exists in any open PR
                const { data: allPrs } = await github.rest.pulls.list({
                  owner: context.repo.owner,
                  repo: context.repo.repo,
                  state: 'open'
                });
                
                for (const pr of allPrs) {
                  try {
                    const { data: commits } = await github.rest.pulls.listCommits({
                      owner: context.repo.owner,
                      repo: context.repo.repo,
                      pull_number: pr.number
                    });
                    
                    if (commits.some(commit => commit.sha === commitSha)) {
                      prNumber = pr.number;
                      break;
                    }
                  } catch (error) {
                    console.log(`Error checking commits for PR ${pr.number}:`, error.message);
                  }
                }
              }
              
              if (!prNumber) {
                console.log('No associated pull request found for this deployment');
                return;
              }
              
              console.log(`Found associated PR #${prNumber} for branch ${branchName}`);
              
              // Create comment body with escaped template literals
              const commentBody = '## 🚀 Branch Preview Ready!\n\n' +
                '**Branch:** `' + branchName + '`\n' +
                '**Commit:** `' + commitSha.substring(0, 7) + '`\n' +
                '**Deployed:** ' + deployedAt + '\n\n' +
                '### 🌐 Preview URLs\n' +
                '- **Branch Preview:** [' + branchUrl + '](' + branchUrl + ')\n' +
                '- **Main App:** [' + mainUrl + '](' + mainUrl + ')\n\n' +
                '---\n' +
                'The branch preview is automatically updated with each push to this branch.\n\n' +
                '_Note: Landing page deployment is handled separately via manual workflow._';
              
              // Find existing deployment comment
              const { data: comments } = await github.rest.issues.listComments({
                owner: context.repo.owner,
                repo: context.repo.repo,
                issue_number: prNumber,
              });
              
              const existingComment = comments.find(comment => 
                comment.body.includes('🚀 Branch Preview Ready!')
              );
              
              if (existingComment) {
                // Update existing comment
                console.log('Updating existing deployment comment');
                await github.rest.issues.updateComment({
                  owner: context.repo.owner,
                  repo: context.repo.repo,
                  comment_id: existingComment.id,
                  body: commentBody
                });
              } else {
                // Create new comment
                console.log('Creating new deployment comment');
                await github.rest.issues.createComment({
                  owner: context.repo.owner,
                  repo: context.repo.repo,
                  issue_number: prNumber,
                  body: commentBody
                });
              }
              
              console.log(`✅ Successfully posted deployment URLs to PR #${prNumber}`);
              
            } catch (error) {
              console.error('Error posting deployment comment:', error);
              // Don't fail the workflow if commenting fails
            }<|MERGE_RESOLUTION|>--- conflicted
+++ resolved
@@ -310,7 +310,6 @@
             fi
             
             echo "Pushing to gh-pages..."
-<<<<<<< HEAD
             # Fetch latest remote changes first to avoid conflicts
             git fetch origin gh-pages
             
@@ -335,12 +334,6 @@
             fi
             
             # Push normally if no conflicts or after successful merge
-=======
-            # Pull any remote changes first to avoid conflicts
-            git pull origin gh-pages --rebase || {
-              echo "Pull failed, attempting to push anyway..."
-            }
->>>>>>> ed15065e
             git push origin gh-pages
             
             echo "✅ Deployment completed successfully"
