--- conflicted
+++ resolved
@@ -187,7 +187,6 @@
             git push origin gh-pages
           fi
           
-<<<<<<< HEAD
           if [[ "$deployment_type" == "landing-page" ]]; then
             echo "Deploying landing page to /sgex/..."
             
@@ -199,10 +198,38 @@
             ls -la */ 2>/dev/null || echo "No directories found"
             
             # Remove only specific files that could conflict with the React app deployment
-            rm -f index.html manifest.json asset-manifest.json service-worker.js
-            rm -f robots.txt favicon.ico logo*.png *.png *.svg *.html README.md
-            rm -f package.json package-lock.json craco.config.js .dockerignore
-            rm -f Dockerfile .env.example coverage-final.json clover.xml
+            rm -f index.html
+            rm -f manifest.json  
+            rm -f asset-manifest.json
+            rm -f service-worker.js
+            rm -f robots.txt
+            rm -f favicon.ico
+            rm -f logo*.png
+            rm -f *.png
+            rm -f *.svg
+            rm -f *.html
+            rm -f README.md
+            rm -f package.json
+            rm -f package-lock.json
+            
+            # Remove ALL versioned CSS and JS files to clean up old builds
+            if [[ "${{ github.event.inputs.clean_old_assets || 'true' }}" == "true" ]]; then
+              echo "Cleaning up old versioned assets (clean_old_assets=true)..."
+              rm -f main.*.css
+              rm -f main.*.css.map
+              rm -f main.*.js
+              rm -f main.*.js.LICENSE.txt
+              rm -f main.*.js.map
+              rm -f *.chunk.js
+              rm -f *.chunk.js.map
+              
+              # Also remove other potential leftover files
+              rm -f lcov.info
+              rm -f coverage-final.json
+              rm -f clover.xml
+            else
+              echo "Skipping old asset cleanup (clean_old_assets=false)"
+            fi
             
             # Remove static directory only if it exists at root (not in branch subdirs)
             if [[ -d "static" ]]; then
@@ -210,13 +237,51 @@
               rm -rf static
             fi
             
-            # Remove development artifacts
-            for dir in docs schemas node_modules src public coverage; do
-              if [[ -d "$dir" ]]; then
-                echo "Removing root $dir directory..."
-                rm -rf "$dir"
-              fi
-            done
+            # Remove docs directory only if it exists at root (React build may include it)
+            if [[ -d "docs" ]]; then
+              echo "Removing root docs directory..."
+              rm -rf docs
+            fi
+            
+            # Remove schemas directory only if it exists at root (React build may include it)
+            if [[ -d "schemas" ]]; then
+              echo "Removing root schemas directory..."
+              rm -rf schemas
+            fi
+            
+            # Remove development artifacts that shouldn't be deployed
+            if [[ -d "node_modules" ]]; then
+              echo "Removing node_modules directory..."
+              rm -rf node_modules
+            fi
+            
+            if [[ -d "src" ]]; then
+              echo "Removing src directory..."
+              rm -rf src
+            fi
+            
+            if [[ -d "public" ]]; then
+              echo "Removing public directory..."
+              rm -rf public
+            fi
+            
+            # Remove build tools and configs
+            rm -f craco.config.js
+            rm -f .dockerignore
+            rm -f Dockerfile
+            rm -f .env.example
+            
+            # Remove coverage and test artifacts
+            if [[ -d "coverage" ]]; then
+              echo "Removing coverage directory..."
+              rm -rf coverage
+            fi
+            
+            # Remove lcov-report directory if it exists
+            if [[ -d "lcov-report" ]]; then
+              echo "Removing lcov-report directory..."
+              rm -rf lcov-report
+            fi
             
             # Deploy React-based branch selector to /sgex/ (preserves branch subdirectories)
             cp -a /tmp/deployment-build/. .
@@ -232,118 +297,7 @@
             cp -a /tmp/deployment-build/. .
             
             echo "Branch deployment completed to subdirectories"
-=======
-          # CRITICAL: Only remove root-level files, NEVER remove directories (to preserve branch builds)
-          echo "Removing only root-level files (preserving all branch directories)..."
-          
-          # List what directories exist for safety verification
-          echo "Existing directories before cleanup:"
-          ls -la */ 2>/dev/null || echo "No directories found"
-          
-          # Remove only specific files that could conflict with the React app deployment
-          rm -f index.html
-          rm -f manifest.json  
-          rm -f asset-manifest.json
-          rm -f service-worker.js
-          rm -f robots.txt
-          rm -f favicon.ico
-          rm -f logo*.png
-          rm -f *.png
-          rm -f *.svg
-          rm -f *.html
-          rm -f README.md
-          rm -f package.json
-          rm -f package-lock.json
-          
-          # Remove ALL versioned CSS and JS files to clean up old builds
-          if [[ "${{ github.event.inputs.clean_old_assets || 'true' }}" == "true" ]]; then
-            echo "Cleaning up old versioned assets (clean_old_assets=true)..."
-            rm -f main.*.css
-            rm -f main.*.css.map
-            rm -f main.*.js
-            rm -f main.*.js.LICENSE.txt
-            rm -f main.*.js.map
-            rm -f *.chunk.js
-            rm -f *.chunk.js.map
-            
-            # Also remove other potential leftover files
-            rm -f lcov.info
-            rm -f coverage-final.json
-            rm -f clover.xml
-          else
-            echo "Skipping old asset cleanup (clean_old_assets=false)"
-          fi
-          
-          # Remove static directory only if it exists at root (not in branch subdirs)
-          if [[ -d "static" ]]; then
-            echo "Removing root static directory..."
-            rm -rf static
-          fi
-          
-          # Remove docs directory only if it exists at root (React build may include it)
-          if [[ -d "docs" ]]; then
-            echo "Removing root docs directory..."
-            rm -rf docs
-          fi
-          
-          # Remove schemas directory only if it exists at root (React build may include it)
-          if [[ -d "schemas" ]]; then
-            echo "Removing root schemas directory..."
-            rm -rf schemas
-          fi
-          
-          # Remove development artifacts that shouldn't be deployed
-          if [[ -d "node_modules" ]]; then
-            echo "Removing node_modules directory..."
-            rm -rf node_modules
-          fi
-          
-          if [[ -d "src" ]]; then
-            echo "Removing src directory..."
-            rm -rf src
-          fi
-          
-          if [[ -d "public" ]]; then
-            echo "Removing public directory..."
-            rm -rf public
-          fi
-          
-          # Remove build tools and configs
-          rm -f craco.config.js
-          rm -f .dockerignore
-          rm -f Dockerfile
-          rm -f .env.example
-          
-          # Remove coverage and test artifacts
-          if [[ -d "coverage" ]]; then
-            echo "Removing coverage directory..."
-            rm -rf coverage
-          fi
-          
-          # Remove lcov-report directory if it exists
-          if [[ -d "lcov-report" ]]; then
-            echo "Removing lcov-report directory..."
-            rm -rf lcov-report
-          fi
-          
-          # Deploy React-based branch selector to root (this will not affect any subdirectories)
-          echo "Deploying React-based branch selector landing page to root..."
-          cp -a /tmp/landing-build/. .
-          
-          # CRITICAL: Remove the build directory to avoid duplication
-          # The build directory contains the same files we just copied to root
-          if [[ -d "build" ]]; then
-            echo "Removing build directory to avoid duplication..."
-            rm -rf build
-          fi
-          
-          # Remove temporary landing-page directory
-          if [[ -d "landing-page" ]]; then
-            echo "Removing temporary landing-page directory..."
-            rm -rf landing-page
->>>>>>> 31860fec
-          fi
-          
+          fi
           # Clean up temporary build
           rm -rf /tmp/deployment-build
           
