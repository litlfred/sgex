--- conflicted
+++ resolved
@@ -623,15 +623,6 @@
               <span className="tab-icon">📚</span>
               <span className="tab-text">Publications</span>
             </button>
-<<<<<<< HEAD
-=======
-            <button
-              className={`tab-button-fullwidth ${activeTab === 'other' ? 'active' : ''}`}
-              onClick={() => setActiveTab('other')}
-            >
-              <span className="tab-icon">🔧</span>
-              <span className="tab-text">Other DAK Components</span>
-            </button>
             <button
               className={`tab-button-fullwidth ${activeTab === 'faq' ? 'active' : ''}`}
               onClick={() => setActiveTab('faq')}
@@ -639,7 +630,6 @@
               <span className="tab-icon">❓</span>
               <span className="tab-text">DAK FAQ</span>
             </button>
->>>>>>> db4f395f
           </div>
 
           {/* 9 Core DAK Components Section */}
