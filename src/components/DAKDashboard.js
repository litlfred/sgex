import React, { useState, useEffect } from 'react';
import { useLocation, useNavigate, useParams } from 'react-router-dom';
import { useTranslation } from 'react-i18next';
import githubService from '../services/githubService';
import dakValidationService from '../services/dakValidationService';
import branchContextService from '../services/branchContextService';
import HelpButton from './HelpButton';
import DAKStatusBox from './DAKStatusBox';
import DiscussionsStatusBar from './DiscussionsStatusBar';
import Publications from './Publications';
import ForkStatusBar from './ForkStatusBar';
import { PageLayout } from './framework';
import { handleNavigationClick } from '../utils/navigationUtils';
import useThemeImage from '../hooks/useThemeImage';
import FAQAccordion from '../dak/faq/components/FAQAccordion.js';
import { ALT_TEXT_KEYS, getAltText } from '../utils/imageAltTextHelper';

const DAKDashboard = () => {
  const location = useLocation();
  const { user, repo, branch } = useParams();
  
  // Try to get data from location.state first, then from URL params
  const [profile, setProfile] = useState(location.state?.profile || null);
  const [repository, setRepository] = useState(location.state?.repository || null);
  const [selectedBranch, setSelectedBranch] = useState(location.state?.selectedBranch || branch || null);
  
  // Prepare context data for the help system
  const contextData = {
    pageId: 'dak-dashboard',
    profile,
    repository,
    selectedDak: repository,
    selectedBranch
  };

  return (
    <PageLayout pageName="dak-dashboard" contextData={contextData}>
      <DAKDashboardContent 
        initialProfile={profile}
        initialRepository={repository}
        initialSelectedBranch={selectedBranch}
        onProfileChange={setProfile}
        onRepositoryChange={setRepository}
        onSelectedBranchChange={setSelectedBranch}
      />
    </PageLayout>
  );
};

const DAKDashboardContent = ({ 
  initialProfile = null, 
  initialRepository = null, 
  initialSelectedBranch = null,
  onProfileChange = () => {},
  onRepositoryChange = () => {},
  onSelectedBranchChange = () => {}
}) => {
  const { t } = useTranslation();
  const location = useLocation();
  const navigate = useNavigate();
  const { user, repo, branch } = useParams();
  
  // Theme-aware mascot image for dialog
  const mascotImage = useThemeImage('sgex-mascot.png');
  
  // Try to get data from props first, then from location.state
  const [profile, setProfile] = useState(initialProfile || location.state?.profile || null);
  const [repository, setRepository] = useState(initialRepository || location.state?.repository || null);
  const [loading, setLoading] = useState(!profile || !repository);
  const [error, setError] = useState(null);
  const [hasWriteAccess, setHasWriteAccess] = useState(false);
  const [showPermissionDialog, setShowPermissionDialog] = useState(false);
<<<<<<< HEAD
  const [activeTab, setActiveTab] = useState('core'); // 'core', 'publications', or 'other'
  const [selectedBranch, setSelectedBranch] = useState(initialSelectedBranch || location.state?.selectedBranch || branch || null);
=======
  const [activeTab, setActiveTab] = useState('core'); // 'core', 'publications', 'other', or 'faq'
  const [selectedBranch, setSelectedBranch] = useState(location.state?.selectedBranch || branch || null);
>>>>>>> db4f395f
  const [issueCounts, setIssueCounts] = useState({});
  const [showUserMenu, setShowUserMenu] = useState(false);

  // Update parent when state changes
  useEffect(() => {
    onProfileChange(profile);
  }, [profile, onProfileChange]);

  useEffect(() => {
    onRepositoryChange(repository);
  }, [repository, onRepositoryChange]);

  useEffect(() => {
    onSelectedBranchChange(selectedBranch);
  }, [selectedBranch, onSelectedBranchChange]);
  // Component Card component defined within the dashboard
  const ComponentCard = ({ component, handleComponentClick, t }) => {
    const [imageLoaded, setImageLoaded] = useState(false);
    const [imageError, setImageError] = useState(false);
    
    // Use the theme-aware image hook here instead of in the map function
    const cardImagePath = useThemeImage(component.cardImage);

    const handleImageLoad = () => {
      setImageLoaded(true);
      setImageError(false);
    };

    const handleImageError = () => {
      setImageError(true);
      setImageLoaded(false);
    };

    return (
      <div 
        className={`component-card ${component.type.toLowerCase()} large-card ${imageLoaded ? 'image-loaded' : ''}`}
        onClick={(event) => handleComponentClick(event, component)}
        style={{ '--component-color': component.color }}
        tabIndex={0}
        role="button"
        aria-label={`${component.name} - ${component.description}`}
        onKeyDown={(event) => {
          if (event.key === 'Enter' || event.key === ' ') {
            event.preventDefault();
            handleComponentClick(event, component);
          }
        }}
      >
        <div className="component-main">
          <div className="component-header">
            <div className="component-image-container">
              <img 
                src={cardImagePath}
                alt={getAltText(t, ALT_TEXT_KEYS.ICON_DAK_COMPONENT, component.name, { name: component.name })}
                className="component-card-image"
                onLoad={handleImageLoad}
                onError={handleImageError}
                style={{ display: imageError ? 'none' : 'block' }}
              />
              {/* Fallback icon when image fails to load */}
              {imageError && (
                <div className="component-icon" style={{ color: component.color }}>
                  {component.icon}
                </div>
              )}
            </div>
          </div>
          
          <div className="component-content">
            <h4>
              {component.name}
            </h4>
            <p>
              {component.description}
            </p>
          </div>
        </div>
        
        <div className="component-meta-section">
          <div className="component-meta">
            <div className="file-types">
              {component.fileTypes.map((type) => (
                <span key={type} className="file-type-tag">{type}</span>
              ))}
            </div>
            <div className="file-count">
              {component.count} files
            </div>
          </div>
        </div>
      </div>
    );
  };

  // Fetch data from URL parameters if not available in location.state
  useEffect(() => {
    const fetchDataFromUrlParams = async () => {
      if ((!profile || !repository) && user && repo) {
        try {
          setLoading(true);
          setError(null);

          // Check if githubService is authenticated
          if (!githubService.isAuth()) {
            // This is unauthenticated access to public repositories
            const publicProfile = {
              login: user,
              name: user.charAt(0).toUpperCase() + user.slice(1),
              avatar_url: `https://github.com/${user}.png`,
              type: 'User'
            };

            const publicRepository = {
              name: repo,
              full_name: `${user}/${repo}`,
              owner: { login: user },
              default_branch: branch || 'main',
              html_url: `https://github.com/${user}/${repo}`
            };

            setProfile(publicProfile);
            setRepository(publicRepository);
            setSelectedBranch(branch || 'main');
            setLoading(false);
            return;
          }

          // Fetch user profile
          let userProfile = null;
          try {
            const userResponse = await githubService.getUser(user);
            userProfile = userResponse;
          } catch (err) {
            console.error('Error fetching user:', err);
            // Redirect to landing page with warning message
            navigate('/', { 
              state: { 
                warningMessage: `Could not access the requested DAK. User '${user}' not found or not accessible.` 
              } 
            });
            return;
          }

          // Fetch repository
          let repoData = null;
          try {
            const repoResponse = await githubService.getRepository(user, repo);
            repoData = repoResponse;
          } catch (err) {
            console.error('Error fetching repository:', err);
            // Redirect to landing page with warning message
            navigate('/', { 
              state: { 
                warningMessage: `Could not access the requested DAK. Repository '${user}/${repo}' not found or not accessible.` 
              } 
            });
            return;
          }

          // Validate that this is actually a DAK repository
          const isValidDAK = await dakValidationService.validateDAKRepository(user, repo, branch || repoData.default_branch);
          
          if (!isValidDAK) {
            console.log(`Repository ${user}/${repo} is not a valid DAK repository`);
            navigate('/', { 
              state: { 
                warningMessage: `Could not access the requested DAK. Repository '${user}/${repo}' not found or not accessible.` 
              } 
            });
            return;
          }

          // Validate branch if specified
          if (branch) {
            try {
              await githubService.getBranch(user, repo, branch);
              setSelectedBranch(branch);
            } catch (err) {
              console.warn(`Branch '${branch}' not found, falling back to default branch`);
              setSelectedBranch(repoData.default_branch);
            }
          } else {
            setSelectedBranch(repoData.default_branch);
          }

          setProfile(userProfile);
          setRepository(repoData);
          setLoading(false);
        } catch (err) {
          console.error('Error fetching data from URL params:', err);
          setError('Failed to load dashboard data. Please check the URL or try again.');
          setLoading(false);
        }
      } else {
        setLoading(false);
      }
    };

    fetchDataFromUrlParams();
  }, [user, repo, branch, profile, repository, navigate, t]);

  // Initialize selected branch from session context
  useEffect(() => {
    if (repository) {
      const storedBranch = branchContextService.getSelectedBranch(repository);
      if (storedBranch) {
        setSelectedBranch(storedBranch);
      } else {
        // Set a default branch
        const defaultBranch = repository.default_branch || 'main';
        setSelectedBranch(defaultBranch);
        branchContextService.setSelectedBranch(repository, defaultBranch);
      }
    }
  }, [repository, profile]);

  // Load issue counts for repository
  const loadIssueCounts = async () => {
    if (!repository) return;
    
    try {
      const owner = repository.owner?.login || repository.full_name.split('/')[0];
      const repoName = repository.name;
      
      // Get all issues (includes pull requests in GitHub API)
      const issues = await githubService.getIssues(owner, repoName, {
        state: 'all',
        per_page: 100
      });
      
      // Filter out pull requests to get actual issues
      const actualIssues = issues.filter(issue => !issue.pull_request);
      
      // Count issues by state
      const openIssues = actualIssues.filter(issue => issue.state === 'open').length;
      const closedIssues = actualIssues.filter(issue => issue.state === 'closed').length;
      
      setIssueCounts({
        total: actualIssues.length,
        open: openIssues,
        closed: closedIssues
      });
    } catch (err) {
      console.warn('Could not load issue counts:', err);
      setIssueCounts({ total: 0, open: 0, closed: 0 });
    }
  };

  // Load issue counts when repository changes
  useEffect(() => {
    if (repository && !loading) {
      loadIssueCounts();
    }
  }, [repository, loading]); // eslint-disable-line react-hooks/exhaustive-deps

  // Check write permissions on mount
  useEffect(() => {
    const checkPermissions = async () => {
      if (repository && profile) {
        try {
          const writeAccess = await githubService.checkRepositoryWritePermissions(
            repository.owner?.login || repository.full_name.split('/')[0],
            repository.name
          );
          setHasWriteAccess(writeAccess);
        } catch (error) {
          console.warn('Could not check write permissions:', error);
          setHasWriteAccess(false);
        }
      }
      setLoading(false);
    };

    checkPermissions();
  }, [repository, profile]);

  // Close user menu when clicking outside
  useEffect(() => {
    const handleClickOutside = (event) => {
      if (showUserMenu && !event.target.closest('.user-menu-container')) {
        setShowUserMenu(false);
      }
    };

    document.addEventListener('mousedown', handleClickOutside);
    return () => {
      document.removeEventListener('mousedown', handleClickOutside);
    };
  }, [showUserMenu]);



  // Define the 9 core DAK components based on WHO SMART Guidelines documentation
  const coreDAKComponents = [
    {
      id: 'health-interventions',
      name: t('dak.healthInterventions'),
      description: 'Clinical guidelines and health intervention specifications that define evidence-based care recommendations',
      icon: '📖',
      cardImage: 'dashboard/dak_interventions.png',
      type: 'L2',
      color: '#0078d4',
      fileTypes: ['IRIS', 'Publication'],
      count: 5,
      editor: 'Publication reference manager with IRIS integration'
    },
    {
      id: 'generic-personas',
      name: t('dak.genericPersonas'),
      description: 'Standardized user roles and actor definitions that represent different types of healthcare workers and patients',
      icon: '👥',
      cardImage: 'dashboard/dak_personas.png',
      type: 'L2',
      color: '#107c10',
      fileTypes: ['Actor', 'Role'],
      count: 8,
      editor: 'Persona definition editor with role-based access specifications'
    },
    {
      id: 'user-scenarios',
      name: t('dak.userScenarios'),
      description: 'Narrative descriptions of how different personas interact with the system in specific healthcare contexts',
      icon: '📝',
      cardImage: 'dashboard/dak_user_scenarios.png',
      type: 'L2',
      color: '#881798',
      fileTypes: ['Narrative', 'Use Case'],
      count: 12,
      editor: 'Scenario editor with workflow visualization'
    },
    {
      id: 'business-processes',
      name: t('dak.businessProcesses'),
      description: 'BPMN workflows and business process definitions that model clinical workflows and care pathways',
      icon: '🔄',
      cardImage: 'dashboard/dak_business_processes.png',
      type: 'L2',
      color: '#d13438',
      fileTypes: ['BPMN', 'XML'],
      count: 15,
      editor: 'Graphical BPMN editor with SVG visualization'
    },
    {
      id: 'core-data-elements',
      name: t('dak.coreDataElements'),
      description: 'Essential data structures and terminology needed for clinical data capture and exchange (includes Terminology Services via OCL and Product Master Data via PCMT)',
      icon: '🗃️',
      cardImage: 'dashboard/dak_core_data_elements.png',
      type: 'L2',
      color: '#ff8c00',
      fileTypes: ['OCL', 'Concept', 'PCMT', 'Product'],
      count: issueCounts.total || 89,
      editor: 'Data element editor with OCL and PCMT integration'
    },
    {
      id: 'decision-support',
      name: t('dak.decisionSupportLogic'),
      description: 'DMN decision tables and clinical decision support rules that encode clinical logic',
      icon: '🎯',
      cardImage: 'dashboard/dak_decision_support_logic.png',
      type: 'L2',
      color: '#00bcf2',
      fileTypes: ['DMN', 'XML'],
      count: 24,
      editor: 'DMN decision table editor with validation'
    },
    {
      id: 'program-indicators',
      name: t('dak.programIndicators'),
      description: 'Performance indicators and measurement definitions for monitoring and evaluation',
      icon: '📊',
      cardImage: 'dashboard/dak_indicators.png',
      type: 'L2',
      color: '#498205',
      fileTypes: ['Measure', 'Logic'],
      count: 18,
      editor: 'Indicator definition editor with measurement logic'
    },
    {
      id: 'functional-requirements',
      name: t('dak.requirements'),
      description: 'System requirements specifications that define capabilities and constraints',
      icon: '⚙️',
      cardImage: 'dashboard/dak_requirements.png',
      type: 'L2',
      color: '#6b69d6',
      fileTypes: ['Requirements', 'Specification'],
      count: 32,
      editor: 'Requirements editor with structured templates'
    },
    {
      id: 'test-scenarios',
      name: t('dak.testScenarios') || 'Test Scenarios',
      description: 'Feature files and test scenarios for validating the DAK implementation',
      icon: '🧪',
      cardImage: 'dashboard/dak_testing.png',
      type: 'L2',
      color: '#8b5cf6',
      fileTypes: ['Feature', 'Test'],
      count: 0,
      editor: 'Testing viewer with feature file browser'
    }
  ];



  const handleComponentClick = (event, component) => {
    const navigationState = {
      profile,
      repository,
      component,
      selectedBranch
    };
    
    // For decision-support, always navigate to view page (no permission check needed)
    if (component.id === 'decision-support') {
      const owner = repository.owner?.login || repository.full_name.split('/')[0];
      const repoName = repository.name;
      const path = selectedBranch 
        ? `/decision-support-logic/${owner}/${repoName}/${selectedBranch}`
        : `/decision-support-logic/${owner}/${repoName}`;
      
      handleNavigationClick(event, path, navigate, navigationState);
      return;
    }

    // For business processes, navigate to selection page without permission check
    if (component.id === 'business-processes') {
      const owner = repository.owner?.login || repository.full_name.split('/')[0];
      const repoName = repository.name;
      const path = selectedBranch 
        ? `/business-process-selection/${owner}/${repoName}/${selectedBranch}`
        : `/business-process-selection/${owner}/${repoName}`;
      
      handleNavigationClick(event, path, navigate, navigationState);
      return;
    }



    // For health-interventions (WHO Digital Library), allow access in read-only mode
    if (component.id === 'health-interventions') {
      const owner = repository.owner?.login || repository.full_name.split('/')[0];
      const repoName = repository.name;
      const path = selectedBranch 
        ? `/health-interventions/${owner}/${repoName}/${selectedBranch}`
        : `/health-interventions/${owner}/${repoName}`;
      
      handleNavigationClick(event, path, navigate, navigationState);
      return;
    }

    // For core-data-elements (Component 2 Core Data Dictionary), navigate to viewer
    if (component.id === 'core-data-elements') {
      const owner = user || repository.owner?.login || repository.full_name.split('/')[0];
      const repoName = repo || repository.name;
      const branchName = selectedBranch;
      
      const viewerPath = branchName ? 
        `/core-data-dictionary-viewer/${owner}/${repoName}/${branchName}` :
        `/core-data-dictionary-viewer/${owner}/${repoName}`;
        
      handleNavigationClick(event, viewerPath, navigate, navigationState);
      return;
    }



    // For generic-personas, navigate to actor editor
    if (component.id === 'generic-personas') {
      const owner = repository.owner?.login || repository.full_name.split('/')[0];
      const repoName = repository.name;
      const path = selectedBranch 
        ? `/actor-editor/${owner}/${repoName}/${selectedBranch}`
        : `/actor-editor/${owner}/${repoName}`;
      
      handleNavigationClick(event, path, navigate, navigationState);
      return;
    }

    // For test-scenarios, navigate to testing viewer
    if (component.id === 'test-scenarios') {
      const owner = repository.owner?.login || repository.full_name.split('/')[0];
      const repoName = repository.name;
      const path = selectedBranch 
        ? `/testing-viewer/${owner}/${repoName}/${selectedBranch}`
        : `/testing-viewer/${owner}/${repoName}`;
      
      handleNavigationClick(event, path, navigate, navigationState);
      return;
    }

    // For other components, check permissions before proceeding
    if (!hasWriteAccess) {
      // If command-click, still show permission dialog instead of opening new tab
      // since the user needs to authenticate first
      setShowPermissionDialog(true);
      return;
    }

    // Navigate to component-specific routes for other components
    const owner = repository.owner?.login || repository.full_name.split('/')[0];
    const repoName = repository.name;
    const path = selectedBranch 
      ? `/${component.id}/${owner}/${repoName}/${selectedBranch}`
      : `/${component.id}/${owner}/${repoName}`;
    
    handleNavigationClick(event, path, navigate, navigationState);
  };



  if (loading) {
    return (
      <div className="dak-dashboard loading-state">
        <div className="loading-content">
          <h2>Loading Dashboard...</h2>
          <p>Fetching repository and user data...</p>
        </div>
      </div>
    );
  }

  if (error) {
    return (
      <div className="dak-dashboard error-state">
        <div className="error-content">
          <h2>{t('dashboard.errorLoading')}</h2>
          <p>{error}</p>
          <div className="error-actions">
            <button onClick={() => navigate('/')} className="action-btn primary">
              {t('navigation.home')}
            </button>
            <button onClick={() => window.location.reload()} className="action-btn secondary">
              {t('common.retry')}
            </button>
          </div>
        </div>
      </div>
    );
  }

  if (!profile || !repository) {
    navigate('/');
    return <div>Redirecting...</div>;
  }

  return (
    <div className="dak-dashboard">
      <div className="dashboard-content">
        <div className="dashboard-main">
          <div className="dashboard-intro">
            <h2>{t('dak.components')}</h2>
            <p>
              Select a component to edit content for <strong>{repository.name}</strong>
              {selectedBranch && (
                <span> on branch <code className="branch-display">{selectedBranch}</code></span>
              )}. 
              Components are organized according to the WHO SMART Guidelines framework.
            </p>
          </div>

          {/* Fork Status Bar - shows forks of sgex repository */}
          <ForkStatusBar 
            profile={profile}
            repository={repository}
            selectedBranch={selectedBranch}
          />

          {/* DAK Status Box - only show when repository and branch are selected */}
          {repository && selectedBranch && (
            <DAKStatusBox 
              repository={repository}
              selectedBranch={selectedBranch}
              hasWriteAccess={hasWriteAccess}
              profile={profile}
            />
          )}

          {/* Discussions Status Bar - show when repository is selected */}
          {repository && (
            <div className="discussions-status-container">
              <DiscussionsStatusBar 
                repository={repository}
                selectedBranch={selectedBranch}
              />
            </div>
          )}

          {/* Tab Navigation - Full Width Toggle Buttons */}
          <div className="tab-navigation-fullwidth">
            <button 
              className={`tab-button-fullwidth ${activeTab === 'core' ? 'active' : ''}`}
              onClick={() => setActiveTab('core')}
            >
              <span className="tab-icon">⭐</span>
              <span className="tab-text">9 Core Components</span>
            </button>
            <button
              className={`tab-button-fullwidth ${activeTab === 'publications' ? 'active' : ''}`}
              onClick={() => setActiveTab('publications')}
            >
              <span className="tab-icon">📚</span>
              <span className="tab-text">Publications</span>
            </button>
            <button
              className={`tab-button-fullwidth ${activeTab === 'other' ? 'active' : ''}`}
              onClick={() => setActiveTab('other')}
            >
              <span className="tab-icon">🔧</span>
              <span className="tab-text">Other DAK Components</span>
            </button>
            <button
              className={`tab-button-fullwidth ${activeTab === 'faq' ? 'active' : ''}`}
              onClick={() => setActiveTab('faq')}
            >
              <span className="tab-icon">❓</span>
              <span className="tab-text">DAK FAQ</span>
            </button>
          </div>

          {/* 9 Core DAK Components Section */}
          {activeTab === 'core' && (
            <div className="components-section active">
              <div className="section-header">
                <h3 className="section-title">{t('dak.components')}</h3>
                <p className="section-description">
                  Essential components that form the foundation of any WHO SMART Guidelines Digital Adaptation Kit
                </p>
              </div>

              <div className="components-grid core-components">
                {coreDAKComponents.map((component) => {
                  return (
                    <ComponentCard
                      key={component.id}
                      component={component}
                      handleComponentClick={handleComponentClick}
                      t={t}
                    />
                  );
                })}
              </div>
            </div>
          )}

          {/* Other DAK Components Section */}
          {activeTab === 'other' && (
            <div className="components-section other-components active">
              <div className="section-header">
                <h3 className="section-title">Other DAK Components</h3>
                <p className="section-description">
                  Additional specialized components for advanced DAK functionality and implementation
                </p>
              </div>

              <div className="components-grid other-components">
                <div 
                  className="component-card l3"
                  onClick={(event) => {
                    const component = {
                      id: 'questionnaire-editor',
                      name: 'FHIR Questionnaires',
                      description: 'Structured questionnaires and forms for data collection using FHIR standard'
                    };
                    const owner = repository.owner?.login || repository.full_name.split('/')[0];
                    const repoName = repository.name;
                    const path = selectedBranch 
                      ? `/questionnaire-editor/${owner}/${repoName}/${selectedBranch}`
                      : `/questionnaire-editor/${owner}/${repoName}`;
                    
                    const navigationState = {
                      profile,
                      repository,
                      component,
                      selectedBranch
                    };
                    
                    handleNavigationClick(event, path, navigate, navigationState);
                  }}
                  style={{ '--component-color': '#17a2b8' }}
                >
                  <div className="component-header">
                    <div className="component-icon" style={{ color: '#17a2b8' }}>
                      📋
                    </div>
                  </div>
                  
                  <div className="component-content">
                    <h4>FHIR Questionnaires</h4>
                    <p>Structured questionnaires and forms for data collection using FHIR Questionnaire standard</p>
                    
                    <div className="component-meta">
                      <div className="file-types">
                        <span className="file-type-tag">JSON</span>
                        <span className="file-type-tag">FHIR</span>
                      </div>
                      <div className="file-count">
                        questionnaires/
                      </div>
                    </div>
                  </div>
                </div>
              </div>
            </div>
          )}

          {/* Publications Section */}
          {activeTab === 'publications' && (
            <div className="components-section publications-section active">
              <Publications
                profile={profile}
                repository={repository}
                selectedBranch={selectedBranch}
                hasWriteAccess={hasWriteAccess}
              />
            </div>
          )}

          {/* DAK FAQ Section */}
          {activeTab === 'faq' && (
            <div className="components-section faq-section active">
              <div className="section-header">
                <h3 className="section-title">DAK FAQ System</h3>
                <p className="section-description">
                  Ask questions about this DAK and get automated answers based on repository analysis
                </p>
              </div>

              <FAQAccordion
                repository={`${user}/${repo}`}
                branch={selectedBranch || 'main'}
                githubService={githubService}
                filters={{
                  level: 'dak' // Start with DAK-level questions
                }}
                className="dak-faq-accordion"
              />

              {/* MCP Server Info */}
              <div className="mcp-info" style={{ marginTop: '2rem', padding: '1rem', background: '#f8f9fa', borderRadius: '8px' }}>
                <h4>MCP Server API</h4>
                {window.location.hostname === 'localhost' || window.location.hostname === '127.0.0.1' ? (
                  <>
                    <p>
                      The FAQ system can also be accessed programmatically via the MCP server API:
                    </p>
                    <ul>
                      <li><code>GET http://127.0.0.1:3001/faq/questions/catalog</code> - Get question catalog</li>
                      <li><code>POST http://127.0.0.1:3001/faq/questions/execute</code> - Execute questions</li>
                    </ul>
                  </>
                ) : (
                  <>
                    <p>
                      For programmatic access to the FAQ system, you can install and run the MCP server locally:
                    </p>
                    <div style={{ background: '#e9ecef', padding: '1rem', borderRadius: '4px', marginBottom: '1rem' }}>
                      <h5>Installation Instructions:</h5>
                      <ol>
                        <li>Clone the SGEX repository: <code>git clone https://github.com/litlfred/sgex.git</code></li>
                        <li>Navigate to repository: <code>cd sgex</code></li>
                        <li>Build MCP server: <code>npm run build-mcp</code></li>
                        <li>Start MCP server: <code>npm run run-mcp</code></li>
                      </ol>
                      <p style={{ margin: '0.5rem 0', fontSize: '0.9em', color: '#6c757d' }}>
                        <strong>Alternative:</strong> For manual setup, navigate to <code>services/dak-faq-mcp</code> and run <code>npm install && npm run build && npm start</code>
                      </p>
                    </div>
                    <p>
                      Once running, the MCP server will be available at:
                    </p>
                    <ul>
                      <li><code>GET http://127.0.0.1:3001/faq/questions/catalog</code> - Get question catalog</li>
                      <li><code>POST http://127.0.0.1:3001/faq/questions/execute</code> - Execute questions</li>
                    </ul>
                    <p>
                      <strong>Note:</strong> The MCP server runs locally for security and provides full API access to the DAK FAQ system.
                    </p>
                  </>
                )}
              </div>
            </div>
          )}
        </div>
      </div>

      {/* Permission Upgrade Dialog */}
      {showPermissionDialog && (
        <div className="permission-dialog-overlay">
          <div className="permission-dialog">
            <div className="dialog-header">
              <h3>Edit Access Required</h3>
              <button 
                className="dialog-close"
                onClick={() => setShowPermissionDialog(false)}
              >
                ×
              </button>
            </div>
            <div className="dialog-content">
              <div className="dialog-mascot">
                <img src={mascotImage} alt={getAltText(t, ALT_TEXT_KEYS.MASCOT_HELPER, 'SGEX Helper')} className="dialog-mascot-img" />
                <div className="mascot-message">
                  <p>You need edit permissions to modify DAK components!</p>
                  <p>Your current token only provides read access to this repository.</p>
                </div>
              </div>
              <div className="permission-options">
                <div className="option-card">
                  <h4>🔧 Upgrade Your Token</h4>
                  <p>Create a new fine-grained token with write permissions for this repository.</p>
                  <div className="option-buttons">
                    <a 
                      href="https://github.com/settings/personal-access-tokens/new"
                      target="_blank"
                      rel="noopener noreferrer"
                      className="btn-primary"
                    >
                      Create New Token
                    </a>
                    <HelpButton 
                      helpTopic="github-token"
                      contextData={{ 
                        repository: { owner: repository.owner?.login || repository.full_name.split('/')[0], name: repository.name },
                        requiredScopes: ['Contents: Write', 'Metadata: Read', 'Pull requests: Write'],
                        permissionMode: 'edit',
                        upgradeMode: true
                      }}
                    />
                  </div>
                </div>
                <div className="option-card">
                  <h4>👁️ Continue in Read-Only Mode</h4>
                  <p>Browse and view DAK components without editing capabilities.</p>
                  <button 
                    className="btn-secondary"
                    onClick={() => setShowPermissionDialog(false)}
                  >
                    Continue Read-Only
                  </button>
                </div>
              </div>
            </div>
          </div>
        </div>
      )}
    </div>
  );
};

export default DAKDashboard;<|MERGE_RESOLUTION|>--- conflicted
+++ resolved
@@ -70,13 +70,8 @@
   const [error, setError] = useState(null);
   const [hasWriteAccess, setHasWriteAccess] = useState(false);
   const [showPermissionDialog, setShowPermissionDialog] = useState(false);
-<<<<<<< HEAD
-  const [activeTab, setActiveTab] = useState('core'); // 'core', 'publications', or 'other'
+  const [activeTab, setActiveTab] = useState('core'); // 'core', 'publications', 'other', or 'faq'
   const [selectedBranch, setSelectedBranch] = useState(initialSelectedBranch || location.state?.selectedBranch || branch || null);
-=======
-  const [activeTab, setActiveTab] = useState('core'); // 'core', 'publications', 'other', or 'faq'
-  const [selectedBranch, setSelectedBranch] = useState(location.state?.selectedBranch || branch || null);
->>>>>>> db4f395f
   const [issueCounts, setIssueCounts] = useState({});
   const [showUserMenu, setShowUserMenu] = useState(false);
 
