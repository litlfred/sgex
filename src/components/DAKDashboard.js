import React, { useState, useEffect } from 'react';
import { useLocation, useNavigate, useParams } from 'react-router-dom';
import githubService from '../services/githubService';
import branchContextService from '../services/branchContextService';
import BranchSelector from './BranchSelector';
import HelpButton from './HelpButton';
import ContextualHelpMascot from './ContextualHelpMascot';
import DAKStatusBox from './DAKStatusBox';
import './DAKDashboard.css';

const DAKDashboard = () => {
  const location = useLocation();
  const navigate = useNavigate();
  const { user, repo, branch } = useParams();
  
  // Try to get data from location.state first, then from URL params
  const [profile, setProfile] = useState(location.state?.profile || null);
  const [repository, setRepository] = useState(location.state?.repository || null);
  const [loading, setLoading] = useState(!profile || !repository);
  const [error, setError] = useState(null);
  const [hasWriteAccess, setHasWriteAccess] = useState(false);
  const [checkingPermissions, setCheckingPermissions] = useState(true);
  const [showPermissionDialog, setShowPermissionDialog] = useState(false);
  const [activeTab, setActiveTab] = useState('core'); // 'core' or 'additional'
  const [selectedBranch, setSelectedBranch] = useState(location.state?.selectedBranch || branch || null);

  // Fetch data from URL parameters if not available in location.state
  useEffect(() => {
    const fetchDataFromUrlParams = async () => {
      if ((!profile || !repository) && user && repo) {
        try {
          setLoading(true);
          setError(null);

          // Check if githubService is authenticated (allow demo mode to proceed without auth)
          if (!githubService.isAuth()) {
            // In demo mode, create mock data instead of requiring authentication
            if (window.location.pathname.includes('/dashboard/')) {
              const demoProfile = {
                login: user,
                name: user.charAt(0).toUpperCase() + user.slice(1),
                avatar_url: `https://github.com/${user}.png`,
                type: 'User',
                isDemo: true
              };

              const demoRepository = {
                name: repo,
                full_name: `${user}/${repo}`,
                owner: { login: user },
                default_branch: branch || 'main',
                html_url: `https://github.com/${user}/${repo}`,
                isDemo: true
              };

              setProfile(demoProfile);
              setRepository(demoRepository);
              setSelectedBranch(branch || 'main');
              setLoading(false);
              return;
            } else {
              setError('GitHub authentication required. Please authenticate first.');
              setLoading(false);
              return;
            }
          }

          // Fetch user profile
          let userProfile = null;
          try {
            const userResponse = await githubService.getUser(user);
            userProfile = userResponse;
          } catch (err) {
            console.error('Error fetching user:', err);
            setError(`User '${user}' not found or not accessible.`);
            setLoading(false);
            return;
          }

          // Fetch repository
          let repoData = null;
          try {
            const repoResponse = await githubService.getRepository(user, repo);
            repoData = repoResponse;
          } catch (err) {
            console.error('Error fetching repository:', err);
            setError(`Repository '${user}/${repo}' not found or not accessible.`);
            setLoading(false);
            return;
          }

          // Validate branch if specified
          if (branch) {
            try {
              await githubService.getBranch(user, repo, branch);
              setSelectedBranch(branch);
            } catch (err) {
              console.warn(`Branch '${branch}' not found, falling back to default branch`);
              setSelectedBranch(repoData.default_branch);
            }
          } else {
            setSelectedBranch(repoData.default_branch);
          }

          setProfile(userProfile);
          setRepository(repoData);
          setLoading(false);
        } catch (err) {
          console.error('Error fetching data from URL params:', err);
          setError('Failed to load dashboard data. Please check the URL or try again.');
          setLoading(false);
        }
      } else {
        setLoading(false);
      }
    };

    fetchDataFromUrlParams();
  }, [user, repo, branch, profile, repository]);

  // Initialize selected branch from session context
  useEffect(() => {
    if (repository) {
      const storedBranch = branchContextService.getSelectedBranch(repository);
      if (storedBranch) {
        setSelectedBranch(storedBranch);
      } else if (profile && profile.login === 'demo-user') {
        // For demo mode, set a default branch
        const defaultBranch = repository.default_branch || 'main';
        setSelectedBranch(defaultBranch);
        branchContextService.setSelectedBranch(repository, defaultBranch);
      }
    }
  }, [repository, profile]);

  // Check write permissions on mount
  useEffect(() => {
    const checkPermissions = async () => {
      if (repository && profile) {
        try {
          const writeAccess = await githubService.checkRepositoryWritePermissions(
            repository.owner?.login || repository.full_name.split('/')[0],
            repository.name
          );
          setHasWriteAccess(writeAccess);
        } catch (error) {
          console.warn('Could not check write permissions:', error);
          setHasWriteAccess(false);
        }
      }
      setCheckingPermissions(false);
    };

    checkPermissions();
  }, [repository, profile]);

  // Define the 8 core DAK components based on WHO SMART Guidelines documentation
  const coreDAKComponents = [
    {
      id: 'health-interventions',
      name: 'Health Interventions and Recommendations',
      description: 'Clinical guidelines and health intervention specifications that define evidence-based care recommendations',
      icon: '📖',
      type: 'L2',
      color: '#0078d4',
      fileTypes: ['IRIS', 'Publication'],
      count: 5,
      editor: 'Publication reference manager with IRIS integration'
    },
    {
      id: 'generic-personas',
      name: 'Generic Personas',
      description: 'Standardized user roles and actor definitions that represent different types of healthcare workers and patients',
      icon: '👥',
      type: 'L2',
      color: '#107c10',
      fileTypes: ['Actor', 'Role'],
      count: 8,
      editor: 'Persona definition editor with role-based access specifications'
    },
    {
      id: 'user-scenarios',
      name: 'User Scenarios',
      description: 'Narrative descriptions of how different personas interact with the system in specific healthcare contexts',
      icon: '📝',
      type: 'L2',
      color: '#881798',
      fileTypes: ['Narrative', 'Use Case'],
      count: 12,
      editor: 'Scenario editor with workflow visualization'
    },
    {
      id: 'business-processes',
      name: 'Generic Business Processes and Workflows',
      description: 'BPMN workflows and business process definitions that model clinical workflows and care pathways',
      icon: '🔄',
      type: 'L2',
      color: '#d13438',
      fileTypes: ['BPMN', 'XML'],
      count: 15,
      editor: 'Graphical BPMN editor with SVG visualization'
    },
    {
      id: 'core-data-elements',
      name: 'Core Data Elements',
      description: 'Essential data structures and terminology needed for clinical data capture and exchange',
      icon: '🗃️',
      type: 'L2',
      color: '#ff8c00',
      fileTypes: ['OCL', 'Concept'],
      count: 89,
      editor: 'Data element editor with OCL integration'
    },
    {
      id: 'decision-support',
      name: 'Decision-Support Logic',
      description: 'DMN decision tables and clinical decision support rules that encode clinical logic',
      icon: '🎯',
      type: 'L2',
      color: '#00bcf2',
      fileTypes: ['DMN', 'XML'],
      count: 24,
      editor: 'DMN decision table editor with validation'
    },
    {
      id: 'program-indicators',
      name: 'Program Indicators',
      description: 'Performance indicators and measurement definitions for monitoring and evaluation',
      icon: '📊',
      type: 'L2',
      color: '#498205',
      fileTypes: ['Measure', 'Logic'],
      count: 18,
      editor: 'Indicator definition editor with measurement logic'
    },
    {
      id: 'functional-requirements',
      name: 'Functional and Non-Functional Requirements',
      description: 'System requirements specifications that define capabilities and constraints',
      icon: '⚙️',
      type: 'L2',
      color: '#6b69d6',
      fileTypes: ['Requirements', 'Specification'],
      count: 32,
      editor: 'Requirements editor with structured templates'
    }
  ];

  // Additional Structured Knowledge Representations
  const additionalComponents = [
    {
      id: 'pages',
      name: 'Pages',
      description: 'Published page content and documentation defined in sushi-config.yaml',
      icon: '📄',
      type: 'Content',
      color: '#8b5cf6',
      fileTypes: ['Markdown', 'HTML'],
      count: 0
    },
    {
      id: 'terminology',
      name: 'Terminology',
      description: 'Code systems, value sets, and concept maps',
      icon: '🏷️',
      type: 'L3',
      color: '#ff8c00',
      fileTypes: ['CodeSystem', 'ValueSet'],
      count: 156
    },
    {
      id: 'profiles',
      name: 'FHIR Profiles',
      description: 'FHIR resource profiles and structure definitions',
      icon: '🔧',
      type: 'L3',
      color: '#00bcf2',
      fileTypes: ['StructureDefinition', 'Profile'],
      count: 42
    },
    {
      id: 'extensions',
      name: 'FHIR Extensions',
      description: 'Custom FHIR extensions and data elements',
      icon: '🧩',
      type: 'L3',
      color: '#498205',
      fileTypes: ['Extension', 'Element'],
      count: 18
    },
    {
      id: 'questionnaires',
      name: 'FHIR Questionnaires',
      description: 'Structured forms and questionnaires for data collection',
      icon: '📋',
      type: 'L3',
      color: '#881798',
      fileTypes: ['Questionnaire', 'StructureMap'],
      count: 24
    },
    {
      id: 'examples',
      name: 'Test Data & Examples',
      description: 'Sample data and test cases for validation',
      icon: '🧪',
      type: 'L3',
      color: '#6b69d6',
      fileTypes: ['Example', 'Bundle'],
      count: 67
    }
  ];

  // Handle branch selection change
  const handleBranchChange = (branch) => {
    setSelectedBranch(branch);
    branchContextService.setSelectedBranch(repository, branch);
  };

  const handleComponentClick = (component) => {
    // For business processes, navigate to selection page without permission check
    if (component.id === 'business-processes') {
      navigate('/business-process-selection', {
        state: {
          profile,
          repository,
          component,
          selectedBranch
        }
      });
      return;
    }

<<<<<<< HEAD
    // For pages, navigate to pages manager (read-only access allowed)
    if (component.id === 'pages') {
      navigate('/pages', {
=======
    // For health-interventions (WHO Digital Library), allow access in read-only mode
    if (component.id === 'health-interventions') {
      navigate(`/editor/${component.id}`, {
>>>>>>> c90e15a8
        state: {
          profile,
          repository,
          component,
          selectedBranch
        }
      });
      return;
    }

    // For other components, check permissions before proceeding
    if (!hasWriteAccess) {
      setShowPermissionDialog(true);
      return;
    }

    // Navigate to generic component editor for other components
    navigate(`/editor/${component.id}`, {
      state: {
        profile,
        repository,
        component,
        selectedBranch
      }
    });
  };

  const handleBackToRepos = () => {
    navigate('/repositories', { state: { profile } });
  };

  const handleHomeNavigation = () => {
    navigate('/');
  };

  if (loading) {
    return (
      <div className="dak-dashboard loading-state">
        <div className="loading-content">
          <h2>Loading Dashboard...</h2>
          <p>Fetching repository and user data...</p>
        </div>
      </div>
    );
  }

  if (error) {
    return (
      <div className="dak-dashboard error-state">
        <div className="error-content">
          <h2>Error Loading Dashboard</h2>
          <p>{error}</p>
          <div className="error-actions">
            <button onClick={() => navigate('/')} className="action-btn primary">
              Return to Home
            </button>
            <button onClick={() => window.location.reload()} className="action-btn secondary">
              Retry
            </button>
          </div>
        </div>
      </div>
    );
  }

  if (!profile || !repository) {
    navigate('/');
    return <div>Redirecting...</div>;
  }

  return (
    <div className="dak-dashboard">
      <div className="dashboard-header">
        <div className="header-left">
          <div className="who-branding">
            <h1 onClick={handleHomeNavigation} className="clickable-title">SGEX Workbench</h1>
            <p className="subtitle">WHO SMART Guidelines Exchange</p>
          </div>
          <div className="repo-status">
            <div className="repo-info">
              <a 
                href={`https://github.com/${repository.full_name}`}
                target="_blank"
                rel="noopener noreferrer"
                className="context-repo-link"
                title="View repository on GitHub"
              >
                <span className="repo-icon">📁</span>
                <span className="context-repo">{repository.name}</span>
                <span className="external-link">↗</span>
              </a>
            </div>
            <div className="branch-info">
              <BranchSelector
                repository={repository}
                selectedBranch={selectedBranch}
                onBranchChange={handleBranchChange}
                className="header-branch-selector"
              />
            </div>
            {!checkingPermissions && (
              <span className={`access-level ${hasWriteAccess ? 'write' : 'read'}`}>
                {hasWriteAccess ? '✏️ Edit Access' : '👁️ Read-Only Access'}
              </span>
            )}
          </div>
        </div>
        <div className="header-right">
          <img 
            src={profile.avatar_url || `https://github.com/${profile.login}.png`} 
            alt="Profile" 
            className="context-avatar" 
          />
          <span className="context-owner">@{profile.login}</span>
          <a href="/sgex/docs/overview" className="nav-link">📖 Documentation</a>
        </div>
      </div>

      <div className="dashboard-content">
        <div className="breadcrumb">
          <button onClick={() => navigate('/')} className="breadcrumb-link">
            Select Profile
          </button>
          <span className="breadcrumb-separator">›</span>
          <button onClick={handleBackToRepos} className="breadcrumb-link">
            Select Repository
          </button>
          <span className="breadcrumb-separator">›</span>
          <span className="breadcrumb-current">DAK Components</span>
        </div>

        <div className="dashboard-main">
          <div className="dashboard-intro">
            <h2>Digital Adaptation Kit Components</h2>
            <p>
              Select a component to edit content for <strong>{repository.name}</strong>
              {selectedBranch && (
                <span> on branch <code className="branch-display">{selectedBranch}</code></span>
              )}. 
              Components are organized according to the WHO SMART Guidelines framework.
            </p>
          </div>

          {/* DAK Status Box - only show when repository and branch are selected */}
          {repository && selectedBranch && (
            <DAKStatusBox 
              repository={repository}
              selectedBranch={selectedBranch}
              hasWriteAccess={hasWriteAccess}
              profile={profile}
            />
          )}

          {/* Tab Navigation */}
          <div className="tab-navigation">
            <button 
              className={`tab-button ${activeTab === 'core' ? 'active' : ''}`}
              onClick={() => setActiveTab('core')}
            >
              <span className="tab-icon">⭐</span>
              <span className="tab-text">8 Core Components</span>
              <span className="tab-badge core">L2</span>
            </button>
            <button 
              className={`tab-button ${activeTab === 'additional' ? 'active' : ''}`}
              onClick={() => setActiveTab('additional')}
            >
              <span className="tab-icon">🔧</span>
              <span className="tab-text">Additional Representations</span>
              <span className="tab-badge additional">L3</span>
            </button>
          </div>

          {/* 8 Core DAK Components Section */}
          {activeTab === 'core' && (
            <div className="components-section active">
              <div className="section-header">
                <h3 className="section-title">8 Core DAK Components</h3>
                <p className="section-description">
                  Essential components that form the foundation of any WHO SMART Guidelines Digital Adaptation Kit
                </p>
              </div>

              <div className="components-legend">
                <div className="legend-item">
                  <span className="legend-badge l2">L2</span>
                  <span>Data model agnostic representations</span>
                </div>
              </div>

              <div className="components-grid core-components">
                {coreDAKComponents.map((component) => (
                  <div 
                    key={component.id}
                    className={`component-card ${component.type.toLowerCase()}`}
                    onClick={() => handleComponentClick(component)}
                    style={{ '--component-color': component.color }}
                  >
                    <div className="component-header">
                      <div className="component-icon" style={{ color: component.color }}>
                        {component.icon}
                      </div>
                      <div className="component-badge">
                        <span className={`level-badge ${component.type.toLowerCase()}`}>
                          {component.type}
                        </span>
                      </div>
                    </div>
                    
                    <div className="component-content">
                      <h4>{component.name}</h4>
                      <p>{component.description}</p>
                      
                      <div className="component-meta">
                        <div className="file-types">
                          {component.fileTypes.map((type) => (
                            <span key={type} className="file-type-tag">{type}</span>
                          ))}
                        </div>
                        <div className="file-count">
                          {component.count} files
                        </div>
                      </div>
                    </div>
                  </div>
                ))}
              </div>
            </div>
          )}

          {/* Additional Structured Knowledge Representations Section */}
          {activeTab === 'additional' && (
            <div className="components-section additional-section active">
              <div className="section-header">
                <h3 className="section-title">Additional Structured Knowledge Representations</h3>
                <p className="section-description">
                  FHIR R4-specific implementations and technical artifacts that support the core DAK components
                </p>
              </div>

              <div className="components-legend">
                <div className="legend-item">
                  <span className="legend-badge l3">L3</span>
                  <span>FHIR R4-specific implementations</span>
                </div>
              </div>

              <div className="components-grid additional-components">
                {additionalComponents.map((component) => (
                  <div 
                    key={component.id}
                    className={`component-card ${component.type.toLowerCase()}`}
                    onClick={() => handleComponentClick(component)}
                    style={{ '--component-color': component.color }}
                  >
                    <div className="component-header">
                      <div className="component-icon" style={{ color: component.color }}>
                        {component.icon}
                      </div>
                      <div className="component-badge">
                        <span className={`level-badge ${component.type.toLowerCase()}`}>
                          {component.type}
                        </span>
                      </div>
                    </div>
                    
                    <div className="component-content">
                      <h4>{component.name}</h4>
                      <p>{component.description}</p>
                      
                      <div className="component-meta">
                        <div className="file-types">
                          {component.fileTypes.map((type) => (
                            <span key={type} className="file-type-tag">{type}</span>
                          ))}
                        </div>
                        <div className="file-count">
                          {component.count} files
                        </div>
                      </div>
                    </div>
                  </div>
                ))}
              </div>
            </div>
          )}


        </div>
      </div>

      {/* Permission Upgrade Dialog */}
      {showPermissionDialog && (
        <div className="permission-dialog-overlay">
          <div className="permission-dialog">
            <div className="dialog-header">
              <h3>Edit Access Required</h3>
              <button 
                className="dialog-close"
                onClick={() => setShowPermissionDialog(false)}
              >
                ×
              </button>
            </div>
            <div className="dialog-content">
              <div className="dialog-mascot">
                <img src="/sgex/sgex-mascot.png" alt="SGEX Helper" className="dialog-mascot-img" />
                <div className="mascot-message">
                  <p>You need edit permissions to modify DAK components!</p>
                  <p>Your current token only provides read access to this repository.</p>
                </div>
              </div>
              <div className="permission-options">
                <div className="option-card">
                  <h4>🔧 Upgrade Your Token</h4>
                  <p>Create a new fine-grained token with write permissions for this repository.</p>
                  <div className="option-buttons">
                    <a 
                      href="https://github.com/settings/personal-access-tokens/new"
                      target="_blank"
                      rel="noopener noreferrer"
                      className="btn-primary"
                    >
                      Create New Token
                    </a>
                    <HelpButton 
                      helpTopic="github-token"
                      contextData={{ 
                        repository: { owner: repository.owner?.login || repository.full_name.split('/')[0], name: repository.name },
                        requiredScopes: ['Contents: Write', 'Metadata: Read', 'Pull requests: Write'],
                        permissionMode: 'edit',
                        upgradeMode: true
                      }}
                    />
                  </div>
                </div>
                <div className="option-card">
                  <h4>👁️ Continue in Read-Only Mode</h4>
                  <p>Browse and view DAK components without editing capabilities.</p>
                  <button 
                    className="btn-secondary"
                    onClick={() => setShowPermissionDialog(false)}
                  >
                    Continue Read-Only
                  </button>
                </div>
              </div>
            </div>
          </div>
        </div>
      )}

      {/* Contextual Help Mascot */}
      <ContextualHelpMascot 
        pageId="dak-dashboard"
        position="bottom-right"
        contextData={{ profile, repository, hasWriteAccess }}
      />
    </div>
  );
};

export default DAKDashboard;<|MERGE_RESOLUTION|>--- conflicted
+++ resolved
@@ -330,15 +330,22 @@
       return;
     }
 
-<<<<<<< HEAD
     // For pages, navigate to pages manager (read-only access allowed)
     if (component.id === 'pages') {
       navigate('/pages', {
-=======
+        state: {
+          profile,
+          repository,
+          component,
+          selectedBranch
+        }
+      });
+      return;
+    }
+
     // For health-interventions (WHO Digital Library), allow access in read-only mode
     if (component.id === 'health-interventions') {
       navigate(`/editor/${component.id}`, {
->>>>>>> c90e15a8
         state: {
           profile,
           repository,
