--- conflicted
+++ resolved
@@ -663,11 +663,7 @@
               <span className="tab-text">Publishing</span>
             </button>
             <button
-<<<<<<< HEAD
-              className={`tab-button-fullwidth ${activeTab === 'faq' ? 'active' : ''}`}
-=======
               className={`tab-button-compact ${activeTab === 'faq' ? 'active' : ''}`}
->>>>>>> 66a2db99
               onClick={() => setActiveTab('faq')}
             >
               <span className="tab-icon">❓</span>
@@ -700,12 +696,7 @@
             </div>
           )}
 
-<<<<<<< HEAD
-          {/* Publications Section */}
-=======
-
           {/* Publishing Section */}
->>>>>>> 66a2db99
           {activeTab === 'publications' && (
             <div className="components-section publications-section active">
               {/* Repository Status Dashboard */}
