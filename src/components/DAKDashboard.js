--- conflicted
+++ resolved
@@ -33,13 +33,6 @@
           setLoading(true);
           setError(null);
 
-<<<<<<< HEAD
-          // For URL-based access, always try to fetch the actual repository data first
-          // This ensures that URLs like /dashboard/WorldHealthOrganization/repo work
-          // regardless of current authentication state
-          
-          // Fetch user profile from URL parameter
-=======
           // Check if githubService is authenticated (allow demo mode to proceed without auth)
           if (!githubService.isAuth()) {
             // In demo mode, use the DAK validation service for demo repositories
@@ -85,48 +78,11 @@
           }
 
           // Fetch user profile
->>>>>>> 38fd1b89
           let userProfile = null;
           try {
             const userResponse = await githubService.getUser(user);
             userProfile = userResponse;
           } catch (err) {
-<<<<<<< HEAD
-            console.error('Error fetching user from URL:', err);
-            // If we can't fetch the user, fall back to demo mode
-            console.log('Falling back to demo mode for user:', user);
-            
-            const demoProfile = {
-              login: user,
-              name: user.charAt(0).toUpperCase() + user.slice(1),
-              avatar_url: `https://github.com/${user}.png`,
-              type: 'User',
-              isDemo: true
-            };
-
-            const demoRepository = {
-              name: repo,
-              full_name: `${user}/${repo}`,
-              owner: { login: user },
-              default_branch: branch || 'main',
-              html_url: `https://github.com/${user}/${repo}`,
-              isDemo: true
-            };
-
-            setProfile(demoProfile);
-            setRepository(demoRepository);
-            setSelectedBranch(branch || 'main');
-            
-            console.log('DAKDashboard - Demo mode repository created (after user fetch failed):', {
-              name: demoRepository.name,
-              full_name: demoRepository.full_name,
-              owner: demoRepository.owner,
-              isDemo: demoRepository.isDemo,
-              html_url: demoRepository.html_url
-            });
-            
-            setLoading(false);
-=======
             console.error('Error fetching user:', err);
             // Redirect to landing page with warning message
             navigate('/', { 
@@ -134,21 +90,15 @@
                 warningMessage: `Could not access the requested DAK. User '${user}' not found or not accessible.` 
               } 
             });
->>>>>>> 38fd1b89
             return;
           }
 
-          // Fetch repository data from URL parameter
+          // Fetch repository
           let repoData = null;
           try {
             const repoResponse = await githubService.getRepository(user, repo);
             repoData = repoResponse;
           } catch (err) {
-<<<<<<< HEAD
-            console.error('Error fetching repository from URL:', err);
-            setError(`Repository '${user}/${repo}' not found or not accessible.`);
-            setLoading(false);
-=======
             console.error('Error fetching repository:', err);
             // Redirect to landing page with warning message
             navigate('/', { 
@@ -169,7 +119,6 @@
                 warningMessage: `Could not access the requested DAK. Repository '${user}/${repo}' not found or not accessible.` 
               } 
             });
->>>>>>> 38fd1b89
             return;
           }
 
@@ -188,20 +137,6 @@
 
           setProfile(userProfile);
           setRepository(repoData);
-          
-          console.log('DAKDashboard - Authenticated mode repository set:', {
-            name: repoData.name,
-            full_name: repoData.full_name,
-            owner: repoData.owner,
-            isDemo: repoData.isDemo,
-            html_url: repoData.html_url
-          });
-          console.log('DAKDashboard - Authenticated mode profile set:', {
-            login: userProfile.login,
-            name: userProfile.name,
-            isDemo: userProfile.isDemo
-          });
-          
           setLoading(false);
         } catch (err) {
           console.error('Error fetching data from URL params:', err);
@@ -419,24 +354,6 @@
   const handleComponentClick = (component) => {
     // For business processes, navigate to selection page without permission check
     if (component.id === 'business-processes') {
-<<<<<<< HEAD
-      console.log('DAKDashboard - Navigating to business-process-selection with data:', {
-        repository: {
-          name: repository.name,
-          full_name: repository.full_name,
-          owner: repository.owner,
-          isDemo: repository.isDemo
-        },
-        profile: {
-          login: profile.login,
-          name: profile.name,
-          isDemo: profile.isDemo
-        },
-        selectedBranch
-      });
-      
-      navigate('/business-process-selection', {
-=======
       const owner = repository.owner?.login || repository.full_name.split('/')[0];
       const repoName = repository.name;
       const path = selectedBranch 
@@ -470,7 +387,6 @@
     // For health-interventions (WHO Digital Library), allow access in read-only mode
     if (component.id === 'health-interventions') {
       navigate(`/editor/${component.id}`, {
->>>>>>> 38fd1b89
         state: {
           profile,
           repository,
