import React, { useState, useEffect } from 'react';
import { useLocation, useNavigate, useParams } from 'react-router-dom';
import { PageLayout } from './framework';
import githubService from '../services/githubService';
import dakValidationService from '../services/dakValidationService';
import branchContextService from '../services/branchContextService';
import cacheManagementService from '../services/cacheManagementService';
import HelpButton from './HelpButton';
import DAKStatusBox from './DAKStatusBox';
import Publications from './Publications';
import { handleNavigationClick } from '../utils/navigationUtils';
import './DAKDashboard.css';

const DAKDashboard = () => {
  const location = useLocation();
  const navigate = useNavigate();
  const { user, repo, branch } = useParams();
  
  // Try to get data from location.state first, then from URL params
  const [profile, setProfile] = useState(location.state?.profile || null);
  const [repository, setRepository] = useState(location.state?.repository || null);
  const [loading, setLoading] = useState(!profile || !repository);
  const [error, setError] = useState(null);
  const [hasWriteAccess, setHasWriteAccess] = useState(false);
  const [showPermissionDialog, setShowPermissionDialog] = useState(false);
  const [activeTab, setActiveTab] = useState('core'); // 'core', 'additional', or 'publications'
  const [selectedBranch, setSelectedBranch] = useState(location.state?.selectedBranch || branch || null);
  const [issueCounts, setIssueCounts] = useState({});
  const [showUserMenu, setShowUserMenu] = useState(false);
  const [showClearCacheConfirm, setShowClearCacheConfirm] = useState(false);

  // Fetch data from URL parameters if not available in location.state
  useEffect(() => {
    const fetchDataFromUrlParams = async () => {
      if ((!profile || !repository) && user && repo) {
        try {
          setLoading(true);
          setError(null);

          // Check if githubService is authenticated (allow demo mode to proceed without auth)
          if (!githubService.isAuth()) {
            // In demo mode, use the DAK validation service for demo repositories
            if (window.location.pathname.includes('/dashboard/')) {
              const isValidDAK = dakValidationService.validateDemoDAKRepository(user, repo);
              
              if (!isValidDAK) {
                navigate('/', { 
                  state: { 
                    warningMessage: `Could not access the requested DAK. Repository '${user}/${repo}' not found or not accessible.` 
                  } 
                });
                return;
              }

              const demoProfile = {
                login: user,
                name: user.charAt(0).toUpperCase() + user.slice(1),
                avatar_url: `https://github.com/${user}.png`,
                type: 'User',
                isDemo: true
              };

              const demoRepository = {
                name: repo,
                full_name: `${user}/${repo}`,
                owner: { login: user },
                default_branch: branch || 'main',
                html_url: `https://github.com/${user}/${repo}`,
                isDemo: true
              };

              setProfile(demoProfile);
              setRepository(demoRepository);
              setSelectedBranch(branch || 'main');
              setLoading(false);
              return;
            } else {
              setError('GitHub authentication required. Please authenticate first.');
              setLoading(false);
              return;
            }
          }

          // Fetch user profile
          let userProfile = null;
          try {
            const userResponse = await githubService.getUser(user);
            userProfile = userResponse;
          } catch (err) {
            console.error('Error fetching user:', err);
            // Redirect to landing page with warning message
            navigate('/', { 
              state: { 
                warningMessage: `Could not access the requested DAK. User '${user}' not found or not accessible.` 
              } 
            });
            return;
          }

          // Fetch repository
          let repoData = null;
          try {
            const repoResponse = await githubService.getRepository(user, repo);
            repoData = repoResponse;
          } catch (err) {
            console.error('Error fetching repository:', err);
            // Redirect to landing page with warning message
            navigate('/', { 
              state: { 
                warningMessage: `Could not access the requested DAK. Repository '${user}/${repo}' not found or not accessible.` 
              } 
            });
            return;
          }

          // Validate that this is actually a DAK repository
          const isValidDAK = await dakValidationService.validateDAKRepository(user, repo, branch || repoData.default_branch);
          
          if (!isValidDAK) {
            console.log(`Repository ${user}/${repo} is not a valid DAK repository`);
            navigate('/', { 
              state: { 
                warningMessage: `Could not access the requested DAK. Repository '${user}/${repo}' not found or not accessible.` 
              } 
            });
            return;
          }

          // Validate branch if specified
          if (branch) {
            try {
              await githubService.getBranch(user, repo, branch);
              setSelectedBranch(branch);
            } catch (err) {
              console.warn(`Branch '${branch}' not found, falling back to default branch`);
              setSelectedBranch(repoData.default_branch);
            }
          } else {
            setSelectedBranch(repoData.default_branch);
          }

          setProfile(userProfile);
          setRepository(repoData);
          setLoading(false);
        } catch (err) {
          console.error('Error fetching data from URL params:', err);
          setError('Failed to load dashboard data. Please check the URL or try again.');
          setLoading(false);
        }
      } else {
        setLoading(false);
      }
    };

    fetchDataFromUrlParams();
  }, [user, repo, branch, profile, repository, navigate]);

  // Initialize selected branch from session context
  useEffect(() => {
    if (repository) {
      const storedBranch = branchContextService.getSelectedBranch(repository);
      if (storedBranch) {
        setSelectedBranch(storedBranch);
      } else if (profile && profile.login === 'demo-user') {
        // For demo mode, set a default branch
        const defaultBranch = repository.default_branch || 'main';
        setSelectedBranch(defaultBranch);
        branchContextService.setSelectedBranch(repository, defaultBranch);
      }
    }
  }, [repository, profile]);

  // Load issue counts for repository
  const loadIssueCounts = async () => {
    if (!repository) return;
    
    try {
      const owner = repository.owner?.login || repository.full_name.split('/')[0];
      const repoName = repository.name;
      
      // Get all issues (includes pull requests in GitHub API)
      const issues = await githubService.getIssues(owner, repoName, {
        state: 'all',
        per_page: 100
      });
      
      // Filter out pull requests to get actual issues
      const actualIssues = issues.filter(issue => !issue.pull_request);
      
      // Count issues by state
      const openIssues = actualIssues.filter(issue => issue.state === 'open').length;
      const closedIssues = actualIssues.filter(issue => issue.state === 'closed').length;
      
      setIssueCounts({
        total: actualIssues.length,
        open: openIssues,
        closed: closedIssues
      });
    } catch (err) {
      console.warn('Could not load issue counts:', err);
      setIssueCounts({ total: 0, open: 0, closed: 0 });
    }
  };

  // Load issue counts when repository changes
  useEffect(() => {
    if (repository && !loading) {
      loadIssueCounts();
    }
  }, [repository, loading]); // eslint-disable-line react-hooks/exhaustive-deps

  // Check write permissions on mount
  useEffect(() => {
    const checkPermissions = async () => {
      if (repository && profile) {
        try {
          const writeAccess = await githubService.checkRepositoryWritePermissions(
            repository.owner?.login || repository.full_name.split('/')[0],
            repository.name
          );
          setHasWriteAccess(writeAccess);
        } catch (error) {
          console.warn('Could not check write permissions:', error);
          setHasWriteAccess(false);
        }
      }
    };

    checkPermissions();
  }, [repository, profile]);

  // Close user menu when clicking outside
  useEffect(() => {
    const handleClickOutside = (event) => {
      if (showUserMenu && !event.target.closest('.user-menu-container')) {
        setShowUserMenu(false);
      }
    };

    document.addEventListener('mousedown', handleClickOutside);
    return () => {
      document.removeEventListener('mousedown', handleClickOutside);
    };
  }, [showUserMenu]);



  // Define the 8 core DAK components based on WHO SMART Guidelines documentation
  const coreDAKComponents = [
    {
      id: 'health-interventions',
      name: 'Health Interventions and Recommendations',
      description: 'Clinical guidelines and health intervention specifications that define evidence-based care recommendations',
      icon: '📖',
      type: 'L2',
      color: '#0078d4',
      fileTypes: ['IRIS', 'Publication'],
      count: 5,
      editor: 'Publication reference manager with IRIS integration'
    },
    {
      id: 'generic-personas',
      name: 'Generic Personas',
      description: 'Standardized user roles and actor definitions that represent different types of healthcare workers and patients',
      icon: '👥',
      type: 'L2',
      color: '#107c10',
      fileTypes: ['Actor', 'Role'],
      count: 8,
      editor: 'Persona definition editor with role-based access specifications'
    },
    {
      id: 'user-scenarios',
      name: 'User Scenarios',
      description: 'Narrative descriptions of how different personas interact with the system in specific healthcare contexts',
      icon: '📝',
      type: 'L2',
      color: '#881798',
      fileTypes: ['Narrative', 'Use Case'],
      count: 12,
      editor: 'Scenario editor with workflow visualization'
    },
    {
      id: 'business-processes',
      name: 'Generic Business Processes and Workflows',
      description: 'BPMN workflows and business process definitions that model clinical workflows and care pathways',
      icon: '🔄',
      type: 'L2',
      color: '#d13438',
      fileTypes: ['BPMN', 'XML'],
      count: 15,
      editor: 'Graphical BPMN editor with SVG visualization'
    },
    {
      id: 'core-data-elements',
      name: 'Core Data Elements',
      description: 'Essential data structures and terminology needed for clinical data capture and exchange',
      icon: '🗃️',
      type: 'L2',
      color: '#ff8c00',
      fileTypes: ['OCL', 'Concept'],
      count: issueCounts.total || 89,
      editor: 'Data element editor with OCL integration'
    },
    {
      id: 'decision-support',
      name: 'Decision-Support Logic',
      description: 'DMN decision tables and clinical decision support rules that encode clinical logic',
      icon: '🎯',
      type: 'L2',
      color: '#00bcf2',
      fileTypes: ['DMN', 'XML'],
      count: 24,
      editor: 'DMN decision table editor with validation'
    },
    {
      id: 'program-indicators',
      name: 'Program Indicators',
      description: 'Performance indicators and measurement definitions for monitoring and evaluation',
      icon: '📊',
      type: 'L2',
      color: '#498205',
      fileTypes: ['Measure', 'Logic'],
      count: 18,
      editor: 'Indicator definition editor with measurement logic'
    },
    {
      id: 'functional-requirements',
      name: 'Functional and Non-Functional Requirements',
      description: 'System requirements specifications that define capabilities and constraints',
      icon: '⚙️',
      type: 'L2',
      color: '#6b69d6',
      fileTypes: ['Requirements', 'Specification'],
      count: 32,
      editor: 'Requirements editor with structured templates'
    }
  ];

  // Additional Structured Knowledge Representations
  const additionalComponents = [
    {
      id: 'pages',
      name: 'Pages',
      description: 'Published page content and documentation defined in sushi-config.yaml',
      icon: '📄',
      type: 'Content',
      color: '#8b5cf6',
      fileTypes: ['Markdown', 'HTML'],
      count: 0
    },
    {
      id: 'terminology',
      name: 'Terminology',
      description: 'Code systems, value sets, and concept maps',
      icon: '🏷️',
      type: 'L3',
      color: '#ff8c00',
      fileTypes: ['CodeSystem', 'ValueSet'],
      count: 156
    },
    {
      id: 'profiles',
      name: 'FHIR Profiles',
      description: 'FHIR resource profiles and structure definitions',
      icon: '🔧',
      type: 'L3',
      color: '#00bcf2',
      fileTypes: ['StructureDefinition', 'Profile'],
      count: 42
    },
    {
      id: 'extensions',
      name: 'FHIR Extensions',
      description: 'Custom FHIR extensions and data elements',
      icon: '🧩',
      type: 'L3',
      color: '#498205',
      fileTypes: ['Extension', 'Element'],
      count: 18
    },
    {
      id: 'questionnaires',
      name: 'FHIR Questionnaires',
      description: 'Structured forms and questionnaires for data collection',
      icon: '📋',
      type: 'L3',
      color: '#881798',
      fileTypes: ['Questionnaire', 'StructureMap'],
      count: 24
    },
    {
      id: 'examples',
      name: 'Test Data & Examples',
      description: 'Sample data and test cases for validation',
      icon: '🧪',
      type: 'L3',
      color: '#6b69d6',
      fileTypes: ['Example', 'Bundle'],
      count: 67
    }
  ];

  // Handle branch selection change

  const handleComponentClick = (event, component) => {
    const navigationState = {
      profile,
      repository,
      component,
      selectedBranch
    };
    
    // For decision-support, always navigate to view page (no permission check needed)
    if (component.id === 'decision-support') {
      const owner = repository.owner?.login || repository.full_name.split('/')[0];
      const repoName = repository.name;
      const path = selectedBranch 
        ? `/decision-support-logic/${owner}/${repoName}/${selectedBranch}`
        : `/decision-support-logic/${owner}/${repoName}`;
      
      handleNavigationClick(event, path, navigate, navigationState);
      return;
    }

    // For business processes, navigate to selection page without permission check
    if (component.id === 'business-processes') {
      const owner = repository.owner?.login || repository.full_name.split('/')[0];
      const repoName = repository.name;
      const path = selectedBranch 
        ? `/business-process-selection/${owner}/${repoName}/${selectedBranch}`
        : `/business-process-selection/${owner}/${repoName}`;
      
      handleNavigationClick(event, path, navigate, navigationState);
      return;
    }

    // For pages, navigate to pages manager (read-only access allowed)
    if (component.id === 'pages') {
      handleNavigationClick(event, '/pages', navigate, navigationState);
      return;
    }

    // For health-interventions (WHO Digital Library), allow access in read-only mode
    if (component.id === 'health-interventions') {
      handleNavigationClick(event, `/editor/${component.id}`, navigate, navigationState);
      return;
    }

    // For core-data-elements (Component 2 Core Data Dictionary), navigate to viewer
    if (component.id === 'core-data-elements') {
      const owner = user || repository.owner?.login || repository.full_name.split('/')[0];
      const repoName = repo || repository.name;
      const branchName = selectedBranch;
      
      const viewerPath = branchName ? 
        `/core-data-dictionary-viewer/${owner}/${repoName}/${branchName}` :
        `/core-data-dictionary-viewer/${owner}/${repoName}`;
        
      handleNavigationClick(event, viewerPath, navigate, navigationState);
      return;
    }

    // For terminology (also Component 2 Core Data Dictionary from Additional Components), navigate to viewer
    if (component.id === 'terminology') {
      const owner = user || repository.owner?.login || repository.full_name.split('/')[0];
      const repoName = repo || repository.name;
      const branchName = selectedBranch;
      
      const viewerPath = branchName ? 
        `/core-data-dictionary-viewer/${owner}/${repoName}/${branchName}` :
        `/core-data-dictionary-viewer/${owner}/${repoName}`;
        
      handleNavigationClick(event, viewerPath, navigate, navigationState);
      return;
    }

    // For generic-personas, navigate to actor editor
    if (component.id === 'generic-personas') {
      handleNavigationClick(event, '/actor-editor', navigate, navigationState);
      return;
    }

    // For other components, check permissions before proceeding
    if (!hasWriteAccess) {
      // If command-click, still show permission dialog instead of opening new tab
      // since the user needs to authenticate first
      setShowPermissionDialog(true);
      return;
    }

    // Navigate to generic component editor for other components
    handleNavigationClick(event, `/editor/${component.id}`, navigate, navigationState);
  };

  const handleBackToRepos = () => {
    navigate('/repositories', { state: { profile } });
  };

  const handleClearCacheConfirm = () => {
    const success = cacheManagementService.clearAllCache();
    setShowClearCacheConfirm(false);
    
    if (success) {
      // Show success message and redirect to home
      navigate('/', { 
        state: { 
          successMessage: '🚽 Cache cleared successfully! All local data has been flushed.' 
        } 
      });
    } else {
      // Show error message
      alert('⚠️ There was an error clearing the cache. Please try again or refresh the page.');
    }
  };

  const handleClearCacheCancel = () => {
    setShowClearCacheConfirm(false);
  };

  if (loading) {
    return (
      <div className="dak-dashboard loading-state">
        <div className="loading-content">
          <h2>Loading Dashboard...</h2>
          <p>Fetching repository and user data...</p>
        </div>
      </div>
    );
  }

  if (error) {
    return (
      <div className="dak-dashboard error-state">
        <div className="error-content">
          <h2>Error Loading Dashboard</h2>
          <p>{error}</p>
          <div className="error-actions">
            <button onClick={() => navigate('/')} className="action-btn primary">
              Return to Home
            </button>
            <button onClick={() => window.location.reload()} className="action-btn secondary">
              Retry
            </button>
          </div>
        </div>
      </div>
    );
  }

  if (!profile || !repository) {
    navigate('/');
    return <div>Redirecting...</div>;
  }

  return (
<<<<<<< HEAD
    <PageLayout pageName="dak-dashboard">
      <div className="dak-dashboard">
        <div className="dashboard-content">
=======
    <div className="dak-dashboard">
      <div className="dashboard-header">
        <div className="header-left">
          <div className="who-branding">
            <h1 onClick={handleHomeNavigation} className="clickable-title">SGEX Workbench</h1>
            <p className="subtitle">WHO SMART Guidelines Exchange</p>
          </div>
          <div className="repo-status">
            <div className="repo-info">
              <a 
                href={`https://github.com/${repository.full_name}`}
                target="_blank"
                rel="noopener noreferrer"
                className="context-repo-link"
                title="View repository on GitHub"
              >
                <span className="repo-icon">📁</span>
                <span className="context-repo">{repository.name}</span>
                <span className="external-link">↗</span>
              </a>
            </div>
            <div className="branch-info">
              <BranchSelector
                repository={repository}
                selectedBranch={selectedBranch}
                onBranchChange={handleBranchChange}
                className="header-branch-selector"
              />
            </div>
            {!checkingPermissions && (
              <span className={`access-level ${hasWriteAccess ? 'write' : 'read'}`}>
                {hasWriteAccess ? '✏️ Edit Access' : '👁️ Read-Only Access'}
              </span>
            )}
          </div>
        </div>
        <div className="header-right">
          <div className="user-menu-container">
            <div className="user-info" onClick={handleUserMenuToggle}>
              <img 
                src={profile.avatar_url || `https://github.com/${profile.login}.png`} 
                alt="Profile" 
                className="context-avatar" 
              />
              <span className="context-owner">@{profile.login}</span>
              <span className="menu-arrow">▼</span>
            </div>
            
            {showUserMenu && (
              <div className="user-dropdown-menu">
                <div className="dropdown-item" onClick={handleClearCacheClick}>
                  <span className="dropdown-icon">🚽</span>
                  <span className="dropdown-text">Clear Cache</span>
                </div>
              </div>
            )}
          </div>
        </div>
      </div>

      <div className="dashboard-content">
>>>>>>> a23c93c7
        <div className="breadcrumb">
          <button onClick={() => navigate('/')} className="breadcrumb-link">
            Select Profile
          </button>
          <span className="breadcrumb-separator">›</span>
          <button onClick={handleBackToRepos} className="breadcrumb-link">
            Select Repository
          </button>
          <span className="breadcrumb-separator">›</span>
          <span className="breadcrumb-current">DAK Components</span>
        </div>

        <div className="dashboard-main">
          <div className="dashboard-intro">
            <h2>Digital Adaptation Kit Components</h2>
            <p>
              Select a component to edit content for <strong>{repository.name}</strong>
              {selectedBranch && (
                <span> on branch <code className="branch-display">{selectedBranch}</code></span>
              )}. 
              Components are organized according to the WHO SMART Guidelines framework.
            </p>
          </div>

          {/* DAK Status Box - only show when repository and branch are selected */}
          {repository && selectedBranch && (
            <DAKStatusBox 
              repository={repository}
              selectedBranch={selectedBranch}
              hasWriteAccess={hasWriteAccess}
              profile={profile}
            />
          )}

          {/* Tab Navigation */}
          <div className="tab-navigation">
            <button 
              className={`tab-button ${activeTab === 'core' ? 'active' : ''}`}
              onClick={() => setActiveTab('core')}
            >
              <span className="tab-icon">⭐</span>
              <span className="tab-text">8 Core Components</span>
            </button>
            <button 
              className={`tab-button ${activeTab === 'additional' ? 'active' : ''}`}
              onClick={() => setActiveTab('additional')}
            >
              <span className="tab-icon">🔧</span>
              <span className="tab-text">Additional Components</span>
            </button>
            <button
              className={`tab-button ${activeTab === 'publications' ? 'active' : ''}`}
              onClick={() => setActiveTab('publications')}
            >
              <span className="tab-icon">📚</span>
              <span className="tab-text">Publications</span>
            </button>
          </div>

          {/* 8 Core DAK Components Section */}
          {activeTab === 'core' && (
            <div className="components-section active">
              <div className="section-header">
                <h3 className="section-title">8 Core DAK Components</h3>
                <p className="section-description">
                  Essential components that form the foundation of any WHO SMART Guidelines Digital Adaptation Kit
                </p>
              </div>

              <div className="components-grid core-components">
                {coreDAKComponents.map((component) => (
                  <div 
                    key={component.id}
                    className={`component-card ${component.type.toLowerCase()}`}
                    onClick={(event) => handleComponentClick(event, component)}
                    style={{ '--component-color': component.color }}
                  >
                    <div className="component-header">
                      <div className="component-icon" style={{ color: component.color }}>
                        {component.icon}
                      </div>
                    </div>
                    
                    <div className="component-content">
                      <h4>{component.name}</h4>
                      <p>{component.description}</p>
                      
                      <div className="component-meta">
                        <div className="file-types">
                          {component.fileTypes.map((type) => (
                            <span key={type} className="file-type-tag">{type}</span>
                          ))}
                        </div>
                        <div className="file-count">
                          {component.count} files
                        </div>
                      </div>
                    </div>
                  </div>
                ))}
              </div>
            </div>
          )}

          {/* Additional Components Section */}
          {activeTab === 'additional' && (
            <div className="components-section additional-section active">
              <div className="section-header">
                <h3 className="section-title">Additional Components</h3>
                <p className="section-description">
                  FHIR R4-specific implementations and technical artifacts that support the core DAK components
                </p>
              </div>

              <div className="components-grid additional-components">
                {additionalComponents.map((component) => (
                  <div 
                    key={component.id}
                    className={`component-card ${component.type.toLowerCase()}`}
                    onClick={(event) => handleComponentClick(event, component)}
                    style={{ '--component-color': component.color }}
                  >
                    <div className="component-header">
                      <div className="component-icon" style={{ color: component.color }}>
                        {component.icon}
                      </div>
                    </div>
                    
                    <div className="component-content">
                      <h4>{component.name}</h4>
                      <p>{component.description}</p>
                      
                      <div className="component-meta">
                        <div className="file-types">
                          {component.fileTypes.map((type) => (
                            <span key={type} className="file-type-tag">{type}</span>
                          ))}
                        </div>
                        <div className="file-count">
                          {component.count} files
                        </div>
                      </div>
                    </div>
                  </div>
                ))}
              </div>
            </div>
          )}

          {/* Publications Section */}
          {activeTab === 'publications' && (
            <div className="components-section publications-section active">
              <Publications
                profile={profile}
                repository={repository}
                selectedBranch={selectedBranch}
                hasWriteAccess={hasWriteAccess}
              />
            </div>
          )}
        </div>
      </div>

      {/* Permission Upgrade Dialog */}
      {showPermissionDialog && (
        <div className="permission-dialog-overlay">
          <div className="permission-dialog">
            <div className="dialog-header">
              <h3>Edit Access Required</h3>
              <button 
                className="dialog-close"
                onClick={() => setShowPermissionDialog(false)}
              >
                ×
              </button>
            </div>
            <div className="dialog-content">
              <div className="dialog-mascot">
                <img src="/sgex/sgex-mascot.png" alt="SGEX Helper" className="dialog-mascot-img" />
                <div className="mascot-message">
                  <p>You need edit permissions to modify DAK components!</p>
                  <p>Your current token only provides read access to this repository.</p>
                </div>
              </div>
              <div className="permission-options">
                <div className="option-card">
                  <h4>🔧 Upgrade Your Token</h4>
                  <p>Create a new fine-grained token with write permissions for this repository.</p>
                  <div className="option-buttons">
                    <a 
                      href="https://github.com/settings/personal-access-tokens/new"
                      target="_blank"
                      rel="noopener noreferrer"
                      className="btn-primary"
                    >
                      Create New Token
                    </a>
                    <HelpButton 
                      helpTopic="github-token"
                      contextData={{ 
                        repository: { owner: repository.owner?.login || repository.full_name.split('/')[0], name: repository.name },
                        requiredScopes: ['Contents: Write', 'Metadata: Read', 'Pull requests: Write'],
                        permissionMode: 'edit',
                        upgradeMode: true
                      }}
                    />
                  </div>
                </div>
                <div className="option-card">
                  <h4>👁️ Continue in Read-Only Mode</h4>
                  <p>Browse and view DAK components without editing capabilities.</p>
                  <button 
                    className="btn-secondary"
                    onClick={() => setShowPermissionDialog(false)}
                  >
                    Continue Read-Only
                  </button>
                </div>
              </div>
            </div>
          </div>
        </div>
      )}

      {/* Clear Cache Confirmation Dialog */}
      {showClearCacheConfirm && (
        <div className="clear-cache-dialog-overlay">
          <div className="clear-cache-dialog">
            <div className="dialog-header">
              <h3>🚽 Clear Cache</h3>
              <button 
                className="dialog-close"
                onClick={handleClearCacheCancel}
              >
                ×
              </button>
            </div>
            <div className="dialog-content">
              <div className="dialog-mascot">
                <img src="/sgex/sgex-mascot.png" alt="SGEX Helper" className="dialog-mascot-img" />
                <div className="mascot-message">
                  <p><strong>⚠️ Warning: You may lose unsaved progress!</strong></p>
                  <p>This will clear all cached data including:</p>
                  <ul>
                    <li>Repository lists and metadata</li>
                    <li>Branch selections and context</li>
                    <li>Unsaved changes in staging area</li>
                    <li>Other local application data</li>
                  </ul>
                  <p><strong>Any work not committed to GitHub will be lost permanently.</strong></p>
                </div>
              </div>
              <div className="dialog-actions">
                <button 
                  className="btn-danger"
                  onClick={handleClearCacheConfirm}
                >
                  🚽 Yes, Clear Cache
                </button>
                <button 
                  className="btn-secondary"
                  onClick={handleClearCacheCancel}
                >
                  Cancel
                </button>
              </div>
            </div>
          </div>
        </div>
      )}

      </div>
    </PageLayout>
  );
};

export default DAKDashboard;<|MERGE_RESOLUTION|>--- conflicted
+++ resolved
@@ -1,11 +1,12 @@
 import React, { useState, useEffect } from 'react';
 import { useLocation, useNavigate, useParams } from 'react-router-dom';
-import { PageLayout } from './framework';
 import githubService from '../services/githubService';
 import dakValidationService from '../services/dakValidationService';
 import branchContextService from '../services/branchContextService';
 import cacheManagementService from '../services/cacheManagementService';
+import BranchSelector from './BranchSelector';
 import HelpButton from './HelpButton';
+import ContextualHelpMascot from './ContextualHelpMascot';
 import DAKStatusBox from './DAKStatusBox';
 import Publications from './Publications';
 import { handleNavigationClick } from '../utils/navigationUtils';
@@ -22,6 +23,7 @@
   const [loading, setLoading] = useState(!profile || !repository);
   const [error, setError] = useState(null);
   const [hasWriteAccess, setHasWriteAccess] = useState(false);
+  const [checkingPermissions, setCheckingPermissions] = useState(true);
   const [showPermissionDialog, setShowPermissionDialog] = useState(false);
   const [activeTab, setActiveTab] = useState('core'); // 'core', 'additional', or 'publications'
   const [selectedBranch, setSelectedBranch] = useState(location.state?.selectedBranch || branch || null);
@@ -224,6 +226,7 @@
           setHasWriteAccess(false);
         }
       }
+      setCheckingPermissions(false);
     };
 
     checkPermissions();
@@ -402,6 +405,23 @@
   ];
 
   // Handle branch selection change
+  const handleBranchChange = (branch) => {
+    setSelectedBranch(branch);
+    branchContextService.setSelectedBranch(repository, branch);
+    
+    // Update the URL to include the branch parameter
+    const owner = repository.owner?.login || repository.full_name.split('/')[0];
+    const repoName = repository.name;
+    const newPath = `/dashboard/${owner}/${repoName}/${branch}`;
+    
+    navigate(newPath, {
+      state: {
+        profile,
+        repository,
+        selectedBranch: branch
+      }
+    });
+  };
 
   const handleComponentClick = (event, component) => {
     const navigationState = {
@@ -497,6 +517,19 @@
     navigate('/repositories', { state: { profile } });
   };
 
+  const handleHomeNavigation = () => {
+    navigate('/');
+  };
+
+  const handleUserMenuToggle = () => {
+    setShowUserMenu(!showUserMenu);
+  };
+
+  const handleClearCacheClick = () => {
+    setShowUserMenu(false);
+    setShowClearCacheConfirm(true);
+  };
+
   const handleClearCacheConfirm = () => {
     const success = cacheManagementService.clearAllCache();
     setShowClearCacheConfirm(false);
@@ -554,11 +587,6 @@
   }
 
   return (
-<<<<<<< HEAD
-    <PageLayout pageName="dak-dashboard">
-      <div className="dak-dashboard">
-        <div className="dashboard-content">
-=======
     <div className="dak-dashboard">
       <div className="dashboard-header">
         <div className="header-left">
@@ -620,7 +648,6 @@
       </div>
 
       <div className="dashboard-content">
->>>>>>> a23c93c7
         <div className="breadcrumb">
           <button onClick={() => navigate('/')} className="breadcrumb-link">
             Select Profile
@@ -892,8 +919,13 @@
         </div>
       )}
 
-      </div>
-    </PageLayout>
+      {/* Contextual Help Mascot */}
+      <ContextualHelpMascot 
+        pageId="dak-dashboard"
+        position="bottom-right"
+        contextData={{ profile, repository, hasWriteAccess }}
+      />
+    </div>
   );
 };
 
