import React, { useState, useEffect } from 'react';
import { useLocation, useNavigate } from 'react-router-dom';
import { useTranslation } from 'react-i18next';
import githubService from '../services/githubService';
import dakValidationService from '../services/dakValidationService';
import branchContextService from '../services/branchContextService';
import HelpButton from './HelpButton';
import DAKStatusBox from './DAKStatusBox';
import Publications from './Publications';
import { PageLayout, usePageParams } from './framework';
import { handleNavigationClick } from '../utils/navigationUtils';
import './DAKDashboard.css';

const DAKDashboard = () => {
  return (
    <PageLayout pageName="dak-dashboard">
      <DAKDashboardContent />
    </PageLayout>
  );
};

const DAKDashboardContent = () => {
  const { t } = useTranslation();
  const location = useLocation();
  const navigate = useNavigate();
  const { params } = usePageParams();
  const { user, repo, branch } = params || {};
  
  // Try to get data from location.state first, then from URL params
  const [profile, setProfile] = useState(location.state?.profile || null);
  const [repository, setRepository] = useState(location.state?.repository || null);
  const [loading, setLoading] = useState(!profile || !repository);
  const [error, setError] = useState(null);
  const [hasWriteAccess, setHasWriteAccess] = useState(false);
  const [showPermissionDialog, setShowPermissionDialog] = useState(false);
  const [activeTab, setActiveTab] = useState('core'); // 'core', 'additional', or 'publications'
  const [selectedBranch, setSelectedBranch] = useState(location.state?.selectedBranch || branch || null);
  const [issueCounts, setIssueCounts] = useState({});
  const [showUserMenu, setShowUserMenu] = useState(false);

  // Fetch data from URL parameters if not available in location.state
  useEffect(() => {
    const fetchDataFromUrlParams = async () => {
      if ((!profile || !repository) && user && repo) {
        try {
          setLoading(true);
          setError(null);

          // Check if githubService is authenticated (allow demo mode to proceed without auth)
          if (!githubService.isAuth()) {
            // In demo mode, use the DAK validation service for demo repositories
            if (window.location.pathname.includes('/dashboard/')) {
              const isValidDAK = dakValidationService.validateDemoDAKRepository(user, repo);
              
              if (!isValidDAK) {
                navigate('/', { 
                  state: { 
                    warningMessage: `Could not access the requested DAK. Repository '${user}/${repo}' not found or not accessible.` 
                  } 
                });
                return;
              }

              const demoProfile = {
                login: user,
                name: user.charAt(0).toUpperCase() + user.slice(1),
                avatar_url: `https://github.com/${user}.png`,
                type: 'User',
                isDemo: true
              };

              const demoRepository = {
                name: repo,
                full_name: `${user}/${repo}`,
                owner: { login: user },
                default_branch: branch || 'main',
                html_url: `https://github.com/${user}/${repo}`,
                isDemo: true
              };

              setProfile(demoProfile);
              setRepository(demoRepository);
              setSelectedBranch(branch || 'main');
              setLoading(false);
              return;
            } else {
              setError(t('auth.authRequired'));
              setLoading(false);
              return;
            }
          }

          // Fetch user profile
          let userProfile = null;
          try {
            const userResponse = await githubService.getUser(user);
            userProfile = userResponse;
          } catch (err) {
            console.error('Error fetching user:', err);
            // Redirect to landing page with warning message
            navigate('/', { 
              state: { 
                warningMessage: `Could not access the requested DAK. User '${user}' not found or not accessible.` 
              } 
            });
            return;
          }

          // Fetch repository
          let repoData = null;
          try {
            const repoResponse = await githubService.getRepository(user, repo);
            repoData = repoResponse;
          } catch (err) {
            console.error('Error fetching repository:', err);
            // Redirect to landing page with warning message
            navigate('/', { 
              state: { 
                warningMessage: `Could not access the requested DAK. Repository '${user}/${repo}' not found or not accessible.` 
              } 
            });
            return;
          }

          // Validate that this is actually a DAK repository
          const isValidDAK = await dakValidationService.validateDAKRepository(user, repo, branch || repoData.default_branch);
          
          if (!isValidDAK) {
            console.log(`Repository ${user}/${repo} is not a valid DAK repository`);
            navigate('/', { 
              state: { 
                warningMessage: `Could not access the requested DAK. Repository '${user}/${repo}' not found or not accessible.` 
              } 
            });
            return;
          }

          // Validate branch if specified
          if (branch) {
            try {
              await githubService.getBranch(user, repo, branch);
              setSelectedBranch(branch);
            } catch (err) {
              console.warn(`Branch '${branch}' not found, falling back to default branch`);
              setSelectedBranch(repoData.default_branch);
            }
          } else {
            setSelectedBranch(repoData.default_branch);
          }

          setProfile(userProfile);
          setRepository(repoData);
          setLoading(false);
        } catch (err) {
          console.error('Error fetching data from URL params:', err);
          setError('Failed to load dashboard data. Please check the URL or try again.');
          setLoading(false);
        }
      } else {
        setLoading(false);
      }
    };

    fetchDataFromUrlParams();
  }, [user, repo, branch, profile, repository, navigate, t]);

  // Initialize selected branch from session context
  useEffect(() => {
    if (repository) {
      const storedBranch = branchContextService.getSelectedBranch(repository);
      if (storedBranch) {
        setSelectedBranch(storedBranch);
      } else if (profile && profile.login === 'demo-user') {
        // For demo mode, set a default branch
        const defaultBranch = repository.default_branch || 'main';
        setSelectedBranch(defaultBranch);
        branchContextService.setSelectedBranch(repository, defaultBranch);
      }
    }
  }, [repository, profile]);

  // Load issue counts for repository
  const loadIssueCounts = async () => {
    if (!repository) return;
    
    try {
      const owner = repository.owner?.login || repository.full_name.split('/')[0];
      const repoName = repository.name;
      
      // Get all issues (includes pull requests in GitHub API)
      const issues = await githubService.getIssues(owner, repoName, {
        state: 'all',
        per_page: 100
      });
      
      // Filter out pull requests to get actual issues
      const actualIssues = issues.filter(issue => !issue.pull_request);
      
      // Count issues by state
      const openIssues = actualIssues.filter(issue => issue.state === 'open').length;
      const closedIssues = actualIssues.filter(issue => issue.state === 'closed').length;
      
      setIssueCounts({
        total: actualIssues.length,
        open: openIssues,
        closed: closedIssues
      });
    } catch (err) {
      console.warn('Could not load issue counts:', err);
      setIssueCounts({ total: 0, open: 0, closed: 0 });
    }
  };

  // Load issue counts when repository changes
  useEffect(() => {
    if (repository && !loading) {
      loadIssueCounts();
    }
  }, [repository, loading]); // eslint-disable-line react-hooks/exhaustive-deps

  // Check write permissions on mount
  useEffect(() => {
    const checkPermissions = async () => {
      if (repository && profile) {
        try {
          const writeAccess = await githubService.checkRepositoryWritePermissions(
            repository.owner?.login || repository.full_name.split('/')[0],
            repository.name
          );
          setHasWriteAccess(writeAccess);
        } catch (error) {
          console.warn('Could not check write permissions:', error);
          setHasWriteAccess(false);
        }
      }
      setLoading(false);
    };

    checkPermissions();
  }, [repository, profile]);

  // Close user menu when clicking outside
  useEffect(() => {
    const handleClickOutside = (event) => {
      if (showUserMenu && !event.target.closest('.user-menu-container')) {
        setShowUserMenu(false);
      }
    };

    document.addEventListener('mousedown', handleClickOutside);
    return () => {
      document.removeEventListener('mousedown', handleClickOutside);
    };
  }, [showUserMenu]);



  // Define the 9 core DAK components based on WHO SMART Guidelines documentation
  const coreDAKComponents = [
    {
      id: 'health-interventions',
      name: 'Health Interventions and Recommendations',
      description: 'Clinical guidelines and health intervention specifications that define evidence-based care recommendations',
      icon: '📖',
      type: 'L2',
      color: '#0078d4',
      fileTypes: ['IRIS', 'Publication'],
      count: 5,
      editor: 'Publication reference manager with IRIS integration'
    },
    {
      id: 'generic-personas',
      name: 'Generic Personas',
      description: 'Standardized user roles and actor definitions that represent different types of healthcare workers and patients',
      icon: '👥',
      type: 'L2',
      color: '#107c10',
      fileTypes: ['Actor', 'Role'],
      count: 8,
      editor: 'Persona definition editor with role-based access specifications'
    },
    {
      id: 'user-scenarios',
      name: 'User Scenarios',
      description: 'Narrative descriptions of how different personas interact with the system in specific healthcare contexts',
      icon: '📝',
      type: 'L2',
      color: '#881798',
      fileTypes: ['Narrative', 'Use Case'],
      count: 12,
      editor: 'Scenario editor with workflow visualization'
    },
    {
      id: 'business-processes',
      name: 'Generic Business Processes and Workflows',
      description: 'BPMN workflows and business process definitions that model clinical workflows and care pathways',
      icon: '🔄',
      type: 'L2',
      color: '#d13438',
      fileTypes: ['BPMN', 'XML'],
      count: 15,
      editor: 'Graphical BPMN editor with SVG visualization'
    },
    {
      id: 'core-data-elements',
      name: 'Core Data Elements',
      description: 'Essential data structures and terminology needed for clinical data capture and exchange',
      icon: '🗃️',
      type: 'L2',
      color: '#ff8c00',
      fileTypes: ['OCL', 'Concept'],
      count: issueCounts.total || 89,
      editor: 'Data element editor with OCL integration'
    },
    {
      id: 'decision-support',
      name: 'Decision-Support Logic',
      description: 'DMN decision tables and clinical decision support rules that encode clinical logic',
      icon: '🎯',
      type: 'L2',
      color: '#00bcf2',
      fileTypes: ['DMN', 'XML'],
      count: 24,
      editor: 'DMN decision table editor with validation'
    },
    {
      id: 'program-indicators',
      name: 'Program Indicators',
      description: 'Performance indicators and measurement definitions for monitoring and evaluation',
      icon: '📊',
      type: 'L2',
      color: '#498205',
      fileTypes: ['Measure', 'Logic'],
      count: 18,
      editor: 'Indicator definition editor with measurement logic'
    },
    {
      id: 'functional-requirements',
      name: 'Functional and Non-Functional Requirements',
      description: 'System requirements specifications that define capabilities and constraints',
      icon: '⚙️',
      type: 'L2',
      color: '#6b69d6',
      fileTypes: ['Requirements', 'Specification'],
      count: 32,
      editor: 'Requirements editor with structured templates'
    },
    {
      id: 'testing',
      name: 'Testing',
      description: 'Feature files and test scenarios for validating the DAK implementation',
      icon: '🧪',
      type: 'L2',
      color: '#8b5cf6',
      fileTypes: ['Feature', 'Test'],
      count: 0,
      editor: 'Testing viewer with feature file browser'
    }
  ];

  // Additional Structured Knowledge Representations
  const additionalComponents = [
    {
      id: 'pages',
      name: 'Pages',
      description: 'Published page content and documentation defined in sushi-config.yaml',
      icon: '📄',
      type: 'Content',
      color: '#8b5cf6',
      fileTypes: ['Markdown', 'HTML'],
      count: 0
    },
    {
      id: 'terminology',
      name: 'Terminology',
      description: 'Code systems, value sets, and concept maps',
      icon: '🏷️',
      type: 'L3',
      color: '#ff8c00',
      fileTypes: ['CodeSystem', 'ValueSet'],
      count: 156
    },
    {
      id: 'profiles',
      name: 'FHIR Profiles',
      description: 'FHIR resource profiles and structure definitions',
      icon: '🔧',
      type: 'L3',
      color: '#00bcf2',
      fileTypes: ['StructureDefinition', 'Profile'],
      count: 42
    },
    {
      id: 'extensions',
      name: 'FHIR Extensions',
      description: 'Custom FHIR extensions and data elements',
      icon: '🧩',
      type: 'L3',
      color: '#498205',
      fileTypes: ['Extension', 'Element'],
      count: 18
    },
    {
      id: 'questionnaires',
      name: 'FHIR Questionnaires',
      description: 'Structured forms and questionnaires for data collection',
      icon: '📋',
      type: 'L3',
      color: '#881798',
      fileTypes: ['Questionnaire', 'StructureMap'],
      count: 24
    },
    {
      id: 'examples',
      name: 'Test Data & Examples',
      description: 'Sample data and test cases for validation',
      icon: '🧪',
      type: 'L3',
      color: '#6b69d6',
      fileTypes: ['Example', 'Bundle'],
      count: 67
    }
  ];

  const handleComponentClick = (event, component) => {
    const navigationState = {
      profile,
      repository,
      component,
      selectedBranch
    };
    
    // For decision-support, always navigate to view page (no permission check needed)
    if (component.id === 'decision-support') {
      const owner = repository.owner?.login || repository.full_name.split('/')[0];
      const repoName = repository.name;
      const path = selectedBranch 
        ? `/decision-support-logic/${owner}/${repoName}/${selectedBranch}`
        : `/decision-support-logic/${owner}/${repoName}`;
      
      handleNavigationClick(event, path, navigate, navigationState);
      return;
    }

    // For business processes, navigate to selection page without permission check
    if (component.id === 'business-processes') {
      const owner = repository.owner?.login || repository.full_name.split('/')[0];
      const repoName = repository.name;
      const path = selectedBranch 
        ? `/business-process-selection/${owner}/${repoName}/${selectedBranch}`
        : `/business-process-selection/${owner}/${repoName}`;
      
      handleNavigationClick(event, path, navigate, navigationState);
      return;
    }

    // For pages, navigate to pages manager (read-only access allowed)
    if (component.id === 'pages') {
      handleNavigationClick(event, '/pages', navigate, navigationState);
      return;
    }

    // For health-interventions (WHO Digital Library), allow access in read-only mode
    if (component.id === 'health-interventions') {
      handleNavigationClick(event, `/editor/${component.id}`, navigate, navigationState);
      return;
    }

    // For core-data-elements (Component 2 Core Data Dictionary), navigate to viewer
    if (component.id === 'core-data-elements') {
      const owner = user || repository.owner?.login || repository.full_name.split('/')[0];
      const repoName = repo || repository.name;
      const branchName = selectedBranch;
      
      const viewerPath = branchName ? 
        `/core-data-dictionary-viewer/${owner}/${repoName}/${branchName}` :
        `/core-data-dictionary-viewer/${owner}/${repoName}`;
        
      handleNavigationClick(event, viewerPath, navigate, navigationState);
      return;
    }

    // For terminology (also Component 2 Core Data Dictionary from Additional Components), navigate to viewer
    if (component.id === 'terminology') {
      const owner = user || repository.owner?.login || repository.full_name.split('/')[0];
      const repoName = repo || repository.name;
      const branchName = selectedBranch;
      
      const viewerPath = branchName ? 
        `/core-data-dictionary-viewer/${owner}/${repoName}/${branchName}` :
        `/core-data-dictionary-viewer/${owner}/${repoName}`;
        
      handleNavigationClick(event, viewerPath, navigate, navigationState);
      return;
    }

    // For generic-personas, navigate to actor editor
    if (component.id === 'generic-personas') {
      const owner = repository.owner?.login || repository.full_name.split('/')[0];
      const repoName = repository.name;
      const path = selectedBranch 
        ? `/actor-editor/${owner}/${repoName}/${selectedBranch}`
        : `/actor-editor/${owner}/${repoName}`;
      
      handleNavigationClick(event, path, navigate, navigationState);
      return;
    }

    // For testing, navigate to testing viewer
    if (component.id === 'testing') {
      const owner = repository.owner?.login || repository.full_name.split('/')[0];
      const repoName = repository.name;
      const path = selectedBranch 
        ? `/testing-viewer/${owner}/${repoName}/${selectedBranch}`
        : `/testing-viewer/${owner}/${repoName}`;
      
      handleNavigationClick(event, path, navigate, navigationState);
      return;
    }

    // For other components, check permissions before proceeding
    if (!hasWriteAccess) {
      // If command-click, still show permission dialog instead of opening new tab
      // since the user needs to authenticate first
      setShowPermissionDialog(true);
      return;
    }

    // Navigate to generic component editor for other components
    handleNavigationClick(event, `/editor/${component.id}`, navigate, navigationState);
  };



  if (loading) {
    return (
      <div className="dak-dashboard loading-state">
        <div className="loading-content">
          <h2>Loading Dashboard...</h2>
          <p>Fetching repository and user data...</p>
        </div>
      </div>
    );
  }

  if (error) {
    return (
      <div className="dak-dashboard error-state">
        <div className="error-content">
          <h2>{t('dashboard.errorLoading')}</h2>
          <p>{error}</p>
          <div className="error-actions">
            <button onClick={() => navigate('/')} className="action-btn primary">
              {t('navigation.home')}
            </button>
            <button onClick={() => window.location.reload()} className="action-btn secondary">
              {t('common.retry')}
            </button>
          </div>
        </div>
      </div>
    );
  }

  if (!profile || !repository) {
    navigate('/');
    return <div>Redirecting...</div>;
  }

  return (
<<<<<<< HEAD
    <div className="dak-dashboard">
    <div className="dashboard-content">
      <div className="breadcrumb">
        <button onClick={() => navigate('/')} className="breadcrumb-link">
          Select Profile
        </button>
        <span className="breadcrumb-separator">›</span>
        <button onClick={handleBackToRepos} className="breadcrumb-link">
          Select Repository
          </button>
          <span className="breadcrumb-separator">›</span>
          <span className="breadcrumb-current">DAK Components</span>
        </div>
=======
    <PageLayout pageName="dak-dashboard">
      <div className="dak-dashboard">
      <div className="dashboard-content">
>>>>>>> a8bcef60

        <div className="dashboard-main">
          <div className="dashboard-intro">
            <h2>{t('dak.components')}</h2>
            <p>
              Select a component to edit content for <strong>{repository.name}</strong>
              {selectedBranch && (
                <span> on branch <code className="branch-display">{selectedBranch}</code></span>
              )}. 
              Components are organized according to the WHO SMART Guidelines framework.
            </p>
          </div>

          {/* DAK Status Box - only show when repository and branch are selected */}
          {repository && selectedBranch && (
            <DAKStatusBox 
              repository={repository}
              selectedBranch={selectedBranch}
              hasWriteAccess={hasWriteAccess}
              profile={profile}
            />
          )}

          {/* Tab Navigation */}
          <div className="tab-navigation">
            <button 
              className={`tab-button ${activeTab === 'core' ? 'active' : ''}`}
              onClick={() => setActiveTab('core')}
            >
              <span className="tab-icon">⭐</span>
              <span className="tab-text">8 Core Components</span>
            </button>
            <button 
              className={`tab-button ${activeTab === 'additional' ? 'active' : ''}`}
              onClick={() => setActiveTab('additional')}
            >
              <span className="tab-icon">🔧</span>
              <span className="tab-text">Additional Components</span>
            </button>
            <button
              className={`tab-button ${activeTab === 'publications' ? 'active' : ''}`}
              onClick={() => setActiveTab('publications')}
            >
              <span className="tab-icon">📚</span>
              <span className="tab-text">Publications</span>
            </button>
          </div>

          {/* 9 Core DAK Components Section */}
          {activeTab === 'core' && (
            <div className="components-section active">
              <div className="section-header">
                <h3 className="section-title">{t('dak.components')}</h3>
                <p className="section-description">
                  Essential components that form the foundation of any WHO SMART Guidelines Digital Adaptation Kit
                </p>
              </div>

              <div className="components-grid core-components">
                {coreDAKComponents.map((component) => (
                  <div 
                    key={component.id}
                    className={`component-card ${component.type.toLowerCase()}`}
                    onClick={(event) => handleComponentClick(event, component)}
                    style={{ '--component-color': component.color }}
                  >
                    <div className="component-header">
                      <div className="component-icon" style={{ color: component.color }}>
                        {component.icon}
                      </div>
                    </div>
                    
                    <div className="component-content">
                      <h4>{component.name}</h4>
                      <p>{component.description}</p>
                      
                      <div className="component-meta">
                        <div className="file-types">
                          {component.fileTypes.map((type) => (
                            <span key={type} className="file-type-tag">{type}</span>
                          ))}
                        </div>
                        <div className="file-count">
                          {component.count} files
                        </div>
                      </div>
                    </div>
                  </div>
                ))}
              </div>
            </div>
          )}

          {/* Additional Components Section */}
          {activeTab === 'additional' && (
            <div className="components-section additional-section active">
              <div className="section-header">
                <h3 className="section-title">Additional Components</h3>
                <p className="section-description">
                  FHIR R4-specific implementations and technical artifacts that support the core DAK components
                </p>
              </div>

              <div className="components-grid additional-components">
                {additionalComponents.map((component) => (
                  <div 
                    key={component.id}
                    className={`component-card ${component.type.toLowerCase()}`}
                    onClick={(event) => handleComponentClick(event, component)}
                    style={{ '--component-color': component.color }}
                  >
                    <div className="component-header">
                      <div className="component-icon" style={{ color: component.color }}>
                        {component.icon}
                      </div>
                    </div>
                    
                    <div className="component-content">
                      <h4>{component.name}</h4>
                      <p>{component.description}</p>
                      
                      <div className="component-meta">
                        <div className="file-types">
                          {component.fileTypes.map((type) => (
                            <span key={type} className="file-type-tag">{type}</span>
                          ))}
                        </div>
                        <div className="file-count">
                          {component.count} files
                        </div>
                      </div>
                    </div>
                  </div>
                ))}
              </div>
            </div>
          )}

          {/* Publications Section */}
          {activeTab === 'publications' && (
            <div className="components-section publications-section active">
              <Publications
                profile={profile}
                repository={repository}
                selectedBranch={selectedBranch}
                hasWriteAccess={hasWriteAccess}
              />
            </div>
          )}
        </div>
      </div>

      {/* Permission Upgrade Dialog */}
      {showPermissionDialog && (
        <div className="permission-dialog-overlay">
          <div className="permission-dialog">
            <div className="dialog-header">
              <h3>Edit Access Required</h3>
              <button 
                className="dialog-close"
                onClick={() => setShowPermissionDialog(false)}
              >
                ×
              </button>
            </div>
            <div className="dialog-content">
              <div className="dialog-mascot">
                <img src="/sgex/sgex-mascot.png" alt="SGEX Helper" className="dialog-mascot-img" />
                <div className="mascot-message">
                  <p>You need edit permissions to modify DAK components!</p>
                  <p>Your current token only provides read access to this repository.</p>
                </div>
              </div>
              <div className="permission-options">
                <div className="option-card">
                  <h4>🔧 Upgrade Your Token</h4>
                  <p>Create a new fine-grained token with write permissions for this repository.</p>
                  <div className="option-buttons">
                    <a 
                      href="https://github.com/settings/personal-access-tokens/new"
                      target="_blank"
                      rel="noopener noreferrer"
                      className="btn-primary"
                    >
                      Create New Token
                    </a>
                    <HelpButton 
                      helpTopic="github-token"
                      contextData={{ 
                        repository: { owner: repository.owner?.login || repository.full_name.split('/')[0], name: repository.name },
                        requiredScopes: ['Contents: Write', 'Metadata: Read', 'Pull requests: Write'],
                        permissionMode: 'edit',
                        upgradeMode: true
                      }}
                    />
                  </div>
                </div>
                <div className="option-card">
                  <h4>👁️ Continue in Read-Only Mode</h4>
                  <p>Browse and view DAK components without editing capabilities.</p>
                  <button 
                    className="btn-secondary"
                    onClick={() => setShowPermissionDialog(false)}
                  >
                    Continue Read-Only
                  </button>
                </div>
              </div>
            </div>
          </div>
        </div>
      )}
    </div>
  );
};

export default DAKDashboard;<|MERGE_RESOLUTION|>--- conflicted
+++ resolved
@@ -568,25 +568,11 @@
   }
 
   return (
-<<<<<<< HEAD
-    <div className="dak-dashboard">
-    <div className="dashboard-content">
-      <div className="breadcrumb">
-        <button onClick={() => navigate('/')} className="breadcrumb-link">
-          Select Profile
-        </button>
-        <span className="breadcrumb-separator">›</span>
-        <button onClick={handleBackToRepos} className="breadcrumb-link">
-          Select Repository
-          </button>
-          <span className="breadcrumb-separator">›</span>
-          <span className="breadcrumb-current">DAK Components</span>
-        </div>
-=======
+
     <PageLayout pageName="dak-dashboard">
       <div className="dak-dashboard">
       <div className="dashboard-content">
->>>>>>> a8bcef60
+
 
         <div className="dashboard-main">
           <div className="dashboard-intro">
