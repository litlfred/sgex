.welcome-page-content {
  min-height: 100vh;
  background: var(--who-primary-bg);
  font-family: 'Segoe UI', Tahoma, Geneva, Verdana, sans-serif;
  color: var(--who-text-primary);
  transition: background-color 0.3s ease, color 0.3s ease;
}

/* Dark mode gradient overlay */
body.theme-dark .welcome-page-content {
  background: linear-gradient(135deg, var(--who-navy) 0%, var(--who-secondary-bg) 100%);
}

/* Light mode gradient overlay */
body.theme-light .welcome-page-content {
  background: linear-gradient(135deg, var(--who-light-blue) 0%, var(--who-blue-light) 100%);
}

.welcome-hero {
  padding: 3rem 2rem;
  display: flex;
  flex-direction: column;
  align-items: center;
  max-width: 1200px;
  margin: 0 auto;
}

.welcome-intro {
  display: flex;
  align-items: stretch;
  gap: 3rem;
  text-align: left;
  min-height: 400px;
}

.welcome-mascot {
  flex-shrink: 0;
  display: flex;
  align-items: center;
  justify-content: center;
}

.welcome-mascot img {
  width: auto;
  height: 100%;
  max-height: 400px;
  max-width: 300px;
  object-fit: contain;
  filter: drop-shadow(0 4px 8px rgba(0, 0, 0, 0.2));
}

.welcome-text {
  flex: 1;
}

.welcome-text h1 {
  font-size: 3.5rem;
  margin: 0 0 0.5rem 0;
  font-weight: 700;
  color: var(--who-text-primary);
  text-shadow: 0 2px 4px rgba(0, 0, 0, 0.3);
}

.welcome-text h2 {
  font-size: 1.8rem;
  margin: 0 0 1.5rem 0;
  font-weight: 300;
  color: var(--who-text-secondary);
  text-shadow: 0 1px 2px rgba(0, 0, 0, 0.3);
}

.mission-statement {
  font-size: 1.2rem;
  line-height: 1.6;
  color: var(--who-text-secondary);
  max-width: 600px;
  margin: 0 auto;
}

.welcome-cards {
  width: 100%;
  padding: 2rem 0;
  background: var(--who-secondary-bg);
  border-top: 1px solid var(--who-border-color);
}

.card-grid {
  display: flex;
  gap: 2rem;
  padding: 0 2rem;
  overflow-x: auto;
  scroll-behavior: smooth;
  -webkit-overflow-scrolling: touch;
  justify-content: center;
}

/* Custom scrollbar styling */
.card-grid::-webkit-scrollbar {
  height: 8px;
}

.card-grid::-webkit-scrollbar-track {
  background: var(--who-card-bg);
  border-radius: 4px;
}

.card-grid::-webkit-scrollbar-thumb {
  background: var(--who-blue);
  border-radius: 4px;
}

.card-grid::-webkit-scrollbar-thumb:hover {
  background: var(--who-blue-dark);
}



.action-card {
  background: var(--who-card-bg);
  border: 1px solid var(--who-border-color);
  border-radius: var(--component-border-radius-default);
  padding: var(--component-padding-default);
  cursor: pointer;
  transition: all 0.3s ease;
  text-align: center;
  backdrop-filter: blur(10px);
  position: relative;
  overflow: hidden;
<<<<<<< HEAD
  /* Use default card sizing - more flexible width */
  min-width: var(--component-width-default);
  width: var(--component-width-default);
  /* Use standard height consistent with other components */
  min-height: var(--component-height-default);
=======
  /* Fixed width for vertical layout */
  min-width: 300px;
  width: 300px;
  /* Height for vertical layout */
  min-height: 320px;
>>>>>>> 3a77f6f5
  display: flex;
  flex-direction: column;
  align-items: center;
  gap: 1.5rem;
  flex-shrink: 0;
}

.action-card::before {
  content: '';
  position: absolute;
  top: 0;
  left: 0;
  right: 0;
  bottom: 0;
  background: linear-gradient(135deg, rgba(255, 255, 255, 0.1) 0%, transparent 100%);
  opacity: 0;
  transition: opacity 0.3s ease;
}

.action-card:hover::before {
  opacity: 1;
}

.action-card:hover {
  transform: translateY(-8px);
  box-shadow: 0 12px 35px rgba(0, 0, 0, 0.3);
  border-color: var(--who-blue);
}

.card-icon {
  flex-shrink: 0;
  display: flex;
  justify-content: center;
  align-items: center;
  width: var(--card-icon-size);
  height: var(--card-icon-size);
}

.card-icon img {
  filter: drop-shadow(0 2px 4px rgba(0, 0, 0, .2));
  max-height: var(--card-icon-size);
  max-width: var(--card-icon-size);
  object-fit: contain;
}

.card-icon .icon-symbol {
  font-size: 4rem;
  display: block;
}

.action-card p {
  font-size: 1rem;
  line-height: 1.5;
  color: var(--who-text-secondary);
  margin: 0;
  flex: 1;
  text-align: center;
}

.collaboration-card:hover {
  border-color: #107c10;
  background: var(--who-hover-bg);
}

.login-card:hover {
  border-color: var(--who-blue);
  background: var(--who-hover-bg);
}

.authoring-card:hover {
  border-color: #881798;
  background: var(--who-hover-bg);
}

/* PAT + Demo Card Styles */
.pat-demo-card {
  display: flex;
  flex-direction: column;
  padding: var(--component-padding-default);
  cursor: default;
  pointer-events: auto;
  /* Override the horizontal layout for this special card */
  flex-direction: column !important;
  text-align: center !important;
  min-height: 350px !important;
}

.pat-demo-card::before {
  display: none;
}

.pat-demo-card:hover {
  transform: none;
  border-color: var(--who-border-color);
  box-shadow: none;
}

.pat-demo-card:hover::before {
  opacity: 0;
}

.pat-section {
  flex: 1;
  padding-bottom: 1.5rem;
  border-bottom: 1px solid var(--who-border-color);
  margin-bottom: 1.5rem;
}

.pat-section h4 {
  font-size: 1.1rem;
  margin: 0 0 1rem 0;
  color: var(--who-text-primary);
  font-weight: 600;
}

.pat-form {
  display: flex;
  flex-direction: column;
  gap: 0.75rem;
}

.pat-form .form-group {
  margin: 0;
}

.token-name-input,
.pat-form .token-input {
  width: 100%;
  padding: 0.5rem;
  border: 1px solid var(--who-border-color);
  border-radius: 6px;
  background: var(--who-card-bg);
  color: var(--who-text-primary);
  font-size: 0.9rem;
  box-sizing: border-box;
}

.token-name-input:focus,
.pat-form .token-input:focus {
  outline: none;
  border-color: var(--who-blue);
  box-shadow: 0 0 0 2px rgba(0, 108, 190, 0.2);
}

.pat-form .token-input.error {
  border-color: #dc3545;
}

.pat-login-btn {
  background: var(--who-blue);
  color: white;
  border: none;
  padding: 0.5rem 1rem;
  border-radius: 6px;
  font-size: 0.9rem;
  font-weight: 500;
  cursor: pointer;
  transition: all 0.2s ease;
}

.pat-login-btn:hover:not(:disabled) {
  background: var(--who-blue-dark);
}

.pat-login-btn:disabled {
  opacity: 0.6;
  cursor: not-allowed;
}

.pat-error {
  color: #dc3545;
  font-size: 0.8rem;
  margin-top: 0.5rem;
  line-height: 1.3;
}

.pat-help-link {
  margin-top: 0.75rem;
  text-align: center;
}

.pat-help-btn {
  background: none;
  border: none;
  color: var(--who-blue);
  font-size: 0.85rem;
  cursor: pointer;
  text-decoration: underline;
  padding: 0.25rem;
  transition: color 0.2s ease;
}

.pat-help-btn:hover {
  color: var(--who-blue-dark);
}

.demo-section {
  text-align: center;
}

.demo-section h4 {
  font-size: 1rem;
  margin: 0 0 0.75rem 0;
  color: var(--who-text-primary);
  font-weight: 500;
}

.demo-section .demo-btn {
  background: var(--who-blue);
  color: white;
  border: none;
  padding: 0.5rem 1.25rem;
  border-radius: 6px;
  font-size: 0.9rem;
  font-weight: 500;
  cursor: pointer;
  transition: all 0.2s ease;
  margin: 0.5rem 0;
}

.demo-section .demo-btn:hover {
  background: var(--who-blue-dark);
  transform: translateY(-1px);
}

.demo-section .demo-note {
  font-size: 0.8rem;
  color: var(--who-text-muted);
  font-style: italic;
  margin: 0.5rem 0 0 0;
  line-height: 1.3;
}



/* Warning message styles */
.warning-message {
  background: #fff3cd;
  border: 1px solid #ffeaa7;
  border-radius: 8px;
  margin: 0 auto 2.5rem auto;
  animation: slideInFromTop 0.3s ease-out;
  box-shadow: 0 6px 20px rgba(0, 0, 0, 0.15);
  position: relative;
  z-index: 10;
  transform: translateY(-8px);
  max-width: 600px;
}

.warning-content {
  display: flex;
  flex-direction: column;
  align-items: center;
  padding: 1rem;
  gap: 0.5rem;
  text-align: center;
}

.warning-header {
  display: flex;
  align-items: center;
  gap: 0.5rem;
  justify-content: center;
}

.warning-icon {
  font-size: 1.2rem;
  flex-shrink: 0;
}

.warning-text {
  color: #856404;
  font-weight: 500;
  line-height: 1.4;
  margin: 0;
  text-align: center;
}

.warning-dismiss {
  background: none;
  border: none;
  color: #856404;
  font-size: 1.2rem;
  cursor: pointer;
  padding: 0.25rem 0.5rem;
  border-radius: 4px;
  transition: background-color 0.2s ease;
  margin-top: 0.5rem;
}

.warning-dismiss:hover {
  background-color: rgba(133, 100, 4, 0.1);
}

@keyframes slideInFromTop {
  from {
    opacity: 0;
    transform: translateY(-20px);
  }
  to {
    opacity: 1;
    transform: translateY(0);
  }
}

/* Responsive Design */
@media (max-width: 768px) {
  .welcome-hero {
    padding: 2rem 1rem;
  }
  
  .welcome-intro {
    flex-direction: column;
    gap: 2rem;
  }
  
  .welcome-mascot img {
    width: 150px;
    height: 150px;
  }
  
  .welcome-text h1 {
    font-size: 2.5rem;
  }
  
  .welcome-text h2 {
    font-size: 1.4rem;
  }
  
  .mission-statement {
    font-size: 1rem;
  }
  
  .welcome-cards {
    padding: 1.5rem 0;
  }
  
  .card-grid {
    flex-direction: column;
    overflow-x: hidden;
    overflow-y: auto;
    max-height: calc(100vh - 300px);
    padding: 0 1rem;
    gap: 1.5rem;
    /* Ensure no horizontal scrolling on mobile */
    width: 100%;
    box-sizing: border-box;
  }
  
  .action-card {
    flex: 0 0 auto;
    min-width: auto;
    width: auto;
    max-width: 100%;
<<<<<<< HEAD
    padding: var(--component-padding-default);
    /* Increase minimum height to ensure adequate space for image and text */
    min-height: 250px;
=======
    padding: 1.5rem;
    min-height: 260px;
>>>>>>> 3a77f6f5
    /* Ensure cards never overflow horizontally */
    box-sizing: border-box;
    word-wrap: break-word;
    overflow-wrap: break-word;
    /* Explicitly ensure vertical layout with text below image */
    flex-direction: column !important;
    gap: 1.2rem;
    text-align: center;
    justify-content: flex-start;
    align-items: center;
  }
  
  /* Only reduce card icon size slightly for tablet */
  .card-icon {
    flex-shrink: 0;
    /* Ensure icon stays at top */
    order: 1;
    width: calc(var(--card-icon-size) * 0.8);
    height: calc(var(--card-icon-size) * 0.8);
  }
  
  .card-icon img {
    filter: drop-shadow(0 2px 4px rgba(0, 0, 0, .2));
    max-height: calc(var(--card-icon-size) * 0.8);
    max-width: calc(var(--card-icon-size) * 0.8);
  }
  
  .action-card p {
    /* Ensure text appears below the icon */
    order: 2;
    flex: 1;
    margin: 0;
    /* Ensure text has adequate space and wraps properly */
    line-height: 1.5;
    font-size: 0.95rem;
    /* Prevent text from being cropped */
    overflow: visible;
    text-overflow: clip;
    white-space: normal;
    max-height: calc(var(--card-icon-size) * 0.8);
    max-width: calc(var(--card-icon-size) * 0.8);
  }
}

@media (max-width: 480px) {
  .welcome-text h1 {
    font-size: 2rem;
  }
  
  .welcome-text h2 {
    font-size: 1.2rem;
  }
  
  .card-grid {
    padding: 0 0.5rem;
    gap: 1rem;
  }
  
  .action-card {
<<<<<<< HEAD
    padding: 1.2rem;
    /* Ensure adequate height for smaller screens */
    min-height: 220px;
=======
    padding: 1rem;
    min-height: 240px;
>>>>>>> 3a77f6f5
    min-width: auto;
    width: auto;
    /* Ensure even smaller screens don't have overflow */
    max-width: calc(100vw - 1rem);
    gap: 1rem;
    text-align: center;
    /* Maintain explicit vertical layout */
    flex-direction: column !important;
    justify-content: flex-start;
    align-items: center;
  }
  
  /* Reduce card icon size more for mobile */
  .card-icon {
    flex-shrink: 0;
    order: 1;
    width: calc(var(--card-icon-size) * 0.6);
    height: calc(var(--card-icon-size) * 0.6);
  }
  
  .card-icon img {
    filter: drop-shadow(0 2px 4px rgba(0, 0, 0, .2));
    max-height: calc(var(--card-icon-size) * 0.6);
    max-width: calc(var(--card-icon-size) * 0.6);
  }
  
  .card-icon .icon-symbol {
    font-size: 2.5rem;
  }
  
  .action-card p {
    order: 2;
    font-size: 0.9rem;
    line-height: 1.4;
    margin: 0;
    flex: 1;
    overflow: visible;
  }
}

/* Very narrow screens - additional protection */
@media (max-width: 320px) {
  .card-grid {
    padding: 0 0.25rem;
    gap: 0.75rem;
  }
  
  .action-card {
<<<<<<< HEAD
    padding: 1rem;
    /* Ensure minimum height for very narrow screens */
    min-height: var(--component-height-default);
=======
    padding: 0.75rem;
    min-height: 200px;
>>>>>>> 3a77f6f5
    /* Ultra-narrow screen protection */
    max-width: calc(100vw - 0.5rem);
    gap: 0.75rem;
    text-align: center;
    /* Maintain vertical layout */
    flex-direction: column !important;
    justify-content: flex-start;
    align-items: center;
  }
  
  .card-icon {
    width: 60px;
    height: 60px;
    flex-shrink: 0;
    order: 1;
  }
  
  .card-icon img {
    max-height: 40px;
    max-width: 40px;
  }
  
  .card-icon .icon-symbol {
    font-size: 1.8rem;
  }
  
  .action-card p {
    order: 2;
    font-size: 0.85rem;
    line-height: 1.3;
    margin: 0;
    flex: 1;
    overflow: visible;
  }
  
  /* Only for very narrow screens, reduce to small icon size */
  .card-icon {
    width: calc(var(--card-icon-size) * 0.4);
    height: calc(var(--card-icon-size) * 0.4);
  }
  
  .card-icon img {
    filter: drop-shadow(0 2px 4px rgba(0, 0, 0, .2));
    max-height: calc(var(--card-icon-size) * 0.4);
    max-width: calc(var(--card-icon-size) * 0.4);
  }
  
  .welcome-cards {
    padding: 1rem 0;
  }
}<|MERGE_RESOLUTION|>--- conflicted
+++ resolved
@@ -126,19 +126,11 @@
   backdrop-filter: blur(10px);
   position: relative;
   overflow: hidden;
-<<<<<<< HEAD
   /* Use default card sizing - more flexible width */
   min-width: var(--component-width-default);
   width: var(--component-width-default);
   /* Use standard height consistent with other components */
   min-height: var(--component-height-default);
-=======
-  /* Fixed width for vertical layout */
-  min-width: 300px;
-  width: 300px;
-  /* Height for vertical layout */
-  min-height: 320px;
->>>>>>> 3a77f6f5
   display: flex;
   flex-direction: column;
   align-items: center;
@@ -493,14 +485,9 @@
     min-width: auto;
     width: auto;
     max-width: 100%;
-<<<<<<< HEAD
     padding: var(--component-padding-default);
     /* Increase minimum height to ensure adequate space for image and text */
-    min-height: 250px;
-=======
-    padding: 1.5rem;
     min-height: 260px;
->>>>>>> 3a77f6f5
     /* Ensure cards never overflow horizontally */
     box-sizing: border-box;
     word-wrap: break-word;
@@ -560,14 +547,8 @@
   }
   
   .action-card {
-<<<<<<< HEAD
-    padding: 1.2rem;
-    /* Ensure adequate height for smaller screens */
-    min-height: 220px;
-=======
     padding: 1rem;
     min-height: 240px;
->>>>>>> 3a77f6f5
     min-width: auto;
     width: auto;
     /* Ensure even smaller screens don't have overflow */
@@ -616,14 +597,9 @@
   }
   
   .action-card {
-<<<<<<< HEAD
     padding: 1rem;
     /* Ensure minimum height for very narrow screens */
     min-height: var(--component-height-default);
-=======
-    padding: 0.75rem;
-    min-height: 200px;
->>>>>>> 3a77f6f5
     /* Ultra-narrow screen protection */
     max-width: calc(100vw - 0.5rem);
     gap: 0.75rem;
