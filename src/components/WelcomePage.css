.welcome-page-content {
  min-height: 100vh;
  background: var(--who-primary-bg);
  font-family: 'Segoe UI', Tahoma, Geneva, Verdana, sans-serif;
  color: var(--who-text-primary);
  transition: background-color 0.3s ease, color 0.3s ease;
}

/* Dark mode gradient overlay */
body.theme-dark .welcome-page-content {
  background: linear-gradient(135deg, var(--who-navy) 0%, var(--who-secondary-bg) 100%);
}

/* Light mode gradient overlay */
body.theme-light .welcome-page-content {
  background: linear-gradient(135deg, var(--who-light-blue) 0%, var(--who-blue-light) 100%);
}

.welcome-hero {
  padding: 3rem 2rem;
  display: flex;
  flex-direction: column;
  align-items: center;
  max-width: 1200px;
  margin: 0 auto;
}

.welcome-intro {
  display: flex;
  align-items: stretch;
  gap: 3rem;
  text-align: left;
  min-height: 400px;
}

.welcome-mascot {
  flex-shrink: 0;
  display: flex;
  align-items: center;
  justify-content: center;
}

.welcome-mascot img {
  width: auto;
  height: 100%;
  max-height: 400px;
  max-width: 300px;
  object-fit: contain;
  filter: drop-shadow(0 4px 8px rgba(0, 0, 0, 0.2));
}

.welcome-text {
  flex: 1;
}

.welcome-text h1 {
  font-size: 3.5rem;
  margin: 0 0 0.5rem 0;
  font-weight: 700;
  color: var(--who-text-primary);
  text-shadow: 0 2px 4px rgba(0, 0, 0, 0.3);
}

.welcome-text h2 {
  font-size: 1.8rem;
  margin: 0 0 1.5rem 0;
  font-weight: 300;
  color: var(--who-text-secondary);
  text-shadow: 0 1px 2px rgba(0, 0, 0, 0.3);
}

.mission-statement {
  font-size: 1.2rem;
  line-height: 1.6;
  color: var(--who-text-secondary);
  max-width: 600px;
  margin: 0 auto;
}

.welcome-cards {
  width: 100%;
  padding: 2rem 0;
  background: var(--who-secondary-bg);
  border-top: 1px solid var(--who-border-color);
}

.card-grid {
  display: flex;
  gap: 2rem;
  padding: 0 2rem;
  overflow-x: auto;
  scroll-behavior: smooth;
  -webkit-overflow-scrolling: touch;
  justify-content: center;
}

/* Custom scrollbar styling */
.card-grid::-webkit-scrollbar {
  height: 8px;
}

.card-grid::-webkit-scrollbar-track {
  background: var(--who-card-bg);
  border-radius: 4px;
}

.card-grid::-webkit-scrollbar-thumb {
  background: var(--who-blue);
  border-radius: 4px;
}

.card-grid::-webkit-scrollbar-thumb:hover {
  background: var(--who-blue-dark);
}



.action-card {
  background: var(--who-card-bg);
  border: 1px solid var(--who-border-color);
  border-radius: var(--component-border-radius-default);
  padding: var(--component-padding-default);
  cursor: pointer;
  transition: all 0.3s ease;
  text-align: center;
  backdrop-filter: blur(10px);
  position: relative;
  overflow: hidden;
  /* Use default card sizing - more flexible width */
  min-width: var(--component-width-default);
  width: var(--component-width-default);
  /* Use standard height consistent with other components */
  min-height: var(--component-height-default);
  display: flex;
  flex-direction: column;
  align-items: center;
  gap: 1.5rem;
  flex-shrink: 0;
}

.action-card::before {
  content: '';
  position: absolute;
  top: 0;
  left: 0;
  right: 0;
  bottom: 0;
  background: linear-gradient(135deg, rgba(255, 255, 255, 0.1) 0%, transparent 100%);
  opacity: 0;
  transition: opacity 0.3s ease;
}

.action-card:hover::before {
  opacity: 1;
}

.action-card:hover {
  transform: translateY(-8px);
  box-shadow: 0 12px 35px rgba(0, 0, 0, 0.3);
  border-color: var(--who-blue);
}

.card-icon {
  flex-shrink: 0;
  display: flex;
  justify-content: center;
  align-items: center;
  width: var(--card-icon-size);
  height: var(--card-icon-size);
}

.card-icon img {
  filter: drop-shadow(0 2px 4px rgba(0, 0, 0, .2));
  max-height: var(--card-icon-size);
  max-width: var(--card-icon-size);
  object-fit: contain;
}

.card-icon .icon-symbol {
  font-size: 4rem;
  display: block;
}

.action-card p {
  font-size: 1rem;
  line-height: 1.5;
  color: var(--who-text-secondary);
  margin: 0;
  flex: 1;
  text-align: center;
}

.collaboration-card:hover {
  border-color: #107c10;
  background: var(--who-hover-bg);
}

.login-card:hover {
  border-color: var(--who-blue);
  background: var(--who-hover-bg);
}

.authoring-card:hover {
  border-color: #881798;
  background: var(--who-hover-bg);
}

/* PAT + Demo Card Styles */
.pat-demo-card {
  display: flex;
  flex-direction: column;
  padding: var(--component-padding-default);
  cursor: default;
  pointer-events: auto;
  /* Override the horizontal layout for this special card */
  flex-direction: column !important;
  text-align: center !important;
  min-height: 300px !important;
}

.pat-demo-card::before {
  display: none;
}

.pat-demo-card:hover {
  transform: none;
  border-color: var(--who-border-color);
  box-shadow: none;
}

.pat-demo-card:hover::before {
  opacity: 0;
}

.pat-section {
  flex: 1;
  padding-bottom: 1.5rem;
  border-bottom: 1px solid var(--who-border-color);
  margin-bottom: 1.5rem;
}

.pat-section h4 {
  font-size: 1.1rem;
  margin: 0 0 1rem 0;
  color: var(--who-text-primary);
  font-weight: 600;
}

.pat-form {
  display: flex;
  flex-direction: column;
  gap: 0.75rem;
}

.pat-form .form-group {
  margin: 0;
}

.token-name-input,
.pat-form .token-input {
  width: 100%;
  padding: 0.5rem;
  border: 1px solid var(--who-border-color);
  border-radius: 6px;
  background: var(--who-card-bg);
  color: var(--who-text-primary);
  font-size: 0.9rem;
  box-sizing: border-box;
}

.token-name-input:focus,
.pat-form .token-input:focus {
  outline: none;
  border-color: var(--who-blue);
  box-shadow: 0 0 0 2px rgba(0, 108, 190, 0.2);
}

.pat-form .token-input.error {
  border-color: #dc3545;
}

.pat-login-btn {
  background: var(--who-blue);
  color: white;
  border: none;
  padding: 0.5rem 1rem;
  border-radius: 6px;
  font-size: 0.9rem;
  font-weight: 500;
  cursor: pointer;
  transition: all 0.2s ease;
}

.pat-login-btn:hover:not(:disabled) {
  background: var(--who-blue-dark);
}

.pat-login-btn:disabled {
  opacity: 0.6;
  cursor: not-allowed;
}

.pat-error {
  color: #dc3545;
  font-size: 0.8rem;
  margin-top: 0.5rem;
  line-height: 1.3;
}

.pat-help-link {
  margin-top: 0.75rem;
  text-align: center;
}

.pat-help-btn {
  background: none;
  border: none;
  color: var(--who-blue);
  font-size: 0.85rem;
  cursor: pointer;
  text-decoration: underline;
  padding: 0.25rem;
  transition: color 0.2s ease;
}

.pat-help-btn:hover {
  color: var(--who-blue-dark);
}

.demo-section {
  text-align: center;
}

.demo-section h4 {
  font-size: 1rem;
  margin: 0 0 0.75rem 0;
  color: var(--who-text-primary);
  font-weight: 500;
}

.demo-section .demo-btn {
  background: var(--who-blue);
  color: white;
  border: none;
  padding: 0.5rem 1.25rem;
  border-radius: 6px;
  font-size: 0.9rem;
  font-weight: 500;
  cursor: pointer;
  transition: all 0.2s ease;
  margin: 0.5rem 0;
}

.demo-section .demo-btn:hover {
  background: var(--who-blue-dark);
  transform: translateY(-1px);
}

.demo-section .demo-note {
  font-size: 0.8rem;
  color: var(--who-text-muted);
  font-style: italic;
  margin: 0.5rem 0 0 0;
  line-height: 1.3;
}



/* Warning message styles */
.warning-message {
  background: #fff3cd;
  border: 1px solid #ffeaa7;
  border-radius: 8px;
  margin: 0 auto 2.5rem auto;
  animation: slideInFromTop 0.3s ease-out;
  box-shadow: 0 6px 20px rgba(0, 0, 0, 0.15);
  position: relative;
  z-index: 10;
  transform: translateY(-8px);
  max-width: 600px;
}

.warning-content {
  display: flex;
  flex-direction: column;
  align-items: center;
  padding: 1rem;
  gap: 0.5rem;
  text-align: center;
}

.warning-header {
  display: flex;
  align-items: center;
  gap: 0.5rem;
  justify-content: center;
}

.warning-icon {
  font-size: 1.2rem;
  flex-shrink: 0;
}

.warning-text {
  color: #856404;
  font-weight: 500;
  line-height: 1.4;
  margin: 0;
  text-align: center;
}

.warning-dismiss {
  background: none;
  border: none;
  color: #856404;
  font-size: 1.2rem;
  cursor: pointer;
  padding: 0.25rem 0.5rem;
  border-radius: 4px;
  transition: background-color 0.2s ease;
  margin-top: 0.5rem;
}

.warning-dismiss:hover {
  background-color: rgba(133, 100, 4, 0.1);
}

@keyframes slideInFromTop {
  from {
    opacity: 0;
    transform: translateY(-20px);
  }
  to {
    opacity: 1;
    transform: translateY(0);
  }
}

/* Responsive Design */
@media (max-width: 768px) {
  .welcome-hero {
    padding: 2rem 1rem;
  }
  
  .welcome-intro {
    flex-direction: column;
    gap: 2rem;
  }
  
  .welcome-mascot img {
    width: 150px;
    height: 150px;
  }
  
  .welcome-text h1 {
    font-size: 2.5rem;
  }
  
  .welcome-text h2 {
    font-size: 1.4rem;
  }
  
  .mission-statement {
    font-size: 1rem;
  }
  
  .welcome-cards {
    padding: 1.5rem 0;
  }
  
  .card-grid {
    flex-direction: column;
    overflow-x: hidden;
    overflow-y: auto;
    max-height: calc(100vh - 300px);
    padding: 0 1rem;
    gap: 1.5rem;
    /* Ensure no horizontal scrolling on mobile */
    width: 100%;
    box-sizing: border-box;
  }
  
  .action-card {
    flex: 0 0 auto;
    min-width: auto;
    width: auto;
    max-width: 100%;
    padding: var(--component-padding-default);
    /* Increase minimum height to ensure adequate space for image and text */
    min-height: 250px;
    /* Ensure cards never overflow horizontally */
    box-sizing: border-box;
    word-wrap: break-word;
    overflow-wrap: break-word;
    /* Explicitly ensure vertical layout with text below image */
    flex-direction: column !important;
    gap: 1.2rem;
    text-align: center;
    justify-content: flex-start;
    align-items: center;
  }
  
  /* Only reduce card icon size slightly for tablet */
  .card-icon {
<<<<<<< HEAD
    width: 80px;
    height: 80px;
    flex-shrink: 0;
    /* Ensure icon stays at top */
    order: 1;
=======
    width: calc(var(--card-icon-size) * 0.8);
    height: calc(var(--card-icon-size) * 0.8);
>>>>>>> 7b4da340
  }
  
  .card-icon img {
    filter: drop-shadow(0 2px 4px rgba(0, 0, 0, .2));
<<<<<<< HEAD
    max-height: 60px;
    max-width: 60px;
  }
  
  .action-card p {
    /* Ensure text appears below the icon */
    order: 2;
    flex: 1;
    margin: 0;
    /* Ensure text has adequate space and wraps properly */
    line-height: 1.5;
    font-size: 0.95rem;
    /* Prevent text from being cropped */
    overflow: visible;
    text-overflow: clip;
    white-space: normal;
=======
    max-height: calc(var(--card-icon-size) * 0.8);
    max-width: calc(var(--card-icon-size) * 0.8);
>>>>>>> 7b4da340
  }
}

@media (max-width: 480px) {
  .welcome-text h1 {
    font-size: 2rem;
  }
  
  .welcome-text h2 {
    font-size: 1.2rem;
  }
  
  .card-grid {
    padding: 0 0.5rem;
    gap: 1rem;
  }
  
  .action-card {
    padding: 1.2rem;
    /* Ensure adequate height for smaller screens */
    min-height: 220px;
    min-width: auto;
    width: auto;
    /* Ensure even smaller screens don't have overflow */
    max-width: calc(100vw - 1rem);
    gap: 1rem;
    text-align: center;
    /* Maintain explicit vertical layout */
    flex-direction: column !important;
    justify-content: flex-start;
    align-items: center;
  }
  
  /* Reduce card icon size more for mobile */
  .card-icon {
<<<<<<< HEAD
    width: 70px;
    height: 70px;
    flex-shrink: 0;
    order: 1;
=======
    width: calc(var(--card-icon-size) * 0.6);
    height: calc(var(--card-icon-size) * 0.6);
>>>>>>> 7b4da340
  }
  
  .card-icon img {
    filter: drop-shadow(0 2px 4px rgba(0, 0, 0, .2));
<<<<<<< HEAD
    max-height: 50px;
    max-width: 50px;
=======
    max-height: calc(var(--card-icon-size) * 0.6);
    max-width: calc(var(--card-icon-size) * 0.6);
>>>>>>> 7b4da340
  }
  
  .card-icon .icon-symbol {
    font-size: 2.5rem;
  }
  
  .action-card p {
    order: 2;
    font-size: 0.9rem;
    line-height: 1.4;
    margin: 0;
    flex: 1;
    overflow: visible;
  }
}

/* Very narrow screens - additional protection */
@media (max-width: 320px) {
  .card-grid {
    padding: 0 0.25rem;
    gap: 0.75rem;
  }
  
  .action-card {
    padding: 1rem;
    /* Ensure minimum height for very narrow screens */
    min-height: var(--component-height-default);
    /* Ultra-narrow screen protection */
    max-width: calc(100vw - 0.5rem);
    gap: 0.75rem;
    text-align: center;
    /* Maintain vertical layout */
    flex-direction: column !important;
    justify-content: flex-start;
    align-items: center;
  }
  
  .card-icon {
    width: 60px;
    height: 60px;
    flex-shrink: 0;
    order: 1;
  }
  
  .card-icon img {
    max-height: 40px;
    max-width: 40px;
  }
  
  .card-icon .icon-symbol {
    font-size: 1.8rem;
  }
  
  .action-card p {
    order: 2;
    font-size: 0.85rem;
    line-height: 1.3;
    margin: 0;
    flex: 1;
    overflow: visible;
  }
  
  /* Only for very narrow screens, reduce to small icon size */
  .card-icon {
    width: calc(var(--card-icon-size) * 0.4);
    height: calc(var(--card-icon-size) * 0.4);
  }
  
  .card-icon img {
    filter: drop-shadow(0 2px 4px rgba(0, 0, 0, .2));
    max-height: calc(var(--card-icon-size) * 0.4);
    max-width: calc(var(--card-icon-size) * 0.4);
  }
  
  .welcome-cards {
    padding: 1rem 0;
  }
}<|MERGE_RESOLUTION|>--- conflicted
+++ resolved
@@ -502,23 +502,17 @@
   
   /* Only reduce card icon size slightly for tablet */
   .card-icon {
-<<<<<<< HEAD
-    width: 80px;
-    height: 80px;
     flex-shrink: 0;
     /* Ensure icon stays at top */
     order: 1;
-=======
     width: calc(var(--card-icon-size) * 0.8);
     height: calc(var(--card-icon-size) * 0.8);
->>>>>>> 7b4da340
   }
   
   .card-icon img {
     filter: drop-shadow(0 2px 4px rgba(0, 0, 0, .2));
-<<<<<<< HEAD
-    max-height: 60px;
-    max-width: 60px;
+    max-height: calc(var(--card-icon-size) * 0.8);
+    max-width: calc(var(--card-icon-size) * 0.8);
   }
   
   .action-card p {
@@ -533,10 +527,8 @@
     overflow: visible;
     text-overflow: clip;
     white-space: normal;
-=======
     max-height: calc(var(--card-icon-size) * 0.8);
     max-width: calc(var(--card-icon-size) * 0.8);
->>>>>>> 7b4da340
   }
 }
 
@@ -572,26 +564,16 @@
   
   /* Reduce card icon size more for mobile */
   .card-icon {
-<<<<<<< HEAD
-    width: 70px;
-    height: 70px;
     flex-shrink: 0;
     order: 1;
-=======
     width: calc(var(--card-icon-size) * 0.6);
     height: calc(var(--card-icon-size) * 0.6);
->>>>>>> 7b4da340
   }
   
   .card-icon img {
     filter: drop-shadow(0 2px 4px rgba(0, 0, 0, .2));
-<<<<<<< HEAD
-    max-height: 50px;
-    max-width: 50px;
-=======
     max-height: calc(var(--card-icon-size) * 0.6);
     max-width: calc(var(--card-icon-size) * 0.6);
->>>>>>> 7b4da340
   }
   
   .card-icon .icon-symbol {
