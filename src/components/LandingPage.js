--- conflicted
+++ resolved
@@ -224,7 +224,6 @@
     navigate('/dak-action', { state: { profile } });
   };
 
-<<<<<<< HEAD
   const handleDemoMode = () => {
     // Create a mock profile for demonstration purposes
     const demoProfile = {
@@ -242,10 +241,10 @@
         action: 'edit'
       }
     });
-=======
+  };
+
   const handleHomeNavigation = () => {
     navigate('/');
->>>>>>> 7ac7dd08
   };
 
   if (!isAuthenticated) {
