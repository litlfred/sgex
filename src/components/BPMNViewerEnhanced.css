/* Enhanced BPMN Viewer Styles - Camunda-inspired with BPMN 2.0 focus */

.bpmn-viewer {
  min-height: 100vh;
  background: linear-gradient(135deg, var(--who-secondary-bg, #c0dcf2) 0%, var(--who-primary-bg, #ffffff) 100%);
  font-family: 'Segoe UI', Tahoma, Geneva, Verdana, sans-serif;
}

.viewer-header {
  background: var(--who-card-bg, #ffffff);
  box-shadow: 0 2px 10px var(--who-shadow-light, rgba(0, 0, 0, 0.1));
  padding: 1rem 2rem;
  display: flex;
  justify-content: space-between;
  align-items: center;
  border-bottom: 3px solid #0078d4;
}

.who-branding h1 {
  color: #0078d4;
  margin: 0;
  font-size: 1.8rem;
  font-weight: 600;
}

.who-branding .subtitle {
  color: var(--who-text-secondary, #666);
  margin: 0;
  font-size: 0.9rem;
}

.context-info {
  display: flex;
  align-items: center;
  gap: 1rem;
}

.context-avatar {
  width: 40px;
  height: 40px;
  border-radius: 50%;
  border: 2px solid #0078d4;
}

.context-details {
  display: flex;
  flex-direction: column;
  gap: 0.2rem;
}

.context-repo {
  font-weight: 600;
  color: var(--who-text-primary, #333);
}

.context-component {
  font-size: 0.9rem;
  color: var(--who-text-secondary, #666);
}

.viewer-content {
  padding: 2rem;
  max-width: 1800px;
  margin: 0 auto;
}

.breadcrumb {
  display: flex;
  align-items: center;
  gap: 0.5rem;
  margin-bottom: 2rem;
  font-size: 0.9rem;
}

.breadcrumb-link {
  background: none;
  border: none;
  color: #0078d4;
  cursor: pointer;
  text-decoration: underline;
  padding: 0;
  font-size: inherit;
}

.breadcrumb-link:hover {
  color: #106ebe;
}

.breadcrumb-separator {
  color: var(--who-text-secondary, #666);
  margin: 0 0.2rem;
}

.breadcrumb-current {
  color: var(--who-text-primary, #333);
  font-weight: 500;
}

.viewer-main {
  background: var(--who-card-bg, #ffffff);
  border-radius: 8px;
  box-shadow: 0 4px 20px var(--who-shadow-light, rgba(0, 0, 0, 0.1));
  overflow: hidden;
}

.viewer-toolbar {
  display: flex;
  justify-content: space-between;
  align-items: center;
  padding: 1rem 2rem;
  background: linear-gradient(135deg, #0078d4 0%, #106ebe 100%);
  color: white;
  border-bottom: 1px solid #005a9e;
}

.toolbar-left {
  display: flex;
  align-items: center;
  gap: 1rem;
  flex: 1;
}

.toolbar-left h3 {
  margin: 0;
  font-size: 1.3rem;
  font-weight: 600;
}

.view-mode-badge {
  background: rgba(255, 255, 255, 0.2);
  padding: 0.3rem 0.8rem;
  border-radius: 15px;
  font-size: 0.85rem;
  font-weight: 500;
}

.toolbar-center {
  display: flex;
  justify-content: center;
  flex: 1;
}

.zoom-controls {
  display: flex;
  align-items: center;
  gap: 0.5rem;
  background: rgba(255, 255, 255, 0.1);
  padding: 0.5rem 1rem;
  border-radius: 20px;
  border: 1px solid rgba(255, 255, 255, 0.2);
}

.tool-btn {
  background: rgba(255, 255, 255, 0.2);
  border: 1px solid rgba(255, 255, 255, 0.3);
  color: white;
  padding: 0.4rem 0.8rem;
  border-radius: 4px;
  cursor: pointer;
  font-size: 0.85rem;
  transition: all 0.2s ease;
  min-width: 36px;
  display: flex;
  align-items: center;
  justify-content: center;
}

.tool-btn:hover {
  background: rgba(255, 255, 255, 0.3);
  transform: translateY(-1px);
}

.zoom-level {
  color: white;
  font-weight: 500;
  font-size: 0.9rem;
  min-width: 40px;
  text-align: center;
}

.toolbar-right {
  display: flex;
  gap: 1rem;
  flex: 1;
  justify-content: flex-end;
}

.action-btn {
  padding: 0.75rem 1.5rem;
  border: none;
  border-radius: 6px;
  font-size: 0.9rem;
  font-weight: 500;
  cursor: pointer;
  transition: all 0.2s ease;
  display: flex;
  align-items: center;
  gap: 0.5rem;
}

.action-btn.primary {
  background: #ffffff;
  color: #0078d4;
}

.action-btn.primary:hover {
  background: #f0f8ff;
  transform: translateY(-1px);
}

.action-btn.secondary {
  background: rgba(255, 255, 255, 0.2);
  color: white;
  border: 1px solid rgba(255, 255, 255, 0.3);
}

.action-btn.secondary:hover {
  background: rgba(255, 255, 255, 0.3);
  transform: translateY(-1px);
}

.viewer-body {
  display: flex;
  min-height: 600px;
}

.diagram-container {
  flex: 1;
  position: relative;
  background: var(--who-bg-light, #fafafa);
  border-right: 1px solid var(--who-border-color, #e1e5e9);
}

.bpmn-container {
  width: 100%;
  height: 600px;
  min-height: 600px;
  background: var(--who-primary-bg, #ffffff);
  position: relative;
}

.loading-overlay,
.error-overlay {
  position: absolute;
  top: 0;
  left: 0;
  right: 0;
  bottom: 0;
  display: flex;
  flex-direction: column;
  align-items: center;
  justify-content: center;
  background: var(--who-bg-light, rgba(250, 250, 250, 0.95));
  color: var(--who-text-secondary, #666);
  z-index: 10;
}

.spinner {
  width: 40px;
  height: 40px;
  border: 4px solid var(--who-border-color, #e1e5e9);
  border-top: 4px solid #0078d4;
  border-radius: 50%;
  animation: spin 1s linear infinite;
  margin-bottom: 1rem;
}

@keyframes spin {
  0% { transform: rotate(0deg); }
  100% { transform: rotate(360deg); }
}

.error-overlay p {
  margin: 0 0 1rem 0;
  color: var(--who-error-text, #d32f2f);
}

/* Element Inspector Sidebar */
.element-inspector {
  width: 320px;
  background: var(--who-bg-light, #f8f9fa);
  border-left: 1px solid var(--who-border-color, #e1e5e9);
  display: flex;
  flex-direction: column;
}

.inspector-header {
  padding: 1rem;
  background: var(--who-card-bg, #ffffff);
  border-bottom: 1px solid var(--who-border-color, #e1e5e9);
  box-shadow: 0 1px 3px var(--who-shadow-light, rgba(0, 0, 0, 0.1));
}

.inspector-header h4 {
  margin: 0;
  color: var(--who-text-primary, #333);
  font-size: 1rem;
  font-weight: 600;
}

.inspector-content {
  flex: 1;
  overflow-y: auto;
  padding: 1rem;
}

.inspector-properties {
  display: flex;
  flex-direction: column;
  gap: 1.5rem;
}

.property-group {
  background: var(--who-card-bg, #ffffff);
  border: 1px solid var(--who-border-color, #e1e5e9);
  border-radius: 6px;
  padding: 1rem;
}

.property-group h5 {
  margin: 0 0 1rem 0;
  color: #0078d4;
  font-size: 0.9rem;
  font-weight: 600;
  text-transform: uppercase;
  letter-spacing: 0.5px;
  border-bottom: 1px solid var(--who-border-color, #e1e5e9);
  padding-bottom: 0.5rem;
}

.property-item {
  display: flex;
  flex-direction: column;
  gap: 0.3rem;
  margin-bottom: 1rem;
}

.property-item:last-child {
  margin-bottom: 0;
}

.property-item label {
  font-size: 0.85rem;
  color: var(--who-text-secondary, #666);
  font-weight: 500;
}

.property-item span {
  font-size: 0.9rem;
  color: var(--who-text-primary, #333);
  background: var(--who-bg-light, #f8f9fa);
  padding: 0.4rem 0.6rem;
  border-radius: 4px;
  border: 1px solid var(--who-border-color, #e1e5e9);
  font-family: 'Consolas', 'Monaco', monospace;
}

.documentation {
  font-size: 0.9rem;
  color: var(--who-text-primary, #333);
  background: var(--who-bg-light, #f8f9fa);
  padding: 0.6rem;
  border-radius: 4px;
  border: 1px solid var(--who-border-color, #e1e5e9);
  line-height: 1.4;
  font-family: inherit;
}

.standard-note {
  font-size: 0.85rem;
  color: var(--who-text-secondary, #666);
  background: var(--who-selected-bg, #e8f4f8);
  padding: 0.6rem;
  border-radius: 4px;
  border-left: 3px solid #0078d4;
  line-height: 1.4;
}

.no-selection {
  text-align: center;
  color: var(--who-text-secondary, #666);
  padding: 2rem 1rem;
}

.no-selection p {
  margin: 0 0 1rem 0;
  font-size: 0.95rem;
}

.help-text {
  font-size: 0.85rem;
  color: var(--who-text-muted, #888);
  line-height: 1.4;
<<<<<<< HEAD
  background: var(--who-hover-bg, #f0f0f0);
=======
  background: var(--who-bg-light, #f0f0f0);
>>>>>>> ef606f41
  padding: 1rem;
  border-radius: 6px;
  border-left: 3px solid var(--who-border-color, #ccc);
  text-align: left;
}

/* Dark mode support for help-text */
body.theme-dark .help-text {
  color: var(--who-text-muted);
  background: var(--who-hover-bg);
  border-left-color: var(--who-border-color);
}

.diagram-info {
  padding: 2rem;
  background: var(--who-bg-light, #f8f9fa);
  border-top: 1px solid var(--who-border-color, #e1e5e9);
}

.info-section {
  margin-bottom: 2rem;
}

.info-section:last-child {
  margin-bottom: 0;
}

.info-section h4 {
  margin: 0 0 1rem 0;
  color: var(--who-text-primary, #333);
  font-size: 1.1rem;
  font-weight: 600;
}

.info-grid {
  display: grid;
  grid-template-columns: repeat(auto-fit, minmax(250px, 1fr));
  gap: 1rem;
}

.info-item {
  display: flex;
  flex-direction: column;
  gap: 0.3rem;
}

.info-item label {
  font-size: 0.85rem;
  color: var(--who-text-secondary, #666);
  font-weight: 500;
}

.info-item span {
  font-size: 0.95rem;
  color: var(--who-text-primary, #333);
}

.file-path {
  font-family: 'Consolas', 'Monaco', monospace;
  background: var(--who-hover-bg);
  padding: 0.3rem 0.5rem;
  border-radius: 4px;
  word-break: break-all;
  color: var(--who-text-primary);
}

.access-badge {
  padding: 0.3rem 0.8rem;
  border-radius: 15px;
  font-size: 0.85rem;
  font-weight: 500;
  display: inline-flex;
  align-items: center;
  gap: 0.3rem;
  width: fit-content;
}

.access-badge.write {
  background: var(--who-selected-bg, #d4edda);
  color: var(--who-text-primary, #155724);
}

.access-badge.read {
  background: var(--who-hover-bg, #fff3cd);
  color: var(--who-text-primary, #856404);
}

.compliance-info {
  background: var(--who-selected-bg, #e8f4f8);
  border: 1px solid var(--who-border-color, #b3d9e6);
  border-radius: 6px;
  padding: 1.5rem;
  border-left: 4px solid #0078d4;
}

.compliance-info p {
  margin: 0 0 1rem 0;
  color: var(--who-text-primary, #333);
  font-size: 0.9rem;
  line-height: 1.5;
}

.supported-elements h5 {
  margin: 0 0 0.5rem 0;
  color: #0078d4;
  font-size: 0.9rem;
  font-weight: 600;
}

.supported-elements ul {
  margin: 0;
  padding-left: 1.2rem;
  color: var(--who-text-secondary, #666);
  font-size: 0.85rem;
}

.supported-elements li {
  margin-bottom: 0.3rem;
}

.permission-notice {
  background: var(--who-hover-bg, #fff3cd);
  border: 1px solid var(--who-border-color, #ffeaa7);
  border-radius: 8px;
  padding: 1.5rem;
  border-left: 4px solid #f39c12;
}

.permission-notice h4 {
  margin: 0 0 0.5rem 0;
  color: var(--who-text-primary, #856404);
  font-size: 1rem;
}

.permission-notice p {
  margin: 0;
  color: var(--who-text-primary, #856404);
  font-size: 0.9rem;
  line-height: 1.5;
}

/* BPMN.js specific overrides for better styling */
.bjs-container {
  border: none !important;
}

.djs-palette {
  display: none !important;
}

.bjs-powered-by {
  display: none !important;
}

/* Enhanced BPMN element styling */
.djs-element {
  cursor: pointer;
}

.djs-element:hover .djs-visual > * {
  stroke: #0078d4 !important;
  stroke-width: 2px !important;
}

.djs-element.selected .djs-visual > * {
  stroke: #0078d4 !important;
  stroke-width: 3px !important;
}

/* Responsive design */
@media (max-width: 1200px) {
  .element-inspector {
    width: 280px;
  }
  
  .zoom-controls {
    gap: 0.3rem;
    padding: 0.4rem 0.8rem;
  }
  
  .tool-btn {
    padding: 0.3rem 0.6rem;
    font-size: 0.8rem;
  }
}

@media (max-width: 768px) {
  .viewer-header {
    flex-direction: column;
    gap: 1rem;
    text-align: center;
  }

  .viewer-content {
    padding: 1rem;
  }

  .breadcrumb {
    flex-wrap: wrap;
  }

  .viewer-toolbar {
    flex-direction: column;
    gap: 1rem;
    text-align: center;
  }

  .toolbar-left,
  .toolbar-center,
  .toolbar-right {
    flex: none;
  }

  .toolbar-left {
    flex-direction: column;
    gap: 0.5rem;
  }

  .toolbar-right {
    justify-content: center;
  }

  .viewer-body {
    flex-direction: column;
  }

  .diagram-container {
    border-right: none;
    border-bottom: 1px solid var(--who-border-color, #e1e5e9);
  }

  .element-inspector {
    width: 100%;
    max-height: 300px;
  }

  .info-grid {
    grid-template-columns: 1fr;
  }
}

@media (max-width: 480px) {
  .viewer-toolbar {
    padding: 1rem;
  }

  .diagram-info {
    padding: 1rem;
  }

  .toolbar-left h3 {
    font-size: 1.1rem;
  }

  .action-btn {
    padding: 0.6rem 1rem;
    font-size: 0.85rem;
  }

  .zoom-controls {
    flex-wrap: wrap;
    gap: 0.2rem;
  }

  .tool-btn {
    min-width: 32px;
    padding: 0.3rem 0.5rem;
  }
}<|MERGE_RESOLUTION|>--- conflicted
+++ resolved
@@ -391,11 +391,7 @@
   font-size: 0.85rem;
   color: var(--who-text-muted, #888);
   line-height: 1.4;
-<<<<<<< HEAD
   background: var(--who-hover-bg, #f0f0f0);
-=======
-  background: var(--who-bg-light, #f0f0f0);
->>>>>>> ef606f41
   padding: 1rem;
   border-radius: 6px;
   border-left: 3px solid var(--who-border-color, #ccc);
