--- conflicted
+++ resolved
@@ -344,7 +344,6 @@
 .bpmn-container {
   width: 100%;
   height: 100%;
-<<<<<<< HEAD
   background: var(--bpmn-preview-bg, #f8f9ff);
 }
 
@@ -355,9 +354,6 @@
 
 body.theme-dark {
   --bpmn-preview-bg: #1a1a2e; /* Dark blue for dark mode */
-=======
-  background: var(--who-primary-bg);
->>>>>>> bfc40083
 }
 
 .loading-overlay,
@@ -525,18 +521,11 @@
 .file-path {
   font-family: 'Consolas', 'Monaco', monospace;
   background: var(--who-hover-bg);
-<<<<<<< HEAD
-  padding: 0.3rem 0.5rem;
-  border-radius: 4px;
-  word-break: break-all;
-  color: var(--who-text-primary);
-=======
   color: var(--who-text-primary);
   padding: 0.3rem 0.5rem;
   border-radius: 4px;
   word-break: break-all;
   border: 1px solid var(--who-border-color);
->>>>>>> bfc40083
 }
 
 .access-badge {
