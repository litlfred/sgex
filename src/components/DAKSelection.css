--- conflicted
+++ resolved
@@ -238,13 +238,11 @@
   border: 1px solid #c3e6cb;
 }
 
-<<<<<<< HEAD
+
 .repo-description {
   color: #333 !important;
-=======
 .dak-selection .repo-description {
   color: #666;
->>>>>>> 8605f79f
   line-height: 1.5;
   margin-bottom: 1rem;
   min-height: 3rem;
