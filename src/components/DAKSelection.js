import React, { useState, useEffect, useCallback } from 'react';
import { useLocation, useNavigate } from 'react-router-dom';
import githubService from '../services/githubService';
import repositoryCacheService from '../services/repositoryCacheService';
import dakTemplates from '../config/dak-templates.json';
import ContextualHelpMascot from './ContextualHelpMascot';
import './DAKSelection.css';

const DAKSelection = () => {
  const location = useLocation();
  const navigate = useNavigate();
  const [repositories, setRepositories] = useState([]);
  const [selectedRepository, setSelectedRepository] = useState(null);
  const [loading, setLoading] = useState(true);
  const [error, setError] = useState(null);
  const [isScanning, setIsScanning] = useState(false);
  const [scanProgress, setScanProgress] = useState(null);
  const [currentlyScanningRepos, setCurrentlyScanningRepos] = useState(new Set());
  const [usingCachedData, setUsingCachedData] = useState(false);
  
  const { profile, action } = location.state || {};

  const getActionConfig = () => {
    switch (action) {
      case 'edit':
        return {
          title: 'Select DAK to Edit',
          description: 'Choose an existing DAK repository that you have permission to modify.',
          buttonText: 'Continue to Edit Components',
          nextRoute: '/dashboard'
        };
      case 'fork':
        return {
          title: 'Select DAK to Fork',
          description: 'Choose the source DAK repository that you want to fork.',
          buttonText: 'Continue to Organization Selection',
          nextRoute: '/organization-selection'
        };
      case 'create':
        return {
          title: 'Select Template DAK',
          description: 'Choose a template repository to use as the base for your new DAK.',
          buttonText: 'Continue to Organization Selection',
          nextRoute: '/organization-selection',
          showTemplate: true
        };
      default:
        return {
          title: 'Select DAK Repository',
          description: 'Choose a DAK repository to work with.',
          buttonText: 'Continue',
          nextRoute: '/dashboard'
        };
    }
  };

  const getMockRepositories = useCallback(() => {
    if (!profile || !profile.login) {
      return [];
    }
    
    // Mock repositories - only some have SMART guidelines compatibility
    const allMockRepos = [
      {
        id: 1,
        name: 'maternal-health-dak',
        full_name: `${profile.login}/maternal-health-dak`,
        description: 'WHO SMART Guidelines for Maternal Health - Digital Adaptation Kit',
        html_url: `https://github.com/${profile.login}/maternal-health-dak`,
        topics: ['who', 'smart-guidelines', 'maternal-health', 'dak'],
        language: 'FML',
        stargazers_count: 12,
        forks_count: 3,
        updated_at: '2024-01-15T10:30:00Z',
        smart_guidelines_compatible: true
      },
      {
        id: 2,
        name: 'immunization-dak',
        full_name: `${profile.login}/immunization-dak`,
        description: 'Digital Adaptation Kit for Immunization Guidelines',
        html_url: `https://github.com/${profile.login}/immunization-dak`,
        topics: ['who', 'smart-guidelines', 'immunization', 'vaccines'],
        language: 'FML',
        stargazers_count: 8,
        forks_count: 2,
        updated_at: '2024-01-10T14:20:00Z',
        smart_guidelines_compatible: true
      },
      {
        id: 3,
        name: 'anc-dak',
        full_name: `${profile.login}/anc-dak`,
        description: 'Antenatal Care Digital Adaptation Kit based on WHO guidelines',
        html_url: `https://github.com/${profile.login}/anc-dak`,
        topics: ['who', 'anc', 'antenatal-care', 'smart-guidelines'],
        language: 'FML',
        stargazers_count: 15,
        forks_count: 5,
        updated_at: '2024-01-12T09:15:00Z',
        smart_guidelines_compatible: true
      },
      {
        id: 4,
        name: 'regular-health-app',
        full_name: `${profile.login}/regular-health-app`,
        description: 'A regular health application without SMART Guidelines',
        html_url: `https://github.com/${profile.login}/regular-health-app`,
        topics: ['health', 'app', 'javascript'],
        language: 'JavaScript',
        stargazers_count: 5,
        forks_count: 1,
        updated_at: '2024-01-08T16:45:00Z',
        smart_guidelines_compatible: false // This one doesn't have sushi-config.yaml with smart.who.int.base
      },
      {
        id: 5,
        name: 'medical-database',
        full_name: `${profile.login}/medical-database`,
        description: 'Medical database with FHIR but not SMART Guidelines',
        html_url: `https://github.com/${profile.login}/medical-database`,
        topics: ['fhir', 'database', 'medical'],
        language: 'SQL',
        stargazers_count: 7,
        forks_count: 2,
        updated_at: '2024-01-05T11:20:00Z',
        smart_guidelines_compatible: false // This one also doesn't have the required sushi-config.yaml
      }
    ];

    // Filter to only return SMART guidelines compatible repositories
    return allMockRepos.filter(repo => repo.smart_guidelines_compatible);
  }, [profile]);

  const simulateEnhancedScanning = useCallback(async () => {
    setIsScanning(true);
    setRepositories([]); // Clear current repositories for progressive updates
    
    const mockRepos = getMockRepositories();
    const delay = (ms) => new Promise(resolve => setTimeout(resolve, ms));
    
    try {
      // Simulate concurrent scanning with enhanced display
      for (let i = 0; i < mockRepos.length; i++) {
        const repo = mockRepos[i];
        
        // Simulate starting to scan this repository
        setScanProgress({
          current: i + 1,
          total: mockRepos.length,
          currentRepo: repo.name,
          progress: Math.round(((i + 1) / mockRepos.length) * 100),
          completed: false,
          started: true
        });
        
        // Add to currently scanning repos
        setCurrentlyScanningRepos(prev => new Set([...prev, repo.name]));
        
        // Simulate scanning time (1-2 seconds per repository)
        await delay(1000 + Math.random() * 1000);
        
        // Add found repository to results in alphabetical order
        setRepositories(prevRepos => {
          const newRepos = [...prevRepos, repo];
          return newRepos.sort((a, b) => a.name.localeCompare(b.name));
        });
        
        // Simulate completion
        setScanProgress({
          current: i + 1,
          total: mockRepos.length,
          currentRepo: repo.name,
          progress: Math.round(((i + 1) / mockRepos.length) * 100),
          completed: true
        });
        
        // Remove from currently scanning repos
        setCurrentlyScanningRepos(prev => {
          const newSet = new Set(prev);
          newSet.delete(repo.name);
          return newSet;
        });
        
        // Small delay before next repository
        await delay(300);
      }
      
      // After all repositories are scanned, stop the scanning state
      console.log('🎉 Demo scanning completed, stopping scanning state');
      setTimeout(() => {
        setIsScanning(false);
        setScanProgress(null);
        setCurrentlyScanningRepos(new Set());
      }, 500); // Small delay to show completion
    } catch (error) {
      console.error('Error in simulated scanning:', error);
      // Make sure to stop scanning on error
      setIsScanning(false);
      setScanProgress(null);
      setCurrentlyScanningRepos(new Set());
    }
  }, [getMockRepositories]);

  const fetchRepositories = useCallback(async (forceRescan = false, useCachedData = false) => {
    setLoading(true);
    setError(null);
    setIsScanning(false);
    setScanProgress(null);
    setCurrentlyScanningRepos(new Set());
    setUsingCachedData(false);
    
    try {
      let repos = [];
      let cachedData = null;
      
      if (action === 'create') {
        // For create action, load templates from configuration
        repos = dakTemplates.dakTemplates.map((template, index) => ({
          id: -(index + 1),
          name: template.repo,
          full_name: `${template.owner}/${template.repo}`,
          description: template.description,
          html_url: template.repository,
          clone_url: `${template.repository}.git`,
          topics: template.tags.map(tag => tag.toLowerCase().replace(/\s+/g, '-')),
          language: 'FML',
          stargazers_count: 15,
          forks_count: 8,
          updated_at: new Date().toISOString(),
          smart_guidelines_compatible: true,
          is_template: true,
          template_config: template,
          owner: {
            login: template.owner,
            avatar_url: template.owner === 'WorldHealthOrganization' 
              ? 'https://avatars.githubusercontent.com/u/9166906?s=200&v=4'
              : 'https://github.com/favicon.ico'
          }
        }));
        // Sort templates alphabetically by name
        repos.sort((a, b) => a.name.localeCompare(b.name));
        setRepositories(repos);
      } else {
        // For edit/fork actions, implement cache-first approach
        
        // Always check cache first unless explicitly forcing a rescan
        if (githubService.isAuth() && !forceRescan) {
          try {
            cachedData = repositoryCacheService.getCachedRepositories(profile.login, profile.type === 'org' ? 'org' : 'user');
          } catch (cacheError) {
            console.warn('Error accessing repository cache:', cacheError);
          }
        }

        if (cachedData && !forceRescan) {
          // Use cached data - show immediately
          console.log('Using cached repository data', repositoryCacheService.getCacheInfo(profile.login, profile.type === 'org' ? 'org' : 'user'));
          repos = cachedData.repositories;
          setUsingCachedData(true);
          // Sort cached repositories alphabetically
          repos.sort((a, b) => a.name.localeCompare(b.name));
          setRepositories(repos);
        } else {
          // No cached data or forcing rescan - initiate progressive scanning
          if (githubService.isAuth()) {
            console.log(forceRescan ? '🔄 Force rescanning repositories...' : '🔍 No cached data, initiating scan...');
            setIsScanning(true);
            setLoading(false); // Stop loading state to show scanning progress
            
            // Important: Don't clear existing repositories when scanning
            // This preserves any cached repos that were already displayed
            console.log('📊 Starting enhanced scanning display for authenticated user');
            
            // Add timeout wrapper to prevent infinite scanning
            const SCAN_TIMEOUT = 60000; // 60 seconds timeout
            const timeoutPromise = new Promise((_, reject) => {
              setTimeout(() => reject(new Error('Scanning timeout - operation took longer than 60 seconds')), SCAN_TIMEOUT);
            });
            
            const scanPromise = githubService.getSmartGuidelinesRepositoriesProgressive(
              profile.login, 
              profile.type === 'org' ? 'org' : 'user',
              // onRepositoryFound callback - add repo to list immediately in alphabetical order
              (foundRepo) => {
                setRepositories(prevRepos => {
                  // Avoid duplicates
                  const exists = prevRepos.some(repo => repo.id === foundRepo.id);
                  if (!exists) {
                    // Add the new repository and sort alphabetically by name
                    const newRepos = [...prevRepos, foundRepo];
                    return newRepos.sort((a, b) => a.name.localeCompare(b.name));
                  }
                  return prevRepos;
                });
              },
              // onProgress callback - update progress indicator with enhanced display
              (progress) => {
                console.log('📊 Real scanning progress:', progress);
                setScanProgress(progress);
                
                // Track repositories currently being scanned with enhanced display timing
                if (progress.started && !progress.completed) {
                  // Repository is being started - add to currently scanning set
                  console.log('🔍 Started scanning:', progress.currentRepo);
                  setCurrentlyScanningRepos(prev => new Set([...prev, progress.currentRepo]));
                  
                  // Ensure the scanning state is properly set
                  setScanProgress({
                    ...progress,
                    started: true,
                    completed: false
                  });
                } else if (progress.completed) {
                  // Repository is completed - show completion state
                  console.log('✅ Completed scanning:', progress.currentRepo);
                  setScanProgress({
                    ...progress,
                    completed: true
                  });
                  
                  // Remove from currently scanning set after a brief moment
                  setTimeout(() => {
                    setCurrentlyScanningRepos(prev => {
                      const newSet = new Set(prev);
                      newSet.delete(progress.currentRepo);
                      return newSet;
                    });
                  }, 200);
                  
                  // Check if this is the last repository being scanned
                  if (progress.current === progress.total) {
                    // All repositories have been scanned, stop the scanning state
                    console.log('🎉 All repositories scanned, stopping scanning state');
                    setTimeout(() => {
                      setIsScanning(false);
                      setScanProgress(null);
                      setCurrentlyScanningRepos(new Set());
                    }, 500); // Small delay to show completion
                  }
                } else if (progress.total === 0 && progress.completed) {
                  // Special case: no repositories to scan
                  console.log('🎉 No repositories to scan, stopping scanning state');
                  setTimeout(() => {
                    setIsScanning(false);
                    setScanProgress(null);
                    setCurrentlyScanningRepos(new Set());
                  }, 500);
                }
              }
            );
            
            try {
              // Race between the scanning promise and timeout
              repos = await Promise.race([scanPromise, timeoutPromise]);
            } catch (timeoutError) {
              console.error('⏰ Scanning timed out:', timeoutError.message);
              // Stop scanning on timeout
              setIsScanning(false);
              setScanProgress(null);
              setCurrentlyScanningRepos(new Set());
              throw new Error('Repository scanning timed out. Please try again or use cached data if available.');
            }
            
            // Cache the results for future quick access
            repositoryCacheService.setCachedRepositories(
              profile.login, 
              profile.type === 'org' ? 'org' : 'user', 
              repos
            );
            
            // Update repositories with final results (in case callback missed any)
            // Sort alphabetically to ensure consistent ordering
            const sortedRepos = repos.sort((a, b) => a.name.localeCompare(b.name));
            setRepositories(sortedRepos);
          } else {
            // Fallback to mock repositories with enhanced scanning demonstration
            await simulateEnhancedScanning();
            repos = getMockRepositories();
            // Sort mock repositories alphabetically
            repos.sort((a, b) => a.name.localeCompare(b.name));
            setRepositories(repos);
          }
        }
      }
    } catch (error) {
      console.error('Error fetching repositories:', error);
      setError('Failed to fetch repositories. Please check your connection and try again.');
      // Fallback to mock data for demonstration
<<<<<<< HEAD
      const mockRepos = getMockRepositories();
      mockRepos.sort((a, b) => a.name.localeCompare(b.name));
      setRepositories(mockRepos);
    } finally {
      setLoading(false);
=======
      setRepositories(getMockRepositories());
      // Make sure to stop scanning on error
>>>>>>> 35ae459e
      setIsScanning(false);
      setScanProgress(null);
      setCurrentlyScanningRepos(new Set());
    } finally {
      setLoading(false);
      // Don't automatically stop scanning here for authenticated progressive scans
      // or for demo scanning - let them manage their own scanning state
      if (!githubService.isAuth() && action === 'create') {
        // Only auto-stop for create action when not authenticated
        setIsScanning(false);
        setScanProgress(null);
        setCurrentlyScanningRepos(new Set());
      }
    }
  }, [profile, action, getMockRepositories, simulateEnhancedScanning]);

  useEffect(() => {
    if (!profile || !action) {
      navigate('/');
      return;
    }
    
    // Always check cache first on initial load
    fetchRepositories(false, false); // forceRescan=false, useCachedData=false (but still check cache first)
  }, [profile, action, navigate, fetchRepositories]);

  const handleRepositorySelect = (repo) => {
    setSelectedRepository(repo);
    
    // For 'edit' action, automatically navigate after selection
    if (action === 'edit') {
      // Add a small delay for visual feedback before navigation
      setTimeout(() => {
        const config = getActionConfig();
        navigate(config.nextRoute, {
          state: {
            profile,
            repository: repo,
            action
          }
        });
      }, 300); // 300ms delay for visual feedback
    }
  };

  const handleContinue = () => {
    if (!selectedRepository) {
      alert('Please select a repository to continue');
      return;
    }

    const config = getActionConfig();
    
    if (action === 'edit') {
      // Go directly to dashboard for editing
      navigate(config.nextRoute, {
        state: {
          profile: profile,
          repository: selectedRepository,
          action: action
        }
      });
    } else {
      // Go to organization selection for fork/create
      navigate(config.nextRoute, {
        state: {
          profile: profile,
          sourceRepository: selectedRepository,
          action: action
        }
      });
    }
  };

  const handleRescan = () => {
    fetchRepositories(true, false); // Force rescan, don't use cache
  };

  const handleUseCachedData = () => {
    fetchRepositories(false, false); // Don't force rescan, check cache first (this should use cache if available)
  };

  const handleDemoScanning = async () => {
    // Simulate the enhanced scanning display for demonstration purposes
    await simulateEnhancedScanning();
  };

  const handleBack = () => {
    navigate('/dak-action', { state: { profile: profile } });
  };

  const handleHomeNavigation = () => {
    navigate('/');
  };

  const formatDate = (dateString) => {
    return new Date(dateString).toLocaleDateString('en-US', {
      year: 'numeric',
      month: 'short',
      day: 'numeric'
    });
  };

  if (!profile || !action) {
    return <div className="dak-selection"><div style={{color: 'white', textAlign: 'center', padding: '2rem'}}>Redirecting...</div></div>;
  }

  const config = getActionConfig();

  return (
    <div className="dak-selection">
      <div className="selection-header">
        <div className="who-branding">
          <h1 onClick={handleHomeNavigation} className="clickable-title">SGEX Workbench</h1>
          <p className="subtitle">WHO SMART Guidelines Exchange</p>
        </div>
        <div className="profile-info">
          <img 
            src={profile.avatar_url || `https://github.com/${profile.login}.png`} 
            alt="Profile" 
            className="profile-avatar" 
          />
          <span>{profile.name || profile.login}</span>
          <a href="/sgex/docs/overview" className="nav-link">📖 Documentation</a>
        </div>
      </div>

      <div className="selection-content">
        <div className="breadcrumb">
          <button onClick={() => navigate('/')} className="breadcrumb-link">
            Select Profile
          </button>
          <span className="breadcrumb-separator">›</span>
          <button onClick={handleBack} className="breadcrumb-link">
            Choose DAK Action
          </button>
          <span className="breadcrumb-separator">›</span>
          <span className="breadcrumb-current">Select DAK</span>
        </div>

        <div className="selection-main">
          <div className="selection-intro">
            <h2>{config.title}</h2>
            <p>{config.description}</p>
            {action === 'create' && (
              <div className="template-notice">
                <span className="notice-icon">ℹ️</span>
                <span>You'll create a new repository based on the WHO SMART Guidelines template.</span>
              </div>
            )}
            
            {action !== 'create' && githubService.isAuth() && (
              <div className="cache-controls">
                {usingCachedData ? (
                  <div className="cache-info">
                    <span className="cache-icon">💾</span>
                    <span>Using cached data. </span>
                    <button 
                      onClick={handleRescan} 
                      className="rescan-link"
                      disabled={isScanning}
                    >
                      {isScanning ? 'Scanning...' : 'Rescan Repositories'}
                    </button>
                  </div>
                ) : (
                  <div className="scan-controls">
                    {!isScanning && !loading && (
                      <>
                        <button 
                          onClick={handleRescan} 
                          className="rescan-btn"
                          disabled={isScanning}
                        >
                          🔄 Rescan Repositories
                        </button>
                        {repositoryCacheService.getCachedRepositories(profile.login, profile.type === 'org' ? 'org' : 'user') && (
                          <button 
                            onClick={handleUseCachedData} 
                            className="cache-btn"
                            disabled={isScanning}
                          >
                            💾 Use Cached Data
                          </button>
                        )}
                      </>
                    )}
                  </div>
                )}
              </div>
            )}
            {action !== 'create' && !githubService.isAuth() && !isScanning && !loading && (
              <div className="demo-controls">
                <div className="demo-info">
                  <span className="demo-icon">🎭</span>
                  <span>Not authenticated. </span>
                  <button 
                    onClick={handleDemoScanning} 
                    className="demo-scan-btn"
                    disabled={isScanning}
                  >
                    ✨ Demo Enhanced Scanning Display
                  </button>
                </div>
              </div>
            )}
          </div>

          {loading ? (
            <div className="loading">
              <div className="spinner"></div>
              <p>Loading repositories...</p>
            </div>
          ) : isScanning ? (
            <div className="scanning-status">
              <div className="scanning-header">
                <div className="spinner"></div>
                <h3>Scanning repositories for SMART Guidelines compatibility...</h3>
              </div>
              {scanProgress && (
                <div className="progress-container">
                  <div className="progress-bar">
                    <div 
                      className="progress-fill" 
                      style={{ width: `${scanProgress.progress}%` }}
                    ></div>
                  </div>
                  <div className="progress-info">
                    {/* Show currently scanning repositories */}
                    {currentlyScanningRepos.size > 0 && (
                      <div className="currently-scanning-section">
                        <div className="scanning-section-title">
                          <span className="scanning-icon">🔍</span>
                          <span>Currently Testing:</span>
                        </div>
                        <div className="currently-scanning-repos">
                          {Array.from(currentlyScanningRepos).map((repoName) => (
                            <div key={repoName} className="scanning-repo-item">
                              <span className="repo-status-indicator">⚡</span>
                              <span className="scanning-repo-name">{repoName}</span>
                            </div>
                          ))}
                        </div>
                      </div>
                    )}
                    
                    {/* Show most recent progress update */}
                    <div className="current-repo-status">
                      <span className="status-icon">
                        {scanProgress.completed ? '✅' : '🔍'}
                      </span>
                      <span className="current-repo-name">
                        {scanProgress.completed ? 'Completed' : 'Testing'}: <strong>{scanProgress.currentRepo}</strong>
                      </span>
                    </div>
                    
                    <div className="progress-stats">
                      <span className="progress-text">
                        {scanProgress.current}/{scanProgress.total} repositories
                      </span>
                      <span className="progress-percentage">{scanProgress.progress}%</span>
                    </div>
                  </div>
                  <div className="scanning-note">
                    <span className="note-icon">⚡</span>
                    <span>Scanning up to 5 repositories concurrently to improve speed</span>
                  </div>
                </div>
              )}
              <div className="scanning-results">
                <p>Found repositories will appear below as they are discovered:</p>
                <div className="repo-grid">
                  {repositories.map((repo) => (
                    <div 
                      key={repo.id}
                      className={`repo-card ${selectedRepository?.id === repo.id ? 'selected' : ''} scanning-found`}
                      onClick={() => handleRepositorySelect(repo)}
                    >
                      <div className="repo-header-info">
                        <h3>{repo.name} <span className="new-badge">✨ Found</span></h3>
                        <div className="repo-meta">
                          {repo.is_template && (
                            <span className="template-badge">
                              {repo.template_config?.name || 'Template'}
                            </span>
                          )}
                          {repo.private && <span className="private-badge">Private</span>}
                          {repo.language && <span className="language-badge">{repo.language}</span>}
                          {repo.smart_guidelines_compatible && (
                            <span className="compatible-badge">SMART Guidelines</span>
                          )}
                        </div>
                      </div>
                      
                      <p className="repo-description">{repo.description || 'No description available'}</p>
                      
                      <div className="repo-topics">
                        {(repo.topics || []).slice(0, 3).map((topic) => (
                          <span key={topic} className="topic-tag">{topic}</span>
                        ))}
                        {(repo.topics || []).length > 3 && (
                          <span className="topic-more">+{(repo.topics || []).length - 3} more</span>
                        )}
                      </div>
                      
                      <div className="repo-stats">
                        <div className="stat">
                          <span className="stat-icon">⭐</span>
                          <span>{repo.stargazers_count || 0}</span>
                        </div>
                        <div className="stat">
                          <span className="stat-icon">🍴</span>
                          <span>{repo.forks_count || 0}</span>
                        </div>
                        <div className="stat">
                          <span className="stat-icon">📅</span>
                          <span>Updated {formatDate(repo.updated_at)}</span>
                        </div>
                      </div>

                      {selectedRepository?.id === repo.id && (
                        <div className="selection-indicator">
                          <span>✓ Selected</span>
                        </div>
                      )}
                    </div>
                  ))}
                </div>
              </div>
            </div>
          ) : error ? (
            <div className="error-state">
              <h3>Error loading repositories</h3>
              <p>{error}</p>
              <button onClick={fetchRepositories} className="retry-btn">
                Try Again
              </button>
            </div>
          ) : repositories.length === 0 ? (
            <div className="empty-state">
              <h3>No repositories found</h3>
              <p>
                {action === 'create' 
                  ? 'Unable to load the WHO template repository.'
                  : 'No DAK repositories found with SMART Guidelines compatibility.'
                }
              </p>
            </div>
          ) : (
            <>
              <div className="repo-grid">
                {repositories.map((repo) => (
                  <div 
                    key={repo.id}
                    className={`repo-card ${selectedRepository?.id === repo.id ? 'selected' : ''}`}
                    onClick={() => handleRepositorySelect(repo)}
                  >
                    <div className="repo-header-info">
                      <h3>{repo.name}</h3>
                      <div className="repo-meta">
                        {repo.is_template && (
                          <span className="template-badge">
                            {repo.template_config?.name || 'Template'}
                          </span>
                        )}
                        {repo.private && <span className="private-badge">Private</span>}
                        {repo.language && <span className="language-badge">{repo.language}</span>}
                        {repo.smart_guidelines_compatible && (
                          <span className="compatible-badge">SMART Guidelines</span>
                        )}
                      </div>
                    </div>
                    
                    <p className="repo-description">{repo.description || 'No description available'}</p>
                    
                    <div className="repo-topics">
                      {(repo.topics || []).slice(0, 3).map((topic) => (
                        <span key={topic} className="topic-tag">{topic}</span>
                      ))}
                      {(repo.topics || []).length > 3 && (
                        <span className="topic-more">+{(repo.topics || []).length - 3} more</span>
                      )}
                    </div>
                    
                    <div className="repo-stats">
                      <div className="stat">
                        <span className="stat-icon">⭐</span>
                        <span>{repo.stargazers_count || 0}</span>
                      </div>
                      <div className="stat">
                        <span className="stat-icon">🍴</span>
                        <span>{repo.forks_count || 0}</span>
                      </div>
                      <div className="stat">
                        <span className="stat-icon">📅</span>
                        <span>Updated {formatDate(repo.updated_at)}</span>
                      </div>
                    </div>

                    {selectedRepository?.id === repo.id && (
                      <div className="selection-indicator">
                        <span>✓ Selected</span>
                      </div>
                    )}
                  </div>
                ))}
              </div>

              <div className="selection-footer">
                {action !== 'edit' && (
                  <button 
                    className="continue-btn"
                    onClick={handleContinue}
                    disabled={!selectedRepository}
                  >
                    {config.buttonText}
                  </button>
                )}
                {action === 'edit' && (
                  <div className="direct-selection-note">
                    <span className="note-icon">💡</span>
                    <span>Click on a repository above to start editing its components</span>
                  </div>
                )}
              </div>
            </>
          )}
        </div>
      </div>
      
      <ContextualHelpMascot 
        pageId="dak-selection"
        contextData={{ profile, selectedRepository, action }}
      />
    </div>
  );
};

export default DAKSelection;<|MERGE_RESOLUTION|>--- conflicted
+++ resolved
@@ -387,16 +387,10 @@
       console.error('Error fetching repositories:', error);
       setError('Failed to fetch repositories. Please check your connection and try again.');
       // Fallback to mock data for demonstration
-<<<<<<< HEAD
       const mockRepos = getMockRepositories();
       mockRepos.sort((a, b) => a.name.localeCompare(b.name));
       setRepositories(mockRepos);
-    } finally {
-      setLoading(false);
-=======
-      setRepositories(getMockRepositories());
       // Make sure to stop scanning on error
->>>>>>> 35ae459e
       setIsScanning(false);
       setScanProgress(null);
       setCurrentlyScanningRepos(new Set());
