--- conflicted
+++ resolved
@@ -1678,7 +1678,6 @@
 }
 
 /* Dark mode support for PR actions */
-<<<<<<< HEAD
 body.theme-dark .pr-actions-wrapper {
   background: #1e293b;
   border-bottom-color: #374151;
@@ -1725,124 +1724,129 @@
 
 body.theme-dark .pr-request-changes-btn:hover:not(:disabled) {
   background: linear-gradient(135deg, #b91c1c, #991b1b);
-=======
-@media (prefers-color-scheme: dark) {
-  .pr-actions-wrapper {
-    background: #1e293b;
-    border-bottom-color: #374151;
-  }
-  
-  .pr-actions-wrapper h4 {
-    color: #f9fafb;
-  }
-  
-  .pr-actions-status {
-    color: #f3f4f6;
-  }
-  
-  .pr-actions-note {
-    color: #9ca3af;
-  }
-  
-  .pr-merge-btn {
-    background: linear-gradient(135deg, #6366f1, #4f46e5);
-  }
-  
-  .pr-merge-btn:hover:not(:disabled) {
-    background: linear-gradient(135deg, #4f46e5, #4338ca);
-  }
-  
-  /* PR Review dark mode styles */
-  .pr-review-note {
-    background: #374151;
-    color: #d1d5db;
-    border-left-color: #3b82f6;
-  }
-  
-  .pr-approve-btn {
-    background: linear-gradient(135deg, #059669, #047857);
-  }
-  
-  .pr-approve-btn:hover:not(:disabled) {
-    background: linear-gradient(135deg, #047857, #065f46);
-  }
-  
-  .pr-request-changes-btn {
-    background: linear-gradient(135deg, #dc2626, #b91c1c);
-  }
-  
-  .pr-request-changes-btn:hover:not(:disabled) {
-    background: linear-gradient(135deg, #b91c1c, #991b1b);
-  }
-  
-  /* Copilot session dark mode styles */
-  .copilot-session-wrapper {
-    background: #1e293b !important;
-    border-bottom-color: #374151;
-  }
-  
-  .copilot-session-wrapper h4 {
-    color: #f9fafb !important;
-  }
-  
-  .copilot-session-modal {
-    background: #1f2937 !important;
-    border-color: #374151 !important;
-  }
-  
-  .copilot-session-header {
-    background: #374151 !important;
-    border-bottom-color: #4b5563 !important;
-    color: #f9fafb !important;
-  }
-  
-  .copilot-session-header strong {
-    color: #f9fafb !important;
-  }
-  
-  .copilot-comment-date {
-    color: #9ca3af !important;
-  }
-  
-  .copilot-session-content {
-    background: #1f2937 !important;
-  }
-  
-  .copilot-username {
-    color: #60a5fa !important;
-  }
-  
-  .copilot-comment-body {
-    background: #1e293b !important;
-    color: #e5e7eb !important;
-    border-left-color: #60a5fa !important;
-  }
-  
-  .copilot-activity,
-  .copilot-hint {
-    color: #9ca3af !important;
-  }
-  
-  .copilot-status {
-    color: #f9fafb !important;
-  }
-  
-  .copilot-comments-count {
-    color: #60a5fa !important;
-  }
-  
-  .copilot-watching-status {
-    color: #60a5fa !important;
-  }
-
-  .copilot-last-check {
-    color: #9ca3af !important;
-  }
-
-  .copilot-refresh-count {
-    color: #10b981 !important;
-  }
->>>>>>> ed87c9df
+}
+
+/* Copilot session dark mode styles */
+body.theme-dark .copilot-session-wrapper {
+  background: #1e293b !important;
+  border-bottom-color: #374151;
+}
+
+body.theme-dark .copilot-session-wrapper h4 {
+  color: #f9fafb !important;
+}
+
+body.theme-dark .copilot-session-modal {
+  background: #1f2937 !important;
+  border-color: #374151 !important;
+}
+
+body.theme-dark .copilot-session-header {
+  background: #374151 !important;
+  border-bottom-color: #4b5563 !important;
+  color: #f9fafb !important;
+}
+
+body.theme-dark .copilot-session-header strong {
+  color: #f9fafb !important;
+}
+
+body.theme-dark .copilot-comment-date {
+  color: #9ca3af !important;
+}
+
+body.theme-dark .copilot-session-content {
+  background: #1f2937 !important;
+}
+
+body.theme-dark .copilot-username {
+  color: #60a5fa !important;
+}
+
+body.theme-dark .copilot-comment-body {
+  background: #1e293b !important;
+  color: #e5e7eb !important;
+  border-left-color: #60a5fa !important;
+}
+
+body.theme-dark .copilot-activity,
+body.theme-dark .copilot-hint {
+  color: #9ca3af !important;
+}
+
+body.theme-dark .copilot-status {
+  color: #f9fafb !important;
+}
+
+body.theme-dark .copilot-comments-count {
+  color: #60a5fa !important;
+}
+
+body.theme-dark .copilot-watching-status {
+  color: #60a5fa !important;
+}
+
+body.theme-dark .copilot-last-check {
+  color: #9ca3af !important;
+}
+
+body.theme-dark .copilot-refresh-count {
+  color: #10b981 !important;
+}
+
+/* Dark mode support for new copilot session modal */
+body.theme-dark .session-url-link {
+  color: #60a5fa !important;
+}
+
+body.theme-dark .copilot-responses-header {
+  border-bottom-color: #4b5563;
+}
+
+body.theme-dark .copilot-responses-header strong {
+  color: #f9fafb !important;
+}
+
+body.theme-dark .copilot-response-item {
+  background: #374151 !important;
+  border-color: #4b5563 !important;
+  border-left-color: #60a5fa !important;
+}
+
+body.theme-dark .copilot-response-username {
+  color: #60a5fa !important;
+}
+
+body.theme-dark .copilot-response-date {
+  color: #9ca3af !important;
+}
+
+body.theme-dark .copilot-response-body .markdown-content {
+  color: #e5e7eb !important;
+}
+
+body.theme-dark .read-full-response {
+  color: #60a5fa !important;
+}
+
+body.theme-dark .copilot-more-responses {
+  border-top-color: #4b5563;
+}
+
+body.theme-dark .view-more-responses {
+  color: #60a5fa !important;
+}
+
+body.theme-dark .copilot-activity-date {
+  color: #9ca3af !important;
+}
+
+body.theme-dark .no-copilot-activity {
+  color: #9ca3af !important;
+}
+
+body.theme-dark .no-copilot-activity a {
+  color: #60a5fa !important;
 }
 
 /* Workflow view toggle styles */
@@ -2091,61 +2095,4 @@
 .no-copilot-activity a {
   color: #0366d6;
   word-break: break-all;
-}
-
-/* Dark mode support for new copilot session modal */
-@media (prefers-color-scheme: dark) {
-  .session-url-link {
-    color: #60a5fa !important;
-  }
-  
-  .copilot-responses-header {
-    border-bottom-color: #4b5563;
-  }
-  
-  .copilot-responses-header strong {
-    color: #f9fafb !important;
-  }
-  
-  .copilot-response-item {
-    background: #374151 !important;
-    border-color: #4b5563 !important;
-    border-left-color: #60a5fa !important;
-  }
-  
-  .copilot-response-username {
-    color: #60a5fa !important;
-  }
-  
-  .copilot-response-date {
-    color: #9ca3af !important;
-  }
-  
-  .copilot-response-body .markdown-content {
-    color: #e5e7eb !important;
-  }
-  
-  .read-full-response {
-    color: #60a5fa !important;
-  }
-  
-  .copilot-more-responses {
-    border-top-color: #4b5563;
-  }
-  
-  .view-more-responses {
-    color: #60a5fa !important;
-  }
-  
-  .copilot-activity-date {
-    color: #9ca3af !important;
-  }
-  
-  .no-copilot-activity {
-    color: #9ca3af !important;
-  }
-  
-  .no-copilot-activity a {
-    color: #60a5fa !important;
-  }
 }