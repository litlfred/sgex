--- conflicted
+++ resolved
@@ -370,31 +370,8 @@
   }
 
   return (
-<<<<<<< HEAD
-    <div className="bpmn-viewer">
-      <div className="viewer-header">
-        <div className="who-branding">
-          <h1>SGEX Workbench</h1>
-          <p className="subtitle">WHO SMART Guidelines Exchange</p>
-        </div>
-        <div className="context-info">
-          <img 
-            src={profile.avatar_url || `https://github.com/${profile.login}.png`} 
-            alt="Profile" 
-            className="context-avatar" 
-          />
-          <div className="context-details">
-            <span className="context-repo">{repository.name}</span>
-            <span className="context-component">Business Process Viewer</span>
-          </div>
-          
-        </div>
-      </div>
-
-=======
     <PageLayout pageName="bpmn-viewer">
       <div className="bpmn-viewer">
->>>>>>> 8f881b44
       <div className="viewer-content">
         <div className="breadcrumb">
           <button onClick={() => navigate('/')} className="breadcrumb-link">
