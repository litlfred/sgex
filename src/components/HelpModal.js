import React, { useState, useEffect } from 'react';
import { useTranslation } from 'react-i18next';
import useThemeImage from '../hooks/useThemeImage';
<<<<<<< HEAD
import IssueCreationModal from './IssueCreationModal';
import githubService from '../services/githubService';
=======
import BugReportForm from './BugReportForm';
import EnhancedTutorialModal from './EnhancedTutorialModal';
import tutorialService from '../services/tutorialService';
>>>>>>> 7b4da340
import { ALT_TEXT_KEYS, getAltText } from '../utils/imageAltTextHelper';
import './HelpModal.css';

const HelpModal = ({ topic, helpTopic, contextData, onClose, tutorialId }) => {
  const { t } = useTranslation();
  const [showMenu, setShowMenu] = useState(false);
  const [currentSlide, setCurrentSlide] = useState(0);
<<<<<<< HEAD
  const [showIssueCreationModal, setShowIssueCreationModal] = useState(false);
  const [issueCreationType, setIssueCreationType] = useState('bug');
  const [issueRepository, setIssueRepository] = useState(null);
=======
  const [showBugReportForm, setShowBugReportForm] = useState(false);
  const [showEnhancedTutorial, setShowEnhancedTutorial] = useState(false);
  const [currentTutorialId, setCurrentTutorialId] = useState(tutorialId);

  // Check if we should show enhanced tutorial modal
  useEffect(() => {
    if (tutorialId) {
      const tutorial = tutorialService.getTutorial(tutorialId);
      if (tutorial) {
        setCurrentTutorialId(tutorialId);
        setShowEnhancedTutorial(true);
        return;
      }
    }
    
    // Try to convert legacy help topic to enhanced tutorial
    if (helpTopic && helpTopic.type === 'slideshow' && helpTopic.id) {
      const convertedTutorial = tutorialService.convertHelpTopicToTutorial(helpTopic);
      if (convertedTutorial) {
        // Register as temporary tutorial
        tutorialService.registerTutorial(`legacy-${helpTopic.id}`, convertedTutorial);
        setCurrentTutorialId(`legacy-${helpTopic.id}`);
        setShowEnhancedTutorial(true);
        return;
      }
    }
  }, [tutorialId, helpTopic]);
>>>>>>> 7b4da340

  // Theme-aware mascot image
  const mascotImage = useThemeImage('sgex-mascot.png');

  // Set up global reference for inline onclick handlers
  useEffect(() => {
    // Helper function to generate GitHub issue URL for non-authenticated users
    const generateGitHubUrl = (issueType, repository = null) => {
      const repoInfo = repository ? 
        { owner: repository.owner?.login || repository.owner, repo: repository.name } :
        { owner: 'litlfred', repo: 'sgex' };
      
      const params = new URLSearchParams();
      
      // Set template based on issue type
      if (issueType === 'bug') {
        params.set('template', 'bug_report.yml');
        params.set('labels', 'bug+reports');
      } else if (issueType === 'feature') {
        params.set('template', 'feature_request.yml');
        params.set('labels', 'feature+request');
      } else if (issueType === 'content' || issueType === 'dak-content') {
        params.set('template', 'dak_content_error.yml');
        params.set('labels', 'authoring');
      }
      
      // Add context
      params.set('sgex_current_url', window.location.href);
      
      return `https://github.com/${repoInfo.owner}/${repoInfo.repo}/issues/new?${params.toString()}`;
    };

    window.helpModalInstance = {
      openSgexIssue: (issueType) => {
        // Check if user is authenticated
        if (!githubService.isAuth()) {
          // Open GitHub directly for non-authenticated users
          const githubUrl = generateGitHubUrl(issueType);
          window.open(githubUrl, '_blank');
          return;
        }

        // Always use the issue creation modal for authenticated users
        // The modal will handle PAT permission errors during submission
        setIssueCreationType(issueType);
        setIssueRepository(null); // Use default SGEX repo
        setShowIssueCreationModal(true);
      },

      openDakIssue: (issueType) => {
        const repository = contextData.repository || contextData.selectedDak;
        if (!repository) {
          console.warn('No DAK repository specified for feedback');
          return;
        }

        // Check if user is authenticated
        if (!githubService.isAuth()) {
          // Open GitHub directly for non-authenticated users
          const githubUrl = generateGitHubUrl(issueType === 'content' ? 'dak-content' : issueType, repository);
          window.open(githubUrl, '_blank');
          return;
        }

        // Always use the issue creation modal for authenticated users
        // The modal will handle PAT permission errors during submission
        setIssueCreationType(issueType === 'content' ? 'dak-content' : issueType);
        setIssueRepository(repository);
        setShowIssueCreationModal(true);
      },

      // Function to show fallback instructions when GitHub access is blocked
      showFallbackInstructions: (reason, url, issueType) => {
        const instructions = {
          'github-blocked': {
            title: 'GitHub Access Required',
            message: `
              <div class="help-fallback-notice">
                <h4>🔗 GitHub Link Blocked</h4>
                <p>It looks like GitHub access is restricted in your current environment.</p>
                <h5>To report this issue:</h5>
                <ol>
                  <li>Copy the link below</li>
                  <li>Open it in a browser with GitHub access</li>
                  <li>Fill out the issue template</li>
                </ol>
                <div class="fallback-url">
                  <strong>Link to copy:</strong><br>
                  <textarea readonly onclick="this.select()" style="width: 100%; height: 60px; margin: 5px 0; padding: 5px; font-family: monospace; font-size: 12px;">${url}</textarea>
                </div>
                <p><em>💡 Tip: You can also email us at <a href="mailto:smart@who.int">smart@who.int</a> with your issue details.</em></p>
              </div>
            `
          }
        };

        const fallback = instructions[reason] || {
          title: 'External Link Issue',
          message: `<p>Unable to open external link. Please copy and visit: <br><code>${url}</code></p>`
        };

        // Create a temporary modal-like alert for fallback instructions
        const existingFallback = document.querySelector('.help-fallback-overlay');
        if (existingFallback) {
          existingFallback.remove();
        }

        const fallbackOverlay = document.createElement('div');
        fallbackOverlay.className = 'help-fallback-overlay';
        fallbackOverlay.style.cssText = `
          position: fixed;
          top: 0;
          left: 0;
          right: 0;
          bottom: 0;
          background: rgba(0, 0, 0, 0.7);
          display: flex;
          align-items: center;
          justify-content: center;
          z-index: 10000;
          font-family: -apple-system, BlinkMacSystemFont, 'Segoe UI', Roboto, sans-serif;
        `;

        const fallbackModal = document.createElement('div');
        fallbackModal.style.cssText = `
          background: var(--who-card-bg, white);
          border-radius: 8px;
          padding: 20px;
          max-width: 500px;
          max-height: 80vh;
          overflow-y: auto;
          position: relative;
          box-shadow: 0 10px 25px rgba(0,0,0,0.3);
        `;

        fallbackModal.innerHTML = `
          <button onclick="this.closest('.help-fallback-overlay').remove()" style="
            position: absolute;
            top: 10px;
            right: 15px;
            background: none;
            border: none;
            font-size: 24px;
            cursor: pointer;
            color: var(--who-text-secondary, #666);
          ">×</button>
          <h3 style="margin-top: 0; color: var(--who-text-primary, #333);">${fallback.title}</h3>
          <div style="color: var(--who-text-primary, #555); line-height: 1.5;">${fallback.message}</div>
        `;

        fallbackOverlay.appendChild(fallbackModal);
        document.body.appendChild(fallbackOverlay);

        // Click outside to close
        fallbackOverlay.addEventListener('click', (e) => {
          if (e.target === fallbackOverlay) {
            fallbackOverlay.remove();
          }
        });

        // Auto-remove after 30 seconds
        setTimeout(() => {
          if (document.body.contains(fallbackOverlay)) {
            fallbackOverlay.remove();
          }
        }, 30000);
      }
    };

    return () => {
      // Cleanup
      delete window.helpModalInstance;
    };
  }, [contextData]);

  const handleOverlayClick = (e) => {
    if (e.target === e.currentTarget) {
      onClose();
    }
  };

  const handleMenuToggle = () => {
    setShowMenu(!showMenu);
  };

  // Helper function to generate GitHub issue URL for non-authenticated users
  const generateGitHubUrl = (issueType, repository = null) => {
    const repoInfo = repository ? 
      { owner: repository.owner?.login || repository.owner, repo: repository.name } :
      { owner: 'litlfred', repo: 'sgex' };
    
    const params = new URLSearchParams();
    
    // Set template based on issue type
    if (issueType === 'bug') {
      params.set('template', 'bug_report.yml');
      params.set('labels', 'bug+reports');
    } else if (issueType === 'feature') {
      params.set('template', 'feature_request.yml');
      params.set('labels', 'feature+request');
    } else if (issueType === 'content' || issueType === 'dak-content') {
      params.set('template', 'dak_content_error.yml');
      params.set('labels', 'authoring');
    }
    
    // Add context
    params.set('sgex_current_url', window.location.href);
    
    return `https://github.com/${repoInfo.owner}/${repoInfo.repo}/issues/new?${params.toString()}`;
  };

  const handleBugReport = () => {
    // Check if user is authenticated
    if (!githubService.isAuth()) {
      // Open GitHub directly for non-authenticated users
      const githubUrl = generateGitHubUrl('bug');
      window.open(githubUrl, '_blank');
      return;
    }

    // Use the issue creation modal for authenticated users
    if (window.helpModalInstance?.openSgexIssue) {
      window.helpModalInstance.openSgexIssue('bug');
    } else {
      setIssueCreationType('bug');
      setIssueRepository(null);
      setShowIssueCreationModal(true);
    }
  };

  const handleDAKFeedback = () => {
    const repository = contextData.repository || contextData.selectedDak;
    if (!repository) {
      console.warn('No DAK repository specified for feedback');
      return;
    }

    // Check if user is authenticated
    if (!githubService.isAuth()) {
      // Open GitHub directly for non-authenticated users
      const githubUrl = generateGitHubUrl('content', repository);
      window.open(githubUrl, '_blank');
      return;
    }

    // Use the issue creation modal for authenticated users
    if (window.helpModalInstance?.openDakIssue) {
      window.helpModalInstance.openDakIssue('content');
    } else {
      setIssueCreationType('dak-content');
      setIssueRepository(repository);
      setShowIssueCreationModal(true);
    }
  };

  const handleFeatureRequest = () => {
    // Check if user is authenticated
    if (!githubService.isAuth()) {
      // Open GitHub directly for non-authenticated users
      const githubUrl = generateGitHubUrl('feature');
      window.open(githubUrl, '_blank');
      return;
    }

    // Use the issue creation modal for authenticated users
    if (window.helpModalInstance?.openSgexIssue) {
      window.helpModalInstance.openSgexIssue('feature');
    } else {
      setIssueCreationType('feature');
      setIssueRepository(null);
      setShowIssueCreationModal(true);
    }
  };

  const handleIssueCreationSuccess = (issue) => {
    console.log('Issue created successfully:', issue);
    // Show success message or redirect to the created issue
    alert(`Issue #${issue.number} created successfully: ${issue.title}`);
  };

  const handleIssueCreationError = (error) => {
    console.error('Failed to create issue:', error);
    // Error is already shown in the modal
  };

  const handleEmailSupport = () => {
    const topicTitle = helpTopic?.title || topic;
    const subject = encodeURIComponent(`SGEX Workbench Support: ${topicTitle}`);
    const body = encodeURIComponent(`
Hello SMART Guidelines Team,

I need assistance with the SGEX Workbench.

Topic: ${topicTitle}
Page: ${window.location.pathname}

Please describe your question or issue:


Best regards,
    `.trim());
    
    window.open(`mailto:smart@who.int?subject=${subject}&body=${body}`);
  };

  const handleDocumentation = () => {
    window.open('/sgex/docs/overview', '_blank');
  };

  const handlePrevSlide = () => {
    if (currentSlide > 0) {
      setCurrentSlide(currentSlide - 1);
    }
  };

  const handleNextSlide = () => {
    if (helpTopic?.content && currentSlide < helpTopic.content.length - 1) {
      setCurrentSlide(currentSlide + 1);
    }
  };

  const renderSlideshow = () => {
    if (!helpTopic?.content || helpTopic.type !== 'slideshow') {
      return null;
    }

    const slides = helpTopic.content;
    const currentSlideData = slides[currentSlide];

    // Handle DAK feedback buttons - content already has correct handlers
    let processedContent = currentSlideData.content;

    return (
      <div className="help-slideshow">
        <div className="slideshow-header">
          <h3>{currentSlideData.title}</h3>
          <div className="slide-counter">
            {currentSlide + 1} of {slides.length}
          </div>
        </div>
        
        <div 
          className="slideshow-content"
          dangerouslySetInnerHTML={{ __html: processedContent }}
        />
        
        <div className="slideshow-controls">
          <button 
            onClick={handlePrevSlide}
            disabled={currentSlide === 0}
            className="slide-nav-btn"
          >
            ← Previous
          </button>
          
          <div className="slide-dots">
            {slides.map((_, index) => (
              <button
                key={index}
                className={`slide-dot ${index === currentSlide ? 'active' : ''}`}
                onClick={() => setCurrentSlide(index)}
                aria-label={`Go to slide ${index + 1}`}
              />
            ))}
          </div>
          
          <button 
            onClick={handleNextSlide}
            disabled={currentSlide === slides.length - 1}
            className="slide-nav-btn"
          >
            Next →
          </button>
        </div>
      </div>
    );
  };

  const getHelpContent = () => {
    // If we have a specific help topic, use it
    if (helpTopic) {
      return {
        title: helpTopic.title,
        content: helpTopic.type === 'slideshow' ? renderSlideshow() : (
          <div className="help-content">
            <div className="mascot-message">
              <img src={mascotImage} alt={getAltText(t, ALT_TEXT_KEYS.MASCOT_HELPER, 'SGEX Helper')} className="help-mascot" />
              <div className="message-bubble">
                <div dangerouslySetInnerHTML={{ __html: helpTopic.content }} />
              </div>
            </div>
          </div>
        )
      };
    }

    // Legacy support for old topic strings
    switch (topic) {
      case 'github-token':
      case 'pat-help':
        return {
          title: 'GitHub Authentication Help',
          content: (
            <div className="help-content">
              <div className="mascot-message">
                <img src={mascotImage} alt={getAltText(t, ALT_TEXT_KEYS.MASCOT_HELPER, 'SGEX Helper')} className="help-mascot" />
                <div className="message-bubble">
                  <p>SGEX Workbench uses GitHub Personal Access Tokens for secure authentication!</p>
                  <p><strong>How it works:</strong></p>
                  <ul>
                    <li>Create a Personal Access Token in your GitHub settings</li>
                    <li>Enter the token in the login form</li>
                    <li>SGEX will securely connect to your GitHub repositories</li>
                    <li>No backend server required - works entirely in your browser!</li>
                  </ul>
                  <p>This approach ensures compliance with our no-backend requirement while keeping your data secure.</p>
                  <p>If you're having trouble, please use the menu above to get additional support.</p>
                </div>
              </div>
            </div>
          )
        };
      default:
        return {
          title: 'SGEX Workbench Help',
          content: (
            <div className="help-content">
              <div className="mascot-message">
                <img src={mascotImage} alt={getAltText(t, ALT_TEXT_KEYS.MASCOT_HELPER, 'SGEX Helper')} className="help-mascot" />
                <div className="message-bubble">
                  <p>Hi! I'm here to help you with the SGEX Workbench.</p>
                  <p>Use the menu in the top right to get additional support options.</p>
                </div>
              </div>
            </div>
          )
        };
    }
  };

  const { title, content } = getHelpContent();

<<<<<<< HEAD
=======
  // Show enhanced tutorial modal if applicable
  if (showEnhancedTutorial && currentTutorialId) {
    return (
      <EnhancedTutorialModal
        tutorialId={currentTutorialId}
        onClose={() => {
          setShowEnhancedTutorial(false);
          setCurrentTutorialId(null);
          onClose();
        }}
        contextData={contextData}
      />
    );
  }

  // Show bug report form if requested
  if (showBugReportForm) {
    return (
      <div className="help-modal-overlay bug-report-overlay" onClick={handleOverlayClick}>
        <BugReportForm 
          onClose={() => {
            setShowBugReportForm(false);
            // Close the main modal after successful submission or cancel
            onClose();
          }}
          contextData={contextData}
        />
      </div>
    );
  }

>>>>>>> 7b4da340
  return (
    <>
      <div className="help-modal-overlay" onClick={handleOverlayClick}>
        <div className="help-modal">
          <div className="help-modal-header">
            <h2>{title}</h2>
            <div className="help-modal-actions">
              <button 
                className="hamburger-menu-btn"
                onClick={handleMenuToggle}
                aria-label="More options"
              >
                <span></span>
                <span></span>
                <span></span>
              </button>
              <button 
                className="close-btn"
                onClick={onClose}
                aria-label="Close help"
              >
                ×
              </button>
            </div>
            
            {showMenu && (
              <div className="help-menu-dropdown">
                <button onClick={handleDocumentation} className="menu-item">
                  <span className="menu-icon">📖</span>
                  Documentation
                </button>
                
                <button onClick={handleBugReport} className="menu-item">
                  <img src="/sgex/bug-report-icon.svg" alt={getAltText(t, ALT_TEXT_KEYS.ICON_BUG_REPORT, 'Bug Report')} className="menu-icon" />
                  File Bug Report
                </button>
                
                <button onClick={handleFeatureRequest} className="menu-item">
                  <span className="menu-icon">💡</span>
                  Feature Request
                </button>
                
                {(contextData.repository || contextData.selectedDak) && (
                  <button onClick={handleDAKFeedback} className="menu-item">
                    <span className="menu-icon">📝</span>
                    DAK Content Feedback
                  </button>
                )}
                
                <button onClick={handleEmailSupport} className="menu-item">
                  <span className="menu-icon">📧</span>
                  Email Support
                </button>
              </div>
            )}
          </div>
          
          <div className="help-modal-content">
            {content}
          </div>
        </div>
      </div>

      {/* Issue Creation Modal */}
      <IssueCreationModal
        isOpen={showIssueCreationModal}
        onClose={() => setShowIssueCreationModal(false)}
        issueType={issueCreationType}
        repository={issueRepository}
        contextData={contextData}
        onSuccess={handleIssueCreationSuccess}
        onError={handleIssueCreationError}
      />
    </>
  );
};

export default HelpModal;<|MERGE_RESOLUTION|>--- conflicted
+++ resolved
@@ -1,14 +1,11 @@
 import React, { useState, useEffect } from 'react';
 import { useTranslation } from 'react-i18next';
 import useThemeImage from '../hooks/useThemeImage';
-<<<<<<< HEAD
 import IssueCreationModal from './IssueCreationModal';
 import githubService from '../services/githubService';
-=======
 import BugReportForm from './BugReportForm';
 import EnhancedTutorialModal from './EnhancedTutorialModal';
 import tutorialService from '../services/tutorialService';
->>>>>>> 7b4da340
 import { ALT_TEXT_KEYS, getAltText } from '../utils/imageAltTextHelper';
 import './HelpModal.css';
 
@@ -16,11 +13,9 @@
   const { t } = useTranslation();
   const [showMenu, setShowMenu] = useState(false);
   const [currentSlide, setCurrentSlide] = useState(0);
-<<<<<<< HEAD
   const [showIssueCreationModal, setShowIssueCreationModal] = useState(false);
   const [issueCreationType, setIssueCreationType] = useState('bug');
   const [issueRepository, setIssueRepository] = useState(null);
-=======
   const [showBugReportForm, setShowBugReportForm] = useState(false);
   const [showEnhancedTutorial, setShowEnhancedTutorial] = useState(false);
   const [currentTutorialId, setCurrentTutorialId] = useState(tutorialId);
@@ -48,7 +43,6 @@
       }
     }
   }, [tutorialId, helpTopic]);
->>>>>>> 7b4da340
 
   // Theme-aware mascot image
   const mascotImage = useThemeImage('sgex-mascot.png');
@@ -491,8 +485,6 @@
 
   const { title, content } = getHelpContent();
 
-<<<<<<< HEAD
-=======
   // Show enhanced tutorial modal if applicable
   if (showEnhancedTutorial && currentTutorialId) {
     return (
@@ -523,8 +515,6 @@
       </div>
     );
   }
-
->>>>>>> 7b4da340
   return (
     <>
       <div className="help-modal-overlay" onClick={handleOverlayClick}>
