--- conflicted
+++ resolved
@@ -2,14 +2,7 @@
 import githubService from '../services/githubService';
 import githubActionsService from '../services/githubActionsService';
 import WorkflowStatus from './WorkflowStatus';
-<<<<<<< HEAD
-import { lazyLoadReactMarkdown, lazyLoadDOMPurify } from '../utils/lazyRouteUtils';
-=======
-import MDEditor from '@uiw/react-md-editor';
-import ReactMarkdown from 'react-markdown';
-import rehypeRaw from 'rehype-raw';
-import DOMPurify from 'dompurify';
->>>>>>> 638cf3f0
+import { lazyLoadReactMarkdown, lazyLoadDOMPurify, lazyLoadRehypeRaw } from '../utils/lazyRouteUtils';
 import './WorkflowStatus.css';
 import './PreviewBadge.css';
 
@@ -42,17 +35,20 @@
   const [copilotSessionInfo, setCopilotSessionInfo] = useState(null);
   const [ReactMarkdown, setReactMarkdown] = useState(null);
   const [DOMPurify, setDOMPurify] = useState(null);
+  const [rehypeRaw, setRehypeRaw] = useState(null);
 
   // Lazy load markdown and sanitization components
   useEffect(() => {
     const loadMarkdownComponents = async () => {
       try {
-        const [markdown, domPurify] = await Promise.all([
+        const [markdown, domPurify, rehypeRawPlugin] = await Promise.all([
           lazyLoadReactMarkdown(),
-          lazyLoadDOMPurify()
+          lazyLoadDOMPurify(),
+          lazyLoadRehypeRaw()
         ]);
         setReactMarkdown(() => markdown);
         setDOMPurify(domPurify);
+        setRehypeRaw(() => rehypeRawPlugin);
       } catch (error) {
         console.error('Failed to load markdown components:', error);
       }
@@ -995,9 +991,8 @@
                   <h4>Description</h4>
                   <div className="pr-body">
                     <div className="markdown-content">
-<<<<<<< HEAD
-                      {ReactMarkdown ? (
-                        <ReactMarkdown>
+                      {ReactMarkdown && rehypeRaw ? (
+                        <ReactMarkdown rehypePlugins={[rehypeRaw]}>
                           {sanitizeAndRenderMarkdown(expandedDescription ? prInfo[0].body : truncateDescription(prInfo[0].body))}
                         </ReactMarkdown>
                       ) : (
@@ -1005,11 +1000,6 @@
                           {sanitizeAndRenderMarkdown(expandedDescription ? prInfo[0].body : truncateDescription(prInfo[0].body))}
                         </div>
                       )}
-=======
-                      <ReactMarkdown rehypePlugins={[rehypeRaw]}>
-                        {sanitizeAndRenderMarkdown(expandedDescription ? prInfo[0].body : truncateDescription(prInfo[0].body))}
-                      </ReactMarkdown>
->>>>>>> 638cf3f0
                     </div>
                     {prInfo[0].body.split('\n').length > 6 && (
                       <button 
@@ -1146,17 +1136,13 @@
                             </div>
                             <div className="copilot-comment-body">
                               <div className="markdown-content">
-<<<<<<< HEAD
-                                {ReactMarkdown ? (
-                                  <ReactMarkdown>{sanitizeAndRenderMarkdown(copilotSessionInfo.latestComment.body)}</ReactMarkdown>
+                                {ReactMarkdown && rehypeRaw ? (
+                                  <ReactMarkdown rehypePlugins={[rehypeRaw]}>{sanitizeAndRenderMarkdown(copilotSessionInfo.latestComment.body)}</ReactMarkdown>
                                 ) : (
                                   <div style={{ whiteSpace: 'pre-wrap' }}>
                                     {sanitizeAndRenderMarkdown(copilotSessionInfo.latestComment.body)}
                                   </div>
                                 )}
-=======
-                                <ReactMarkdown rehypePlugins={[rehypeRaw]}>{sanitizeAndRenderMarkdown(copilotSessionInfo.latestComment.body)}</ReactMarkdown>
->>>>>>> 638cf3f0
                               </div>
                             </div>
                           </div>
@@ -1228,17 +1214,13 @@
                                 <>
                                   <div className="comment-preview">
                                     <div className="markdown-content">
-<<<<<<< HEAD
-                                      {ReactMarkdown ? (
-                                        <ReactMarkdown>{sanitizeAndRenderMarkdown(truncateComment(comment.body))}</ReactMarkdown>
+                                      {ReactMarkdown && rehypeRaw ? (
+                                        <ReactMarkdown rehypePlugins={[rehypeRaw]}>{sanitizeAndRenderMarkdown(truncateComment(comment.body))}</ReactMarkdown>
                                       ) : (
                                         <div style={{ whiteSpace: 'pre-wrap' }}>
                                           {sanitizeAndRenderMarkdown(truncateComment(comment.body))}
                                         </div>
                                       )}
-=======
-                                      <ReactMarkdown rehypePlugins={[rehypeRaw]}>{sanitizeAndRenderMarkdown(truncateComment(comment.body))}</ReactMarkdown>
->>>>>>> 638cf3f0
                                     </div>
                                   </div>
                                   <button 
@@ -1252,17 +1234,13 @@
                                 <>
                                   <div className="comment-full">
                                     <div className="markdown-content">
-<<<<<<< HEAD
-                                      {ReactMarkdown ? (
-                                        <ReactMarkdown>{sanitizeAndRenderMarkdown(comment.body)}</ReactMarkdown>
+                                      {ReactMarkdown && rehypeRaw ? (
+                                        <ReactMarkdown rehypePlugins={[rehypeRaw]}>{sanitizeAndRenderMarkdown(comment.body)}</ReactMarkdown>
                                       ) : (
                                         <div style={{ whiteSpace: 'pre-wrap' }}>
                                           {sanitizeAndRenderMarkdown(comment.body)}
                                         </div>
                                       )}
-=======
-                                      <ReactMarkdown rehypePlugins={[rehypeRaw]}>{sanitizeAndRenderMarkdown(comment.body)}</ReactMarkdown>
->>>>>>> 638cf3f0
                                     </div>
                                   </div>
                                   {shouldTruncate && (
