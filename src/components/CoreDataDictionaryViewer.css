--- conflicted
+++ resolved
@@ -638,12 +638,8 @@
 
 .modal-header h3 {
   margin: 0;
-<<<<<<< HEAD
-  color: #2c3e50;
-=======
   color: var(--who-text-primary, #2c3e50);
   font-family: 'Consolas', 'Monaco', monospace;
->>>>>>> 3a77f6f5
 }
 
 .modal-close {
@@ -672,12 +668,6 @@
   border-radius: 0;
   box-shadow: none;
   margin: 0;
-<<<<<<< HEAD
-}
-
-.modal-body .modal-fsh-viewer .fsh-file-header {
-  display: none; /* Hide duplicate header in modal */
-=======
   padding: 2rem;
   background: var(--who-bg-light, #f8f9fa);
   font-family: 'Consolas', 'Monaco', 'Courier New', monospace;
@@ -687,7 +677,9 @@
   overflow: auto;
   white-space: pre-wrap;
   word-break: break-word;
->>>>>>> 3a77f6f5
+
+.modal-body .modal-fsh-viewer .fsh-file-header {
+  display: none; /* Hide duplicate header in modal */
 }
 
 .modal-footer {
