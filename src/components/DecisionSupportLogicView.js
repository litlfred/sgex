--- conflicted
+++ resolved
@@ -2,9 +2,7 @@
 import { useNavigate } from 'react-router-dom';
 import githubService from '../services/githubService';
 import { PageLayout, useDAKParams } from './framework';
-<<<<<<< HEAD
 import { sanitizeMarkdown } from '../utils/securityUtils';
-=======
 import { lazyLoadMDEditor } from '../utils/lazyRouteUtils';
 
 // Lazy markdown component using the utility
@@ -23,7 +21,6 @@
   
   return <MarkdownComponent source={source} />;
 };
->>>>>>> 8e1eb16c
 
 const DecisionSupportLogicView = () => {
   return (
