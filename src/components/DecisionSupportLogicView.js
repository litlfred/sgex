--- conflicted
+++ resolved
@@ -1,6 +1,5 @@
 import React, { useState, useEffect, useCallback } from 'react';
 import { useLocation, useNavigate, useParams } from 'react-router-dom';
-import { PageLayout } from './framework';
 import githubService from '../services/githubService';
 import MDEditor from '@uiw/react-md-editor';
 import './DecisionSupportLogicView.css';
@@ -634,6 +633,10 @@
     });
   };
 
+  const handleHomeNavigation = () => {
+    navigate('/');
+  };
+
   const handleBackToDashboard = () => {
     if (repository && profile) {
       const owner = repository.owner?.login || repository.full_name.split('/')[0];
@@ -685,11 +688,6 @@
   }
 
   return (
-<<<<<<< HEAD
-    <PageLayout pageName="decision-support-logic">
-      <div className="decision-support-view">
-        <div className="view-content">
-=======
     <div className="decision-support-view">
       <div className="view-header">
         <div className="header-left">
@@ -735,7 +733,6 @@
       </div>
 
       <div className="view-content">
->>>>>>> a23c93c7
         <div className="breadcrumb">
           <button onClick={() => navigate('/')} className="breadcrumb-link">
             Select Profile
@@ -1072,8 +1069,7 @@
           </div>
         </div>
       )}
-      </div>
-    </PageLayout>
+    </div>
   );
 };
 
