--- conflicted
+++ resolved
@@ -9,18 +9,18 @@
 const RepositorySelection = () => {
   const location = useLocation();
   const navigate = useNavigate();
-<<<<<<< HEAD
-  const { user: userParam } = useParams();
-=======
   const { user } = useParams();
->>>>>>> 099165af
   const [repositories, setRepositories] = useState([]);
   const [loading, setLoading] = useState(true);
   const [error, setError] = useState(null);
   const [profile, setProfile] = useState(null);
   
-<<<<<<< HEAD
-  // Get profile from location.state or URL parameters
+  // Initialize user access service
+  useEffect(() => {
+    userAccessService.initialize();
+  }, []);
+
+  // Get profile from location.state or URL parameters with enhanced resolution
   const getProfile = useCallback(() => {
     // First try to get from location.state (legacy behavior)
     if (location.state?.profile) {
@@ -28,23 +28,18 @@
     }
     
     // If we have a user parameter, create a basic profile
-    if (userParam) {
+    if (user) {
       return {
-        login: userParam,
+        login: user,
         type: 'User', // Default to User, will be updated when we fetch actual data
-        name: userParam
+        name: user
       };
     }
     
     return null;
-  }, [location.state, userParam]);
-
-  // Initialize user access service
-  useEffect(() => {
-    userAccessService.initialize();
-  }, []);
-
-  // Determine profile and fetch user data if needed
+  }, [location.state, user]);
+
+  // Determine profile and fetch user data if needed - combining both approaches
   useEffect(() => {
     const initializeProfile = async () => {
       const currentProfile = getProfile();
@@ -56,37 +51,67 @@
       }
 
       // If we only have basic profile from URL, try to fetch full profile data
-      if (userParam && !location.state?.profile) {
+      if (user && !location.state?.profile) {
         try {
           let fullProfile;
           
-          // Try to determine if it's a user or organization
-          // First try as organization
-          try {
-            const orgData = await githubService.getOrganization(userParam);
-            fullProfile = {
-              ...orgData,
-              type: 'Organization'
-            };
-          } catch (orgError) {
-            // If that fails, try as user
+          if (githubService.isAuth()) {
+            // For authenticated users, try to determine if it's a user or organization
             try {
-              const userData = await githubService.getUser(userParam);
+              const orgData = await githubService.getOrganization(user);
               fullProfile = {
-                ...userData,
-                type: 'User'
+                ...orgData,
+                type: 'Organization'
               };
-            } catch (userError) {
-              console.error('Failed to fetch profile data:', userError);
-              setError(`Could not find user or organization: ${userParam}`);
-              return;
+            } catch (orgError) {
+              // If that fails, try as user
+              try {
+                const userData = await githubService.getUser(user);
+                fullProfile = {
+                  ...userData,
+                  type: 'User'
+                };
+              } catch (userError) {
+                console.error('Failed to fetch profile data:', userError);
+                setError(`Could not find user or organization: ${user}`);
+                return;
+              }
+            }
+          } else {
+            // For unauthenticated users, create a demo profile with organization detection
+            try {
+              const orgData = await githubService.getOrganization(user);
+              fullProfile = {
+                ...orgData,
+                type: 'Organization',
+                isDemo: true
+              };
+            } catch (orgError) {
+              // If organization fetch fails, try user or create basic demo profile
+              try {
+                const userData = await githubService.getUser(user);
+                fullProfile = {
+                  ...userData,
+                  type: 'User',
+                  isDemo: true
+                };
+              } catch (userError) {
+                // Create basic demo profile as fallback
+                fullProfile = {
+                  login: user,
+                  name: user.charAt(0).toUpperCase() + user.slice(1),
+                  avatar_url: `https://github.com/${user}.png`,
+                  type: 'User',
+                  isDemo: true
+                };
+              }
             }
           }
           
           setProfile(fullProfile);
         } catch (error) {
           console.error('Error fetching profile:', error);
-          setError(`Failed to load profile: ${userParam}`);
+          setError(`Failed to load profile: ${user}`);
         }
       } else {
         setProfile(currentProfile);
@@ -94,43 +119,7 @@
     };
 
     initializeProfile();
-  }, [userParam, location.state, navigate, getProfile]);
-=======
-  // Get profile from location state or fetch from GitHub using user param
-  const [profile, setProfile] = useState(location.state?.profile);
-
-  // Fetch profile if we have user param but no profile in state
-  useEffect(() => {
-    const fetchProfile = async () => {
-      if (user && !profile) {
-        try {
-          if (githubService.isAuth()) {
-            const fetchedProfile = await githubService.getUser(user);
-            setProfile(fetchedProfile);
-          } else {
-            // Create a demo profile for unauthenticated users
-            setProfile({
-              login: user,
-              name: user.charAt(0).toUpperCase() + user.slice(1),
-              avatar_url: `https://github.com/${user}.png`,
-              type: 'User',
-              isDemo: true
-            });
-          }
-        } catch (error) {
-          console.error('Error fetching user profile:', error);
-          navigate('/', {
-            state: {
-              warningMessage: `User '${user}' not found or not accessible.`
-            }
-          });
-        }
-      }
-    };
-
-    fetchProfile();
-  }, [user, profile, navigate]);
->>>>>>> 099165af
+  }, [user, location.state, navigate, getProfile]);
 
   const fetchRepositories = useCallback(async (forceRefresh = false) => {
     if (!profile) return;
@@ -161,19 +150,15 @@
       
       // No cached data or forced refresh - fetch from GitHub
       console.log(`Fetching fresh repositories for ${profile.login} (${profileType})`);
-<<<<<<< HEAD
       
       let repos;
       if (githubService.isAuth()) {
-        // Authenticated user - use authenticated API
-        repos = await githubService.getRepositories(profile.login, profileType);
+        // Authenticated user - use authenticated API with demo support
+        repos = await githubService.getRepositories(profile.login, profileType, profile.isDemo);
       } else {
         // Unauthenticated user - fetch public repositories only
         repos = await githubService.getPublicRepositories(profile.login, profileType);
       }
-=======
-      const repos = await githubService.getRepositories(profile.login, profileType, profile.isDemo);
->>>>>>> 099165af
       
       // Cache the fetched repositories
       try {
@@ -243,7 +228,7 @@
   }, [profile]);
 
   useEffect(() => {
-<<<<<<< HEAD
+    // Only fetch repositories if we have a profile
     if (profile) {
       fetchRepositories();
     }
@@ -253,27 +238,6 @@
     // Navigate to dashboard with the selected repository
     const targetUrl = `/dashboard/${repo.owner.login}/${repo.name}`;
     navigate(targetUrl);
-=======
-    // Don't redirect if we're waiting for profile to be loaded from user param
-    if (!profile && !user) {
-      navigate('/');
-      return;
-    }
-    
-    // Only fetch repositories if we have a profile
-    if (profile) {
-      fetchRepositories();
-    }
-  }, [profile, user, navigate, fetchRepositories]);
-
-  const handleRepositorySelect = (repo) => {
-    navigate(`/dashboard/${repo.owner.login}/${repo.name}`, { 
-      state: { 
-        profile, 
-        repository: repo 
-      } 
-    });
->>>>>>> 099165af
   };
 
   const formatDate = (dateString) => {
