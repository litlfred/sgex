--- conflicted
+++ resolved
@@ -1,11 +1,7 @@
 import React, { useState, useEffect } from 'react';
 import { useLocation, useNavigate } from 'react-router-dom';
-<<<<<<< HEAD
 import githubService from '../services/githubService';
-=======
-import { Octokit } from '@octokit/rest';
 import useDAKUrlParams from '../hooks/useDAKUrlParams';
->>>>>>> 38fd1b89
 import ContextualHelpMascot from './ContextualHelpMascot';
 import './BusinessProcessSelection.css';
 
@@ -153,9 +149,6 @@
     });
   };
 
-<<<<<<< HEAD
-  if (!repository) {
-=======
   if (dakLoading) {
     return (
       <div className="business-process-selection loading-state">
@@ -187,7 +180,6 @@
   }
 
   if (!profile || !repository) {
->>>>>>> 38fd1b89
     navigate('/');
     return <div>Redirecting...</div>;
   }
