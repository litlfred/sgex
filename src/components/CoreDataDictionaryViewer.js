--- conflicted
+++ resolved
@@ -2,12 +2,7 @@
 import { useNavigate } from 'react-router-dom';
 import githubService from '../services/githubService';
 import { PageLayout, useDAKParams } from './framework';
-<<<<<<< HEAD
-import FSHFileViewer from './FSHFileViewer';
-import FSHFileEditor from './FSHFileEditor';
-import './CoreDataDictionaryViewer.css';
-=======
->>>>>>> 0b3fb55a
+
 
 const CoreDataDictionaryViewer = () => {
   return (
