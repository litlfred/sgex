--- conflicted
+++ resolved
@@ -38,6 +38,12 @@
             setGithubToken(token);
             setIsAuthenticated(true);
         }
+    };
+
+    const handleLogout = () => {
+        secureTokenStorage.clearToken();
+        setGithubToken(null);
+        setIsAuthenticated(false);
     };
 
 
@@ -553,13 +559,6 @@
                         <div className="action-card logout-card">
                             <div className="card-content">
                                 <div className="login-icon">✅</div>
-<<<<<<< HEAD
-                                <h3>Logged In</h3>
-                                <p>You can now view and add comments</p>
-                                <button onClick={() => {/* TODO: Implement logout */}} className="logout-btn">
-                                    🚪 Logout
-                                </button>
-=======
                                 <div className="card-text">
                                     <h3>Logged In</h3>
                                     <p>You can now view and add comments</p>
@@ -567,7 +566,6 @@
                                         🚪 Logout
                                     </button>
                                 </div>
->>>>>>> 7542e103
                             </div>
                         </div>
                     )}
