import React, { useState, useEffect, useCallback } from 'react';
import { useTranslation } from 'react-i18next';
import { PageLayout } from './framework';
import PATLogin from './PATLogin';
import githubService from '../services/githubService';
import useThemeImage from '../hooks/useThemeImage';
import { ALT_TEXT_KEYS, getAltText, getAvatarAltText } from '../utils/imageAltTextHelper';

const BranchListingPage = () => {
<<<<<<< HEAD
    // Track authentication status for dependency arrays
    const isAuthenticatedForDeps = githubService.isAuth();
    
=======
    const { t } = useTranslation();
    // Track authentication status for dependency arrays
    const isAuthenticatedForDeps = githubService.isAuth();
>>>>>>> 43742d02
    const [pullRequests, setPullRequests] = useState([]);
    const [loading, setLoading] = useState(true);
    const [error, setError] = useState(null);
    const [prPage, setPrPage] = useState(1);
    const [prSearchTerm, setPrSearchTerm] = useState('');
    const [prSortBy, setPrSortBy] = useState('updated');
    const [prSortOrder, setPrSortOrder] = useState('desc');
    const [deploymentStatuses, setDeploymentStatuses] = useState({});
    const [prFilter, setPrFilter] = useState('open');
    const [isAuthenticated, setIsAuthenticated] = useState(false);
    const [prComments, setPrComments] = useState({});
    const [loadingComments] = useState(false); // Removed setLoadingComments as it's not used
    const [commentInputs, setCommentInputs] = useState({});
    const [submittingComments, setSubmittingComments] = useState({});
    const [expandedDiscussions, setExpandedDiscussions] = useState({});
    const [discussionSummaries, setDiscussionSummaries] = useState({});
    const [loadingSummaries, setLoadingSummaries] = useState(false);

    const ITEMS_PER_PAGE = 10;

    // Theme-aware image paths
    const mascotImage = useThemeImage('sgex-mascot.png');

    // GitHub authentication functions
    const handleAuthSuccess = (token) => {
        // Authenticate using githubService which will handle secure storage
        const success = githubService.authenticate(token);
        if (success) {
            setIsAuthenticated(true);
        }
    };


    // Logout function
    const handleLogout = () => {
        setIsAuthenticated(false);
        githubService.logout(); // Use secure logout method
        setPrComments({});
    };


    // Function to fetch PR comments summary
    const fetchPRCommentsSummary = async (prNumber) => {
        try {
            // Use githubService if authenticated, otherwise make a public API call
            if (githubService.isAuth()) {
                const comments = await githubService.getPullRequestIssueComments('litlfred', 'sgex', prNumber);
                
                if (comments.length === 0) {
                    return { count: 0, lastComment: null };
                }
                
                const lastComment = comments[comments.length - 1];
                return {
                    count: comments.length,
                    lastComment: {
                        author: lastComment.user.login,
                        created_at: new Date(lastComment.created_at),
                        avatar_url: lastComment.user.avatar_url
                    }
                };
            } else {
                // For unauthenticated requests, use githubService which handles rate limiting gracefully
                try {
                    const comments = await githubService.getPullRequestIssueComments('litlfred', 'sgex', prNumber);
                    
                    if (comments.length === 0) {
                        return { count: 0, lastComment: null };
                    }
                    
                    const lastComment = comments[comments.length - 1];
                    return {
                        count: comments.length,
                        lastComment: {
                            author: lastComment.user.login,
                            created_at: new Date(lastComment.created_at),
                            avatar_url: lastComment.user.avatar_url
                        }
                    };
                } catch (error) {
                    console.warn(`Failed to fetch comments for PR ${prNumber}: ${error.message}`);
                    return { count: 0, lastComment: null, error: true };
                }
            }
        } catch (error) {
            console.warn(`Error fetching comment summary for PR ${prNumber}:`, error);
            return { count: 0, lastComment: null, error: true };
        }
    };

    // Function to fetch all PR comments (for expanded view)
    const fetchAllPRComments = async (prNumber) => {
        try {
            // Use githubService if authenticated, otherwise make a public API call
            if (githubService.isAuth()) {
                const comments = await githubService.getPullRequestIssueComments('litlfred', 'sgex', prNumber);
                return comments.map(comment => ({
                    id: comment.id,
                    author: comment.user.login,
                    body: comment.body,
                    created_at: new Date(comment.created_at).toLocaleDateString(),
                    avatar_url: comment.user.avatar_url
                }));
            } else {
                // For unauthenticated requests, use githubService which handles rate limiting gracefully
                try {
                    const comments = await githubService.getPullRequestIssueComments('litlfred', 'sgex', prNumber);
                    return comments.map(comment => ({
                        id: comment.id,
                        author: comment.user.login,
                        body: comment.body,
                        created_at: new Date(comment.created_at).toLocaleDateString(),
                        avatar_url: comment.user.avatar_url
                    }));
                } catch (error) {
                    console.warn(`Failed to fetch comments for PR ${prNumber}: ${error.message}`);
                    return [];
                }
            }
        } catch (error) {
            console.warn(`Error fetching all comments for PR ${prNumber}:`, error);
            return [];
        }
    };

    // Function to load discussion summaries for visible PRs
    const loadDiscussionSummaries = useCallback(async (prs) => {
        if (prs.length === 0) return;
        
        setLoadingSummaries(true);
        const summaries = {};
        
        for (const pr of prs) {
            summaries[pr.number] = await fetchPRCommentsSummary(pr.number);
        }
        
        setDiscussionSummaries(summaries);
        setLoadingSummaries(false);
    // eslint-disable-next-line react-hooks/exhaustive-deps
    }, [isAuthenticatedForDeps]);

    // Function to toggle discussion expansion
    const toggleDiscussion = async (prNumber) => {
        const isExpanded = expandedDiscussions[prNumber];
        
        if (!isExpanded) {
            // Load all comments when expanding
            const comments = await fetchAllPRComments(prNumber);
            setPrComments(prev => ({ ...prev, [prNumber]: comments }));
        }
        
        setExpandedDiscussions(prev => ({
            ...prev,
            [prNumber]: !isExpanded
        }));
    };

    // Function to get discussion summary text
    const getDiscussionSummaryText = (prNumber) => {
        const summary = discussionSummaries[prNumber];
        
        if (loadingSummaries) {
            return "Loading discussion...";
        }
        
        if (!summary) {
            return "No comments yet";
        }
        
        if (summary.error) {
            return "Unable to load comments";
        }
        
        if (summary.count === 0) {
            return "No comments yet";
        }
        
        const { count, lastComment } = summary;
        const timeAgo = lastComment ? getTimeAgo(lastComment.created_at) : '';
        
        return `${count} comment${count > 1 ? 's' : ''}, last by ${lastComment.author} ${timeAgo}`;
    };

    // Helper function to get relative time
    const getTimeAgo = (date) => {
        const now = new Date();
        const diffMs = now - date;
        const diffDays = Math.floor(diffMs / (1000 * 60 * 60 * 24));
        
        if (diffDays === 0) return 'today';
        if (diffDays === 1) return '1 day ago';
        if (diffDays < 7) return `${diffDays} days ago`;
        if (diffDays < 30) return `${Math.floor(diffDays / 7)} week${Math.floor(diffDays / 7) > 1 ? 's' : ''} ago`;
        return `${Math.floor(diffDays / 30)} month${Math.floor(diffDays / 30) > 1 ? 's' : ''} ago`;
    };

    // Function to submit a comment
    const submitComment = async (prNumber, commentText) => {
        if (!githubService.isAuth() || !commentText.trim()) return false;
        
        setSubmittingComments(prev => ({ ...prev, [prNumber]: true }));
        
        try {
            await githubService.createPullRequestComment('litlfred', 'sgex', prNumber, commentText);
            
            setCommentInputs(prev => ({ ...prev, [prNumber]: '' }));
            
            // Refresh both full comments (if expanded) and summary
            if (expandedDiscussions[prNumber]) {
                const updatedComments = await fetchAllPRComments(prNumber);
                setPrComments(prev => ({ ...prev, [prNumber]: updatedComments }));
            }
            
            // Refresh the discussion summary
            const updatedSummary = await fetchPRCommentsSummary(prNumber);
            setDiscussionSummaries(prev => ({ ...prev, [prNumber]: updatedSummary }));
            
            return true;
        } catch (error) {
            console.error(`Error submitting comment for PR ${prNumber}:`, error);
            return false;
        } finally {
            setSubmittingComments(prev => ({ ...prev, [prNumber]: false }));
        }
    };

    // Function to check deployment status for a branch
    const checkDeploymentStatus = async (safeBranchName) => {
        try {
            // Use githubService if authenticated, otherwise make a public API call
            if (githubService.isAuth()) {
                try {
                    const workflowRuns = await githubService.getWorkflowRuns('litlfred', 'sgex', {
                        branch: safeBranchName,
                        workflow_id: 'deploy.yml',
                        per_page: 1
                    });
                    
                    if (workflowRuns.workflow_runs && workflowRuns.workflow_runs.length > 0) {
                        const latestRun = workflowRuns.workflow_runs[0];
                        return {
                            status: latestRun.status,
                            conclusion: latestRun.conclusion,
                            html_url: latestRun.html_url,
                            created_at: latestRun.created_at
                        };
                    }
                    
                    return { status: 'unknown', conclusion: null };
                } catch (authError) {
                    console.warn(`Authenticated workflow check failed for ${safeBranchName}:`, authError);
                    return { status: 'unknown', conclusion: null };
                }
            } else {
                // For unauthenticated requests, use githubService which handles rate limiting gracefully
                try {
                    const workflowRuns = await githubService.getWorkflowRuns('litlfred', 'sgex', {
                        branch: safeBranchName,
                        workflow_id: 'deploy.yml',
                        per_page: 1
                    });
                    
                    if (workflowRuns.workflow_runs && workflowRuns.workflow_runs.length > 0) {
                        const latestRun = workflowRuns.workflow_runs[0];
                        return {
                            status: latestRun.status,
                            conclusion: latestRun.conclusion,
                            html_url: latestRun.html_url,
                            created_at: latestRun.created_at
                        };
                    }
                    
                    return { status: 'unknown', conclusion: null };
                } catch (error) {
                    console.warn(`Failed to fetch deployment status for ${safeBranchName}: ${error.message}`);
                    // Rate limited - return unknown status instead of error
                    return { status: 'unknown', conclusion: null };
                }
            }
        } catch (error) {
            console.warn(`Error checking deployment status for ${safeBranchName}:`, error);
            return { status: 'unknown', conclusion: null };
        }
    };

    // Function to update deployment statuses for visible PRs
    const updateDeploymentStatuses = useCallback(async (prs) => {
        if (prs.length === 0) return;
        
        const statuses = {};
        for (const pr of prs) {
            statuses[pr.safeBranchName] = await checkDeploymentStatus(pr.safeBranchName);
        }
        
        setDeploymentStatuses(prev => ({ ...prev, ...statuses }));
    // eslint-disable-next-line react-hooks/exhaustive-deps
    }, [isAuthenticatedForDeps]);

    // Function to get deployment status display info
    const getDeploymentStatusInfo = (safeBranchName) => {
        const status = deploymentStatuses[safeBranchName];
        if (!status) return { text: 'Checking...', class: 'unknown' };
        
        if (status.status === 'completed' && status.conclusion === 'success') {
            return { text: '✅ Deployed', class: 'success' };
        } else if (status.status === 'completed' && status.conclusion === 'failure') {
            return { text: '❌ Failed', class: 'failed' };
        } else if (status.status === 'in_progress') {
            return { text: '🔄 Deploying', class: 'in-progress' };
        } else if (status.status === 'queued') {
            return { text: '⏳ Queued', class: 'queued' };
        } else if (status.status === 'error') {
            return { text: '⚠️ Error', class: 'error' };
        } else {
            return { text: '❓ Unknown', class: 'unknown' };
        }
    };

    // Sorting functions
    const sortPRs = (prs, sortBy, sortOrder = 'desc') => {
        return [...prs].sort((a, b) => {
            let comparison = 0;
            switch (sortBy) {
                case 'number':
                    comparison = b.number - a.number;
                    break;
                case 'alphabetical':
                    comparison = a.title.localeCompare(b.title);
                    break;
                case 'updated':
                default:
                    const dateA = new Date(a.updatedAt);
                    const dateB = new Date(b.updatedAt);
                    comparison = dateB - dateA;
                    break;
            }
            
            // Reverse comparison for ascending order
            return sortOrder === 'asc' ? -comparison : comparison;
        });
    };

    // Check for existing authentication on component mount
    useEffect(() => {
        const success = githubService.initializeFromStoredToken();
        if (success) {
            const tokenInfo = githubService.getStoredTokenInfo();
            if (tokenInfo) {
                setIsAuthenticated(true);
            }
        }
    }, []);

    // Fetch data
    useEffect(() => {
        const fetchData = async () => {
            try {
                setLoading(true);
                
                const owner = 'litlfred';
                const repo = 'sgex';
                
                const prState = prFilter === 'all' ? 'all' : prFilter;
                
                // Use githubService instead of direct fetch to handle authentication properly
                const prData = await githubService.getPullRequests(owner, repo, {
                    state: prState,
                    sort: 'updated', 
                    per_page: 100
                });
                
                const formattedPRs = prData.map(pr => {
                    const safeBranchName = pr.head.ref.replace(/\//g, '-');
                    return {
                        id: pr.id,
                        number: pr.number,
                        title: pr.title,
                        state: pr.state,
                        author: pr.user.login,
                        branchName: pr.head.ref,
                        safeBranchName: safeBranchName,
                        url: `./${safeBranchName}/index.html`,
                        prUrl: pr.html_url,
                        updatedAt: new Date(pr.updated_at).toLocaleDateString(),
                        createdAt: new Date(pr.created_at).toLocaleDateString()
                    };
                });
                
                setPullRequests(formattedPRs);
                
                // Always try to load discussion summaries
                await loadDiscussionSummaries(formattedPRs.slice(0, ITEMS_PER_PAGE));
            } catch (err) {
                console.error('Error fetching data:', err);
                setError(err.message);
                
                // Fallback mock data
                if (err.message.includes('Failed to fetch')) {
                    console.log('Using fallback mock data...');
                    const mockPRs = [
                        {
                            id: 1,
                            number: 460,
                            title: 'Improve multi-page selector landing page for GitHub deployment',
                            state: 'open',
                            author: 'copilot',
                            branchName: 'copilot/fix-459',
                            safeBranchName: 'copilot-fix-459',
                            url: './sgex/copilot-fix-459/index.html',
                            prUrl: 'https://github.com/litlfred/sgex/pull/460',
                            updatedAt: new Date().toLocaleDateString(),
                            createdAt: new Date(Date.now() - 86400000).toLocaleDateString()
                        },
                        {
                            id: 2,
                            number: 459,
                            title: 'Add enhanced PR preview functionality',
                            state: 'open',
                            author: 'developer',
                            branchName: 'feature/pr-preview',
                            safeBranchName: 'feature-pr-preview',
                            url: './sgex/feature-pr-preview/index.html',
                            prUrl: 'https://github.com/litlfred/sgex/pull/459',
                            updatedAt: new Date(Date.now() - 172800000).toLocaleDateString(),
                            createdAt: new Date(Date.now() - 345600000).toLocaleDateString()
                        }
                    ];
                    setPullRequests(mockPRs);
                    setError(null);
                }
            } finally {
                setLoading(false);
            }
        };

        fetchData();
    }, [prFilter, isAuthenticatedForDeps, loadDiscussionSummaries]);

    // Poll deployment statuses every 7 seconds for visible PRs
    useEffect(() => {
        if (pullRequests.length === 0) return;
        
        const filtered = pullRequests.filter(pr => 
            pr.title.toLowerCase().includes(prSearchTerm.toLowerCase()) ||
            pr.author.toLowerCase().includes(prSearchTerm.toLowerCase()) ||
            pr.branchName.toLowerCase().includes(prSearchTerm.toLowerCase())
        );
        const sorted = sortPRs(filtered, prSortBy, prSortOrder);
        const paginated = sorted.slice((prPage - 1) * ITEMS_PER_PAGE, prPage * ITEMS_PER_PAGE);
        
        // Initial status check
        updateDeploymentStatuses(paginated);
        
        // Set up polling every 7 seconds
        const interval = setInterval(() => {
            updateDeploymentStatuses(paginated);
        }, 7000);
        
        return () => clearInterval(interval);
    }, [pullRequests, prSearchTerm, prSortBy, prSortOrder, prPage, updateDeploymentStatuses]);

    // Load comments when pagination changes
    useEffect(() => {
        if (pullRequests.length > 0) {
            const filtered = pullRequests.filter(pr => 
                pr.title.toLowerCase().includes(prSearchTerm.toLowerCase()) ||
                pr.author.toLowerCase().includes(prSearchTerm.toLowerCase()) ||
                pr.branchName.toLowerCase().includes(prSearchTerm.toLowerCase())
            );
            const sorted = sortPRs(filtered, prSortBy, prSortOrder);
            const paginated = sorted.slice((prPage - 1) * ITEMS_PER_PAGE, prPage * ITEMS_PER_PAGE);
            loadDiscussionSummaries(paginated);
        }
    }, [prPage, prSearchTerm, prSortBy, prSortOrder, pullRequests, loadDiscussionSummaries]);

    // Filter and sort PRs
    const filteredPRs = pullRequests.filter(pr => 
        pr.title.toLowerCase().includes(prSearchTerm.toLowerCase()) ||
        pr.author.toLowerCase().includes(prSearchTerm.toLowerCase()) ||
        pr.branchName.toLowerCase().includes(prSearchTerm.toLowerCase())
    );
    const sortedPRs = sortPRs(filteredPRs, prSortBy, prSortOrder);
    const paginatedPRs = sortedPRs.slice((prPage - 1) * ITEMS_PER_PAGE, prPage * ITEMS_PER_PAGE);
    const totalPRPages = Math.ceil(sortedPRs.length / ITEMS_PER_PAGE);

    if (loading) {
        return (
            <PageLayout pageName="branch-listing-loading" showBreadcrumbs={false}>
                <div className="branch-listing-content">
                    <div className="branch-listing-header">
                        <h1><img src={mascotImage} alt={getAltText(t, ALT_TEXT_KEYS.ICON_SGEX, 'SGEX Icon')} className="sgex-icon" /> SGEX</h1>
                        <p className="subtitle">a collaborative workbench for WHO SMART Guidelines</p>
                        <div className="loading">Loading previews...</div>
                    </div>
                </div>
            </PageLayout>
        );
    }

    if (error) {
        return (
            <PageLayout pageName="branch-listing-error" showBreadcrumbs={false}>
                <div className="branch-listing-content">
                    <div className="branch-listing-header">
                        <h1><img src={mascotImage} alt={getAltText(t, ALT_TEXT_KEYS.ICON_SGEX, 'SGEX Icon')} className="sgex-icon" /> SGEX</h1>
                        <p className="subtitle">a collaborative workbench for WHO SMART Guidelines</p>
                        <div className="error">
                            <p>Failed to load previews: {error}</p>
                            <p>Please try refreshing the page or check back later.</p>
                        </div>
                    </div>
                </div>
            </PageLayout>
        );
    }

    return (
        <PageLayout pageName="branch-listing" showBreadcrumbs={false}>
            <div className="branch-listing-content">
                <header className="branch-listing-header">
                    <h1><img src={mascotImage} alt={getAltText(t, ALT_TEXT_KEYS.ICON_SGEX, 'SGEX Icon')} className="sgex-icon" /> SGEX</h1>
                    <p className="subtitle">a collaborative workbench for WHO SMART Guidelines</p>
                    
                    <div className="prominent-info">
                        <p className="info-text">
                            🐾 This landing page lists all available previews. 
                            Each branch and PR is automatically deployed to its own preview environment.
                        </p>
                    </div>
                </header>

                <div className="action-cards">
                    <div className="action-card main-site-card">
                        <a 
                            href="./main/"
                            className="card-link"
                        >
                            <div className="card-content">
                                <img src={mascotImage} alt={getAltText(t, ALT_TEXT_KEYS.MASCOT_HELPER, 'SGEX Mascot')} className="card-icon" />
                                <div className="card-text">
                                    <h3>View Main Site</h3>
                                    <p>Access the main SGEX workbench</p>
                                </div>
                            </div>
                        </a>
                    </div>
                    
                    {!isAuthenticated ? (
                        <div className="action-card login-card">
                            <div className="card-content">
                                <div className="login-icon">🔐</div>
                                <div className="card-text">
                                    <h3>GitHub Login</h3>
                                    <p>Login to view and add comments</p>
                                    <PATLogin onAuthSuccess={handleAuthSuccess} />
                                </div>
                            </div>
                        </div>
                    ) : (
                        <div className="action-card logout-card">
                            <div className="card-content">
                                <div className="login-icon">✅</div>
                                <div className="card-text">
                                    <h3>Logged In</h3>
                                    <p>You can now view and add comments</p>
                                    <button onClick={handleLogout} className="logout-btn">
                                        🚪 Logout
                                    </button>
                                </div>
                            </div>
                        </div>
                    )}
                </div>

                <div className="preview-tabs">
                    <button className="tab-button active">
                        🔄 Pull Request Previews ({sortedPRs.length})
                    </button>
                </div>

                <div className="pr-section">
                    <div className="pr-controls">
                        <div className="pr-filter-section">
                            <label htmlFor="pr-filter">Filter PRs:</label>
                            <select
                                id="pr-filter"
                                value={prFilter}
                                onChange={(e) => {
                                    setPrFilter(e.target.value);
                                    setPrPage(1);
                                }}
                                className="filter-select"
                            >
                                <option value="open">Open PRs Only</option>
                                <option value="closed">Closed PRs Only</option>
                                <option value="all">All PRs</option>
                            </select>
                        </div>
                        <input
                            type="text"
                            placeholder="Search pull requests by title, author, or branch name..."
                            value={prSearchTerm}
                            onChange={(e) => {
                                setPrSearchTerm(e.target.value);
                                setPrPage(1);
                            }}
                            className="pr-search"
                        />
                        <select
                            value={prSortBy}
                            onChange={(e) => {
                                setPrSortBy(e.target.value);
                                setPrPage(1);
                            }}
                            className="sort-select"
                        >
                            <option value="updated">Sort by Recent Updates</option>
                            <option value="number">Sort by PR Number</option>
                            <option value="alphabetical">Sort Alphabetically</option>
                        </select>
                        <select
                            value={prSortOrder}
                            onChange={(e) => {
                                setPrSortOrder(e.target.value);
                                setPrPage(1);
                            }}
                            className="sort-select"
                        >
                            <option value="desc">Descending</option>
                            <option value="asc">Ascending</option>
                        </select>
                    </div>

                    <div className="pr-cards">
                        {paginatedPRs.length === 0 ? (
                            <div className="no-items">
                                {prSearchTerm ? (
                                    <p>No pull requests match your search "{prSearchTerm}".</p>
                                ) : (
                                    <p>No pull request previews available at the moment.</p>
                                )}
                            </div>
                        ) : (
                            paginatedPRs.map((pr) => (
                                <div key={pr.id} className="preview-card pr-card">
                                    <div className="card-header">
                                        <h3 className="item-name">#{pr.number}: {pr.title}</h3>
                                        <div className="card-badges">
                                            <span className={`state-badge ${pr.state}`}>
                                                {pr.state === 'open' ? '🟢' : '🔴'} {pr.state}
                                            </span>
                                            <span className={`deployment-status ${getDeploymentStatusInfo(pr.safeBranchName).class}`}>
                                                {getDeploymentStatusInfo(pr.safeBranchName).text}
                                            </span>
                                        </div>
                                    </div>
                                    
                                    <div className="card-body">
                                        <p className="pr-meta">
                                            <strong>Branch:</strong> {pr.branchName} • <strong>Author:</strong> {pr.author}
                                        </p>
                                        <p className="item-date">
                                            Created: {pr.createdAt} • Updated: {pr.updatedAt}
                                        </p>
                                        
                                        {/* Discussion Summary Status Bar - Always show */}
                                        <div 
                                            className="discussion-summary-bar"
                                            onClick={() => toggleDiscussion(pr.number)}
                                        >
                                            <div className="discussion-summary-text">
                                                <span className="discussion-summary-icon">💬</span>
                                                {getDiscussionSummaryText(pr.number)}
                                            </div>
                                            <span className={`discussion-expand-icon ${expandedDiscussions[pr.number] ? 'expanded' : ''}`}>
                                                ▶
                                            </span>
                                        </div>

                                        {/* Expanded Discussion Section */}
                                        {expandedDiscussions[pr.number] && (
                                            <div className="discussion-expanded-section">
                                                <div className="discussion-header">
                                                    <h4 className="discussion-title">Discussion</h4>
                                                    <div className="discussion-actions">
                                                        <a 
                                                            href={`https://github.com/litlfred/sgex/pull/${pr.number}/files`}
                                                            target="_blank"
                                                            rel="noopener noreferrer"
                                                            className="discussion-action-btn"
                                                        >
                                                            📁 View Files
                                                        </a>
                                                        <a 
                                                            href={pr.prUrl}
                                                            target="_blank"
                                                            rel="noopener noreferrer"
                                                            className="discussion-action-btn secondary"
                                                        >
                                                            🔗 View PR
                                                        </a>
                                                    </div>
                                                </div>
                                                
                                                {/* Comment Input at Top - Only for authenticated users */}
                                                {githubService.isAuth() && (
                                                    <div className="comment-input-section">
                                                        <textarea
                                                            value={commentInputs[pr.number] || ''}
                                                            onChange={(e) => setCommentInputs(prev => ({
                                                                ...prev,
                                                                [pr.number]: e.target.value
                                                            }))}
                                                            placeholder="Add a comment..."
                                                            className="comment-input"
                                                            rows={3}
                                                        />
                                                        <button
                                                            onClick={() => submitComment(pr.number, commentInputs[pr.number])}
                                                            disabled={!commentInputs[pr.number]?.trim() || submittingComments[pr.number]}
                                                            className="submit-comment-btn"
                                                        >
                                                            {submittingComments[pr.number] ? 'Submitting...' : 'Add Comment'}
                                                        </button>
                                                    </div>
                                                )}
                                                
                                                {/* Scrollable Comments Area - Show for everyone */}
                                                <div className="discussion-scroll-area">
                                                    {loadingComments ? (
                                                        <div className="comments-loading">Loading full discussion...</div>
                                                    ) : prComments[pr.number] && prComments[pr.number].length > 0 ? (
                                                        <div className="comments-list">
                                                            {prComments[pr.number].slice(-5).map((comment) => (
                                                                <div key={comment.id} className="comment-item">
                                                                    <div className="comment-header">
                                                                        <img 
                                                                            src={comment.avatar_url} 
                                                                            alt={getAvatarAltText(t, { name: comment.author }, 'user')} 
                                                                            className="comment-avatar"
                                                                        />
                                                                        <span className="comment-author">{comment.author}</span>
                                                                        <span className="comment-date">{comment.created_at}</span>
                                                                    </div>
                                                                    <div className="comment-body">
                                                                        {comment.body.length > 200 ? 
                                                                            `${comment.body.substring(0, 200)}...` : 
                                                                            comment.body
                                                                        }
                                                                    </div>
                                                                </div>
                                                            ))}
                                                        </div>
                                                    ) : (
                                                        <div className="no-comments">
                                                            {!githubService.isAuth() ? 
                                                                "No comments yet. Login to add the first comment!" :
                                                                "No comments yet. Be the first to comment!"
                                                            }
                                                        </div>
                                                    )}
                                                </div>
                                            </div>
                                        )}
                                        
                                        <div className="pr-actions">
                                            <a 
                                                href={pr.url} 
                                                className="preview-link"
                                                target="_blank"
                                                rel="noopener noreferrer"
                                            >
                                                <span>🚀 View Preview</span>
                                            </a>
                                            
                                            <a 
                                                href={pr.prUrl} 
                                                className="pr-link"
                                                target="_blank"
                                                rel="noopener noreferrer"
                                            >
                                                <span>📋 View PR</span>
                                            </a>
                                        </div>
                                    </div>

                                    <div className="card-footer">
                                        <small className="preview-path">
                                            Preview URL: {pr.url}
                                        </small>
                                    </div>
                                </div>
                            ))
                        )}
                    </div>

                    {totalPRPages > 1 && (
                        <div className="pagination">
                            <button 
                                className="pagination-btn"
                                onClick={() => setPrPage(Math.max(1, prPage - 1))}
                                disabled={prPage === 1}
                            >
                                ← Previous
                            </button>
                            <span className="pagination-info">
                                Page {prPage} of {totalPRPages} ({sortedPRs.length} total)
                            </span>
                            <button 
                                className="pagination-btn"
                                onClick={() => setPrPage(Math.min(totalPRPages, prPage + 1))}
                                disabled={prPage === totalPRPages}
                            >
                                Next →
                            </button>
                        </div>
                    )}
                </div>
            </div>
        </PageLayout>
    );
};

export default BranchListingPage;<|MERGE_RESOLUTION|>--- conflicted
+++ resolved
@@ -7,15 +7,10 @@
 import { ALT_TEXT_KEYS, getAltText, getAvatarAltText } from '../utils/imageAltTextHelper';
 
 const BranchListingPage = () => {
-<<<<<<< HEAD
+    const { t } = useTranslation();
     // Track authentication status for dependency arrays
     const isAuthenticatedForDeps = githubService.isAuth();
     
-=======
-    const { t } = useTranslation();
-    // Track authentication status for dependency arrays
-    const isAuthenticatedForDeps = githubService.isAuth();
->>>>>>> 43742d02
     const [pullRequests, setPullRequests] = useState([]);
     const [loading, setLoading] = useState(true);
     const [error, setError] = useState(null);
