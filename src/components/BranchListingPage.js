import React, { useState, useEffect, useCallback } from 'react';
import { PageLayout } from './framework';
import PATLogin from './PATLogin';
import githubService from '../services/githubService';
import secureTokenStorage from '../services/secureTokenStorage';
import useThemeImage from '../hooks/useThemeImage';
import './BranchListingPage.css';

const BranchListingPage = () => {
    const [pullRequests, setPullRequests] = useState([]);
    const [loading, setLoading] = useState(true);
    const [error, setError] = useState(null);
    const [prPage, setPrPage] = useState(1);
    const [prSearchTerm, setPrSearchTerm] = useState('');
    const [prSortBy, setPrSortBy] = useState('updated');
    const [prSortOrder, setPrSortOrder] = useState('desc');
    const [deploymentStatuses, setDeploymentStatuses] = useState({});
    const [prFilter, setPrFilter] = useState('open');
    const [isAuthenticated, setIsAuthenticated] = useState(false);
    const [githubToken, setGithubToken] = useState(null);
    const [prComments, setPrComments] = useState({});
    const [loadingComments] = useState(false); // Removed setLoadingComments as it's not used
    const [commentInputs, setCommentInputs] = useState({});
    const [submittingComments, setSubmittingComments] = useState({});
    const [expandedDiscussions, setExpandedDiscussions] = useState({});
    const [discussionSummaries, setDiscussionSummaries] = useState({});
    const [loadingSummaries, setLoadingSummaries] = useState(false);

    const ITEMS_PER_PAGE = 10;

    // Theme-aware image paths
    const mascotImage = useThemeImage('sgex-mascot.png');

    // GitHub authentication functions
    const handleAuthSuccess = (token) => {
        // Authenticate using githubService which will handle secure storage
        const success = githubService.authenticate(token);
        if (success) {
            setGithubToken(token);
            setIsAuthenticated(true);
        }
    };

<<<<<<< HEAD
    const handleLogout = () => {
        setGithubToken(null);
        setIsAuthenticated(false);
        githubService.logout(); // Use secure logout method
        setPrComments({});
    };

=======
>>>>>>> c20e68cf
    // Function to fetch PR comments summary
    const fetchPRCommentsSummary = async (prNumber) => {
        try {
            const headers = {
                'Accept': 'application/vnd.github.v3+json'
            };
            
            // Add auth header if available for better rate limits
            if (githubToken) {
                headers['Authorization'] = `token ${githubToken}`;
            }
            
            const response = await fetch(
                `https://api.github.com/repos/litlfred/sgex/issues/${prNumber}/comments`,
                { headers }
            );
            
            if (!response.ok) {
                console.warn(`Failed to fetch comments for PR ${prNumber}: ${response.status}`);
                return { count: 0, lastComment: null, error: true };
            }
            
            const comments = await response.json();
            if (comments.length === 0) {
                return { count: 0, lastComment: null };
            }
            
            const lastComment = comments[comments.length - 1];
            return {
                count: comments.length,
                lastComment: {
                    author: lastComment.user.login,
                    created_at: new Date(lastComment.created_at),
                    avatar_url: lastComment.user.avatar_url
                }
            };
        } catch (error) {
            console.warn(`Error fetching comment summary for PR ${prNumber}:`, error);
            return { count: 0, lastComment: null, error: true };
        }
    };

    // Function to fetch all PR comments (for expanded view)
    const fetchAllPRComments = async (prNumber) => {
        try {
            const headers = {
                'Accept': 'application/vnd.github.v3+json'
            };
            
            // Add auth header if available for better rate limits
            if (githubToken) {
                headers['Authorization'] = `token ${githubToken}`;
            }
            
            const response = await fetch(
                `https://api.github.com/repos/litlfred/sgex/issues/${prNumber}/comments`,
                { headers }
            );
            
            if (!response.ok) {
                console.warn(`Failed to fetch comments for PR ${prNumber}: ${response.status}`);
                return [];
            }
            
            const comments = await response.json();
            return comments.map(comment => ({
                id: comment.id,
                author: comment.user.login,
                body: comment.body,
                created_at: new Date(comment.created_at).toLocaleDateString(),
                avatar_url: comment.user.avatar_url
            }));
        } catch (error) {
            console.warn(`Error fetching all comments for PR ${prNumber}:`, error);
            return [];
        }
    };

    // Function to load discussion summaries for visible PRs
    const loadDiscussionSummaries = useCallback(async (prs) => {
        if (prs.length === 0) return;
        
        setLoadingSummaries(true);
        const summaries = {};
        
        for (const pr of prs) {
            summaries[pr.number] = await fetchPRCommentsSummary(pr.number);
        }
        
        setDiscussionSummaries(summaries);
        setLoadingSummaries(false);
    // eslint-disable-next-line react-hooks/exhaustive-deps
    }, [githubToken]);

    // Function to toggle discussion expansion
    const toggleDiscussion = async (prNumber) => {
        const isExpanded = expandedDiscussions[prNumber];
        
        if (!isExpanded) {
            // Load all comments when expanding
            const comments = await fetchAllPRComments(prNumber);
            setPrComments(prev => ({ ...prev, [prNumber]: comments }));
        }
        
        setExpandedDiscussions(prev => ({
            ...prev,
            [prNumber]: !isExpanded
        }));
    };

    // Function to get discussion summary text
    const getDiscussionSummaryText = (prNumber) => {
        const summary = discussionSummaries[prNumber];
        
        if (loadingSummaries) {
            return "Loading discussion...";
        }
        
        if (!summary) {
            return "No comments yet";
        }
        
        if (summary.error) {
            return "Unable to load comments";
        }
        
        if (summary.count === 0) {
            return "No comments yet";
        }
        
        const { count, lastComment } = summary;
        const timeAgo = lastComment ? getTimeAgo(lastComment.created_at) : '';
        
        return `${count} comment${count > 1 ? 's' : ''}, last by ${lastComment.author} ${timeAgo}`;
    };

    // Helper function to get relative time
    const getTimeAgo = (date) => {
        const now = new Date();
        const diffMs = now - date;
        const diffDays = Math.floor(diffMs / (1000 * 60 * 60 * 24));
        
        if (diffDays === 0) return 'today';
        if (diffDays === 1) return '1 day ago';
        if (diffDays < 7) return `${diffDays} days ago`;
        if (diffDays < 30) return `${Math.floor(diffDays / 7)} week${Math.floor(diffDays / 7) > 1 ? 's' : ''} ago`;
        return `${Math.floor(diffDays / 30)} month${Math.floor(diffDays / 30) > 1 ? 's' : ''} ago`;
    };

    // Function to submit a comment
    const submitComment = async (prNumber, commentText) => {
        if (!githubToken || !commentText.trim()) return false;
        
        setSubmittingComments(prev => ({ ...prev, [prNumber]: true }));
        
        try {
            const response = await fetch(
                `https://api.github.com/repos/litlfred/sgex/issues/${prNumber}/comments`,
                {
                    method: 'POST',
                    headers: {
                        'Authorization': `token ${githubToken}`,
                        'Accept': 'application/vnd.github.v3+json',
                        'Content-Type': 'application/json'
                    },
                    body: JSON.stringify({
                        body: commentText
                    })
                }
            );
            
            if (!response.ok) {
                throw new Error(`Failed to submit comment: ${response.status}`);
            }
            
            setCommentInputs(prev => ({ ...prev, [prNumber]: '' }));
            
            // Refresh both full comments (if expanded) and summary
            if (expandedDiscussions[prNumber]) {
                const updatedComments = await fetchAllPRComments(prNumber);
                setPrComments(prev => ({ ...prev, [prNumber]: updatedComments }));
            }
            
            // Refresh the discussion summary
            const updatedSummary = await fetchPRCommentsSummary(prNumber);
            setDiscussionSummaries(prev => ({ ...prev, [prNumber]: updatedSummary }));
            
            return true;
        } catch (error) {
            console.error(`Error submitting comment for PR ${prNumber}:`, error);
            return false;
        } finally {
            setSubmittingComments(prev => ({ ...prev, [prNumber]: false }));
        }
    };

    // Function to check deployment status for a branch
    const checkDeploymentStatus = async (safeBranchName) => {
        try {
            const response = await fetch(
                `https://api.github.com/repos/litlfred/sgex/actions/workflows/deploy.yml/runs?branch=${safeBranchName}&per_page=1`,
                {
                    headers: githubToken ? {
                        'Authorization': `token ${githubToken}`,
                        'Accept': 'application/vnd.github.v3+json'
                    } : {
                        'Accept': 'application/vnd.github.v3+json'
                    }
                }
            );
            
            if (!response.ok) {
                throw new Error(`Failed to fetch deployment status: ${response.status}`);
            }
            
            const data = await response.json();
            if (data.workflow_runs && data.workflow_runs.length > 0) {
                const latestRun = data.workflow_runs[0];
                return {
                    status: latestRun.status,
                    conclusion: latestRun.conclusion,
                    html_url: latestRun.html_url,
                    created_at: latestRun.created_at
                };
            }
            
            return { status: 'unknown', conclusion: null };
        } catch (error) {
            console.error(`Error checking deployment status for ${safeBranchName}:`, error);
            return { status: 'error', conclusion: 'error' };
        }
    };

    // Function to update deployment statuses for visible PRs
    const updateDeploymentStatuses = useCallback(async (prs) => {
        if (prs.length === 0) return;
        
        const statuses = {};
        for (const pr of prs) {
            statuses[pr.safeBranchName] = await checkDeploymentStatus(pr.safeBranchName);
        }
        
        setDeploymentStatuses(prev => ({ ...prev, ...statuses }));
    // eslint-disable-next-line react-hooks/exhaustive-deps
    }, [githubToken]);

    // Function to get deployment status display info
    const getDeploymentStatusInfo = (safeBranchName) => {
        const status = deploymentStatuses[safeBranchName];
        if (!status) return { text: 'Checking...', class: 'unknown' };
        
        if (status.status === 'completed' && status.conclusion === 'success') {
            return { text: '✅ Deployed', class: 'success' };
        } else if (status.status === 'completed' && status.conclusion === 'failure') {
            return { text: '❌ Failed', class: 'failed' };
        } else if (status.status === 'in_progress') {
            return { text: '🔄 Deploying', class: 'in-progress' };
        } else if (status.status === 'queued') {
            return { text: '⏳ Queued', class: 'queued' };
        } else if (status.status === 'error') {
            return { text: '⚠️ Error', class: 'error' };
        } else {
            return { text: '❓ Unknown', class: 'unknown' };
        }
    };

    // Sorting functions
    const sortPRs = (prs, sortBy, sortOrder = 'desc') => {
        return [...prs].sort((a, b) => {
            let comparison = 0;
            switch (sortBy) {
                case 'number':
                    comparison = b.number - a.number;
                    break;
                case 'alphabetical':
                    comparison = a.title.localeCompare(b.title);
                    break;
                case 'updated':
                default:
                    const dateA = new Date(a.updatedAt);
                    const dateB = new Date(b.updatedAt);
                    comparison = dateB - dateA;
                    break;
            }
            
            // Reverse comparison for ascending order
            return sortOrder === 'asc' ? -comparison : comparison;
        });
    };

    // Check for existing authentication on component mount
    useEffect(() => {
        const success = githubService.initializeFromStoredToken();
        if (success) {
            const tokenInfo = githubService.getStoredTokenInfo();
            if (tokenInfo) {
                const tokenData = secureTokenStorage.retrieveToken();
                if (tokenData) {
                    setGithubToken(tokenData.token);
                    setIsAuthenticated(true);
                }
            }
        }
    }, []);

    // Fetch data
    useEffect(() => {
        const fetchData = async () => {
            try {
                setLoading(true);
                
                const owner = 'litlfred';
                const repo = 'sgex';
                
                const prState = prFilter === 'all' ? 'all' : prFilter;
                const prResponse = await fetch(`https://api.github.com/repos/${owner}/${repo}/pulls?state=${prState}&sort=updated&per_page=100`);
                if (!prResponse.ok) {
                    throw new Error(`Failed to fetch pull requests: ${prResponse.status}`);
                }
                const prData = await prResponse.json();
                
                const formattedPRs = prData.map(pr => {
                    const safeBranchName = pr.head.ref.replace(/\//g, '-');
                    return {
                        id: pr.id,
                        number: pr.number,
                        title: pr.title,
                        state: pr.state,
                        author: pr.user.login,
                        branchName: pr.head.ref,
                        safeBranchName: safeBranchName,
                        url: `./${safeBranchName}/index.html`,
                        prUrl: pr.html_url,
                        updatedAt: new Date(pr.updated_at).toLocaleDateString(),
                        createdAt: new Date(pr.created_at).toLocaleDateString()
                    };
                });
                
                setPullRequests(formattedPRs);
                
                // Always try to load discussion summaries
                await loadDiscussionSummaries(formattedPRs.slice(0, ITEMS_PER_PAGE));
            } catch (err) {
                console.error('Error fetching data:', err);
                setError(err.message);
                
                // Fallback mock data
                if (err.message.includes('Failed to fetch')) {
                    console.log('Using fallback mock data...');
                    const mockPRs = [
                        {
                            id: 1,
                            number: 460,
                            title: 'Improve multi-page selector landing page for GitHub deployment',
                            state: 'open',
                            author: 'copilot',
                            branchName: 'copilot/fix-459',
                            safeBranchName: 'copilot-fix-459',
                            url: './sgex/copilot-fix-459/index.html',
                            prUrl: 'https://github.com/litlfred/sgex/pull/460',
                            updatedAt: new Date().toLocaleDateString(),
                            createdAt: new Date(Date.now() - 86400000).toLocaleDateString()
                        },
                        {
                            id: 2,
                            number: 459,
                            title: 'Add enhanced PR preview functionality',
                            state: 'open',
                            author: 'developer',
                            branchName: 'feature/pr-preview',
                            safeBranchName: 'feature-pr-preview',
                            url: './sgex/feature-pr-preview/index.html',
                            prUrl: 'https://github.com/litlfred/sgex/pull/459',
                            updatedAt: new Date(Date.now() - 172800000).toLocaleDateString(),
                            createdAt: new Date(Date.now() - 345600000).toLocaleDateString()
                        }
                    ];
                    setPullRequests(mockPRs);
                    setError(null);
                }
            } finally {
                setLoading(false);
            }
        };

        fetchData();
    }, [prFilter, githubToken, loadDiscussionSummaries]);

    // Poll deployment statuses every 7 seconds for visible PRs
    useEffect(() => {
        if (pullRequests.length === 0) return;
        
        const filtered = pullRequests.filter(pr => 
            pr.title.toLowerCase().includes(prSearchTerm.toLowerCase()) ||
            pr.author.toLowerCase().includes(prSearchTerm.toLowerCase()) ||
            pr.branchName.toLowerCase().includes(prSearchTerm.toLowerCase())
        );
        const sorted = sortPRs(filtered, prSortBy, prSortOrder);
        const paginated = sorted.slice((prPage - 1) * ITEMS_PER_PAGE, prPage * ITEMS_PER_PAGE);
        
        // Initial status check
        updateDeploymentStatuses(paginated);
        
        // Set up polling every 7 seconds
        const interval = setInterval(() => {
            updateDeploymentStatuses(paginated);
        }, 7000);
        
        return () => clearInterval(interval);
    }, [pullRequests, prSearchTerm, prSortBy, prSortOrder, prPage, updateDeploymentStatuses]);

    // Load comments when pagination changes
    useEffect(() => {
        if (pullRequests.length > 0) {
            const filtered = pullRequests.filter(pr => 
                pr.title.toLowerCase().includes(prSearchTerm.toLowerCase()) ||
                pr.author.toLowerCase().includes(prSearchTerm.toLowerCase()) ||
                pr.branchName.toLowerCase().includes(prSearchTerm.toLowerCase())
            );
            const sorted = sortPRs(filtered, prSortBy, prSortOrder);
            const paginated = sorted.slice((prPage - 1) * ITEMS_PER_PAGE, prPage * ITEMS_PER_PAGE);
            loadDiscussionSummaries(paginated);
        }
    }, [prPage, prSearchTerm, prSortBy, prSortOrder, pullRequests, loadDiscussionSummaries]);

    // Filter and sort PRs
    const filteredPRs = pullRequests.filter(pr => 
        pr.title.toLowerCase().includes(prSearchTerm.toLowerCase()) ||
        pr.author.toLowerCase().includes(prSearchTerm.toLowerCase()) ||
        pr.branchName.toLowerCase().includes(prSearchTerm.toLowerCase())
    );
    const sortedPRs = sortPRs(filteredPRs, prSortBy, prSortOrder);
    const paginatedPRs = sortedPRs.slice((prPage - 1) * ITEMS_PER_PAGE, prPage * ITEMS_PER_PAGE);
    const totalPRPages = Math.ceil(sortedPRs.length / ITEMS_PER_PAGE);

    if (loading) {
        return (
            <PageLayout pageName="branch-listing-loading" showBreadcrumbs={false}>
                <div className="branch-listing-content">
                    <div className="branch-listing-header">
                        <h1><img src={mascotImage} alt="SGEX Icon" className="sgex-icon" /> SGEX</h1>
                        <p className="subtitle">a collaborative workbench for WHO SMART Guidelines</p>
                        <div className="loading">Loading previews...</div>
                    </div>
                </div>
            </PageLayout>
        );
    }

    if (error) {
        return (
            <PageLayout pageName="branch-listing-error" showBreadcrumbs={false}>
                <div className="branch-listing-content">
                    <div className="branch-listing-header">
                        <h1><img src={mascotImage} alt="SGEX Icon" className="sgex-icon" /> SGEX</h1>
                        <p className="subtitle">a collaborative workbench for WHO SMART Guidelines</p>
                        <div className="error">
                            <p>Failed to load previews: {error}</p>
                            <p>Please try refreshing the page or check back later.</p>
                        </div>
                    </div>
                </div>
            </PageLayout>
        );
    }

    return (
        <PageLayout pageName="branch-listing" showBreadcrumbs={false}>
            <div className="branch-listing-content">
                <header className="branch-listing-header">
                    <h1><img src={mascotImage} alt="SGEX Icon" className="sgex-icon" /> SGEX</h1>
                    <p className="subtitle">a collaborative workbench for WHO SMART Guidelines</p>
                    
                    <div className="prominent-info">
                        <p className="info-text">
                            🐾 This landing page lists all available previews. 
                            Each branch and PR is automatically deployed to its own preview environment.
                        </p>
                    </div>
                </header>

                <div className="action-cards">
                    <div className="action-card main-site-card">
                        <a 
                            href="https://litlfred.github.io/sgex/main"
                            target="_blank"
                            rel="noopener noreferrer"
                            className="card-link"
                        >
                            <img src={mascotImage} alt="SGEX Mascot" className="card-icon" />
                            <h3>View Main Site</h3>
                            <p>Access the main SGEX workbench</p>
                        </a>
                    </div>
                    
                    {!isAuthenticated && (
                        <div className="action-card login-card">
                            <div className="card-content">
                                <div className="login-icon">🔐</div>
                                <h3>GitHub Login</h3>
                                <p>Login to view and add comments</p>
                                <PATLogin onAuthSuccess={handleAuthSuccess} />
                            </div>
                        </div>
                    )}
                </div>

                <div className="preview-tabs">
                    <button className="tab-button active">
                        🔄 Pull Request Previews ({sortedPRs.length})
                    </button>
                </div>

                <div className="pr-section">
                    <div className="pr-controls">
                        <div className="pr-filter-section">
                            <label htmlFor="pr-filter">Filter PRs:</label>
                            <select
                                id="pr-filter"
                                value={prFilter}
                                onChange={(e) => {
                                    setPrFilter(e.target.value);
                                    setPrPage(1);
                                }}
                                className="filter-select"
                            >
                                <option value="open">Open PRs Only</option>
                                <option value="closed">Closed PRs Only</option>
                                <option value="all">All PRs</option>
                            </select>
                        </div>
                        <input
                            type="text"
                            placeholder="Search pull requests by title, author, or branch name..."
                            value={prSearchTerm}
                            onChange={(e) => {
                                setPrSearchTerm(e.target.value);
                                setPrPage(1);
                            }}
                            className="pr-search"
                        />
                        <select
                            value={prSortBy}
                            onChange={(e) => {
                                setPrSortBy(e.target.value);
                                setPrPage(1);
                            }}
                            className="sort-select"
                        >
                            <option value="updated">Sort by Recent Updates</option>
                            <option value="number">Sort by PR Number</option>
                            <option value="alphabetical">Sort Alphabetically</option>
                        </select>
                        <select
                            value={prSortOrder}
                            onChange={(e) => {
                                setPrSortOrder(e.target.value);
                                setPrPage(1);
                            }}
                            className="sort-select"
                        >
                            <option value="desc">Descending</option>
                            <option value="asc">Ascending</option>
                        </select>
                    </div>

                    <div className="pr-cards">
                        {paginatedPRs.length === 0 ? (
                            <div className="no-items">
                                {prSearchTerm ? (
                                    <p>No pull requests match your search "{prSearchTerm}".</p>
                                ) : (
                                    <p>No pull request previews available at the moment.</p>
                                )}
                            </div>
                        ) : (
                            paginatedPRs.map((pr) => (
                                <div key={pr.id} className="preview-card pr-card">
                                    <div className="card-header">
                                        <h3 className="item-name">#{pr.number}: {pr.title}</h3>
                                        <div className="card-badges">
                                            <span className={`state-badge ${pr.state}`}>
                                                {pr.state === 'open' ? '🟢' : '🔴'} {pr.state}
                                            </span>
                                            <span className={`deployment-status ${getDeploymentStatusInfo(pr.safeBranchName).class}`}>
                                                {getDeploymentStatusInfo(pr.safeBranchName).text}
                                            </span>
                                        </div>
                                    </div>
                                    
                                    <div className="card-body">
                                        <p className="pr-meta">
                                            <strong>Branch:</strong> {pr.branchName} • <strong>Author:</strong> {pr.author}
                                        </p>
                                        <p className="item-date">
                                            Created: {pr.createdAt} • Updated: {pr.updatedAt}
                                        </p>
                                        
                                        {/* Discussion Summary Status Bar - Always show */}
                                        <div 
                                            className="discussion-summary-bar"
                                            onClick={() => toggleDiscussion(pr.number)}
                                        >
                                            <div className="discussion-summary-text">
                                                <span className="discussion-summary-icon">💬</span>
                                                {getDiscussionSummaryText(pr.number)}
                                            </div>
                                            <span className={`discussion-expand-icon ${expandedDiscussions[pr.number] ? 'expanded' : ''}`}>
                                                ▶
                                            </span>
                                        </div>

                                        {/* Expanded Discussion Section */}
                                        {expandedDiscussions[pr.number] && (
                                            <div className="discussion-expanded-section">
                                                <div className="discussion-header">
                                                    <h4 className="discussion-title">Discussion</h4>
                                                    <div className="discussion-actions">
                                                        <a 
                                                            href={`https://github.com/litlfred/sgex/pull/${pr.number}/files`}
                                                            target="_blank"
                                                            rel="noopener noreferrer"
                                                            className="discussion-action-btn"
                                                        >
                                                            📁 View Files
                                                        </a>
                                                        <a 
                                                            href={pr.prUrl}
                                                            target="_blank"
                                                            rel="noopener noreferrer"
                                                            className="discussion-action-btn secondary"
                                                        >
                                                            🔗 View PR
                                                        </a>
                                                    </div>
                                                </div>
                                                
                                                {/* Comment Input at Top - Only for authenticated users */}
                                                {isAuthenticated && (
                                                    <div className="comment-input-section">
                                                        <textarea
                                                            value={commentInputs[pr.number] || ''}
                                                            onChange={(e) => setCommentInputs(prev => ({
                                                                ...prev,
                                                                [pr.number]: e.target.value
                                                            }))}
                                                            placeholder="Add a comment..."
                                                            className="comment-input"
                                                            rows={3}
                                                        />
                                                        <button
                                                            onClick={() => submitComment(pr.number, commentInputs[pr.number])}
                                                            disabled={!commentInputs[pr.number]?.trim() || submittingComments[pr.number]}
                                                            className="submit-comment-btn"
                                                        >
                                                            {submittingComments[pr.number] ? 'Submitting...' : 'Add Comment'}
                                                        </button>
                                                    </div>
                                                )}
                                                
                                                {/* Scrollable Comments Area - Show for everyone */}
                                                <div className="discussion-scroll-area">
                                                    {loadingComments ? (
                                                        <div className="comments-loading">Loading full discussion...</div>
                                                    ) : prComments[pr.number] && prComments[pr.number].length > 0 ? (
                                                        <div className="comments-list">
                                                            {prComments[pr.number].slice(-5).map((comment) => (
                                                                <div key={comment.id} className="comment-item">
                                                                    <div className="comment-header">
                                                                        <img 
                                                                            src={comment.avatar_url} 
                                                                            alt={comment.author} 
                                                                            className="comment-avatar"
                                                                        />
                                                                        <span className="comment-author">{comment.author}</span>
                                                                        <span className="comment-date">{comment.created_at}</span>
                                                                    </div>
                                                                    <div className="comment-body">
                                                                        {comment.body.length > 200 ? 
                                                                            `${comment.body.substring(0, 200)}...` : 
                                                                            comment.body
                                                                        }
                                                                    </div>
                                                                </div>
                                                            ))}
                                                        </div>
                                                    ) : (
                                                        <div className="no-comments">
                                                            {!isAuthenticated ? 
                                                                "No comments yet. Login to add the first comment!" :
                                                                "No comments yet. Be the first to comment!"
                                                            }
                                                        </div>
                                                    )}
                                                </div>
                                            </div>
                                        )}
                                        
                                        <div className="pr-actions">
                                            <a 
                                                href={pr.url} 
                                                className="preview-link"
                                                target="_blank"
                                                rel="noopener noreferrer"
                                            >
                                                <span>🚀 View Preview</span>
                                            </a>
                                            
                                            <a 
                                                href={pr.prUrl} 
                                                className="pr-link"
                                                target="_blank"
                                                rel="noopener noreferrer"
                                            >
                                                <span>📋 View PR</span>
                                            </a>
                                        </div>
                                    </div>

                                    <div className="card-footer">
                                        <small className="preview-path">
                                            Preview URL: {pr.url}
                                        </small>
                                    </div>
                                </div>
                            ))
                        )}
                    </div>

                    {totalPRPages > 1 && (
                        <div className="pagination">
                            <button 
                                className="pagination-btn"
                                onClick={() => setPrPage(Math.max(1, prPage - 1))}
                                disabled={prPage === 1}
                            >
                                ← Previous
                            </button>
                            <span className="pagination-info">
                                Page {prPage} of {totalPRPages} ({sortedPRs.length} total)
                            </span>
                            <button 
                                className="pagination-btn"
                                onClick={() => setPrPage(Math.min(totalPRPages, prPage + 1))}
                                disabled={prPage === totalPRPages}
                            >
                                Next →
                            </button>
                        </div>
                    )}
                </div>
            </div>
        </PageLayout>
    );
};

export default BranchListingPage;<|MERGE_RESOLUTION|>--- conflicted
+++ resolved
@@ -41,7 +41,7 @@
         }
     };
 
-<<<<<<< HEAD
+
     const handleLogout = () => {
         setGithubToken(null);
         setIsAuthenticated(false);
@@ -49,8 +49,7 @@
         setPrComments({});
     };
 
-=======
->>>>>>> c20e68cf
+
     // Function to fetch PR comments summary
     const fetchPRCommentsSummary = async (prNumber) => {
         try {
