--- conflicted
+++ resolved
@@ -1505,7 +1505,6 @@
   background: #e1e4e8;
 }
 
-<<<<<<< HEAD
 /* Discussions Status Container */
 .discussions-status-container {
   margin: 16px 0;
@@ -1524,7 +1523,8 @@
   /* Ensure it's visible above other elements */
   position: relative;
   z-index: 2;
-=======
+}
+
 /* FAQ Section Styles */
 .faq-section {
   animation: fadeInUp 0.6s ease-out;
@@ -1737,5 +1737,4 @@
   border-radius: 4px;
   font-family: 'Monaco', 'Menlo', 'Ubuntu Mono', monospace;
   font-size: 0.85rem;
->>>>>>> db4f395f
 }