import React, { useState, useEffect, useCallback } from 'react';
import { PageLayout } from './framework';
import HelpModal from './HelpModal';
import PATLogin from './PATLogin';
<<<<<<< HEAD
import WorkflowStatus from './WorkflowStatus';
import githubActionsService from '../services/githubActionsService';
=======
import useThemeImage from '../hooks/useThemeImage';
>>>>>>> e90c6f18
import './BranchListing.css';

const BranchListing = () => {
  const [branches, setBranches] = useState([]);
  const [pullRequests, setPullRequests] = useState([]);
  const [loading, setLoading] = useState(true);
  const [error, setError] = useState(null);
  const [activeTab, setActiveTab] = useState('prs'); // Start with PR preview section
  const [prPage, setPrPage] = useState(1);
  const [prSearchTerm, setPrSearchTerm] = useState('');
  const [branchSearchTerm, setBranchSearchTerm] = useState('');

  // Theme-aware mascot image
  const mascotImage = useThemeImage('sgex-mascot.png');
  const [prSortBy, setPrSortBy] = useState('updated'); // updated, number, alphabetical
  const [branchSortBy, setBranchSortBy] = useState('updated'); // updated, alphabetical
  const [showContributeModal, setShowContributeModal] = useState(false);
  const [deploymentStatuses, setDeploymentStatuses] = useState({});
  const [checkingStatuses, setCheckingStatuses] = useState(false);
  const [prFilter, setPrFilter] = useState('open'); // 'open', 'closed', 'all'
  const [isAuthenticated, setIsAuthenticated] = useState(false);
  const [githubToken, setGithubToken] = useState(null);
  const [prComments, setPrComments] = useState({});
  const [loadingComments, setLoadingComments] = useState(false);
  const [commentInputs, setCommentInputs] = useState({});
  const [submittingComments, setSubmittingComments] = useState({});
  const [expandedDiscussions, setExpandedDiscussions] = useState({});
  const [discussionSummaries, setDiscussionSummaries] = useState({});
  const [loadingSummaries, setLoadingSummaries] = useState(false);
  const [workflowStatuses, setWorkflowStatuses] = useState({});
  const [loadingWorkflowStatuses, setLoadingWorkflowStatuses] = useState(false);

  const ITEMS_PER_PAGE = 10;

  // GitHub authentication functions
  const handleAuthSuccess = (token, octokitInstance) => {
    setGithubToken(token);
    setIsAuthenticated(true);
    // Store token for session
    sessionStorage.setItem('github_token', token);
    // Set token for GitHub Actions service
    githubActionsService.setToken(token);
  };

  const handleLogout = () => {
    setGithubToken(null);
    setIsAuthenticated(false);
    sessionStorage.removeItem('github_token');
    // Clear token from GitHub Actions service
    githubActionsService.setToken(null);
  };

  // Function to fetch PR comments summary
  const fetchPRCommentsSummary = useCallback(async (prNumber) => {
    if (!githubToken) return null;
    
    try {
      const response = await fetch(
        `https://api.github.com/repos/litlfred/sgex/issues/${prNumber}/comments`,
        {
          headers: {
            'Authorization': `token ${githubToken}`,
            'Accept': 'application/vnd.github.v3+json'
          }
        }
      );
      
      if (!response.ok) {
        throw new Error(`Failed to fetch comments: ${response.status}`);
      }
      
      const comments = await response.json();
      if (comments.length === 0) {
        return { count: 0, lastComment: null };
      }
      
      const lastComment = comments[comments.length - 1];
      return {
        count: comments.length,
        lastComment: {
          author: lastComment.user.login,
          created_at: new Date(lastComment.created_at),
          avatar_url: lastComment.user.avatar_url
        }
      };
    } catch (error) {
      console.error(`Error fetching comment summary for PR ${prNumber}:`, error);
      return null;
    }
  }, [githubToken]);

  // Function to fetch all PR comments (for expanded view)
  const fetchAllPRComments = useCallback(async (prNumber) => {
    if (!githubToken) return [];
    
    try {
      const response = await fetch(
        `https://api.github.com/repos/litlfred/sgex/issues/${prNumber}/comments`,
        {
          headers: {
            'Authorization': `token ${githubToken}`,
            'Accept': 'application/vnd.github.v3+json'
          }
        }
      );
      
      if (!response.ok) {
        throw new Error(`Failed to fetch comments: ${response.status}`);
      }
      
      const comments = await response.json();
      return comments.map(comment => ({
        id: comment.id,
        author: comment.user.login,
        body: comment.body,
        created_at: new Date(comment.created_at).toLocaleDateString(),
        avatar_url: comment.user.avatar_url
      }));
    } catch (error) {
      console.error(`Error fetching all comments for PR ${prNumber}:`, error);
      return [];
    }
  }, [githubToken]);

  // Function to load discussion summaries for visible PRs
  const loadDiscussionSummaries = useCallback(async (prs) => {
    if (!githubToken || prs.length === 0) return;
    
    setLoadingSummaries(true);
    const summaries = {};
    
    for (const pr of prs) {
      summaries[pr.number] = await fetchPRCommentsSummary(pr.number);
    }
    
    setDiscussionSummaries(summaries);
    setLoadingSummaries(false);
  }, [githubToken, fetchPRCommentsSummary]);

  // Function to toggle discussion expansion
  const toggleDiscussion = async (prNumber) => {
    const isExpanded = expandedDiscussions[prNumber];
    
    if (!isExpanded) {
      // Load all comments when expanding
      const comments = await fetchAllPRComments(prNumber);
      setPrComments(prev => ({ ...prev, [prNumber]: comments }));
    }
    
    setExpandedDiscussions(prev => ({
      ...prev,
      [prNumber]: !isExpanded
    }));
  };

  // Function to get discussion summary text
  const getDiscussionSummaryText = (prNumber) => {
    const summary = discussionSummaries[prNumber];
    
    if (loadingSummaries) {
      return "Loading discussion...";
    }
    
    if (!summary || summary.count === 0) {
      return "No comments yet";
    }
    
    const { count, lastComment } = summary;
    const timeAgo = lastComment ? getTimeAgo(lastComment.created_at) : '';
    
    return `${count} comment${count > 1 ? 's' : ''}, last by ${lastComment.author} ${timeAgo}`;
  };

  // Helper function to get relative time
  const getTimeAgo = (date) => {
    const now = new Date();
    const diffMs = now - date;
    const diffDays = Math.floor(diffMs / (1000 * 60 * 60 * 24));
    
    if (diffDays === 0) return 'today';
    if (diffDays === 1) return '1 day ago';
    if (diffDays < 7) return `${diffDays} days ago`;
    if (diffDays < 30) return `${Math.floor(diffDays / 7)} week${Math.floor(diffDays / 7) > 1 ? 's' : ''} ago`;
    return `${Math.floor(diffDays / 30)} month${Math.floor(diffDays / 30) > 1 ? 's' : ''} ago`;
  };

  // Function to fetch PR comments
  const fetchPRComments = useCallback(async (prNumber) => {
    if (!githubToken) return [];
    
    try {
      const response = await fetch(
        `https://api.github.com/repos/litlfred/sgex/issues/${prNumber}/comments`,
        {
          headers: {
            'Authorization': `token ${githubToken}`,
            'Accept': 'application/vnd.github.v3+json'
          }
        }
      );
      
      if (!response.ok) {
        throw new Error(`Failed to fetch comments: ${response.status}`);
      }
      
      const comments = await response.json();
      // Return last 4 comments, truncated to 2 lines each
      return comments.slice(-4).map(comment => ({
        id: comment.id,
        author: comment.user.login,
        body: comment.body.split('\n').slice(0, 2).join('\n').substring(0, 200) + (comment.body.length > 200 ? '...' : ''),
        created_at: new Date(comment.created_at).toLocaleDateString(),
        avatar_url: comment.user.avatar_url
      }));
    } catch (error) {
      console.error(`Error fetching comments for PR ${prNumber}:`, error);
      return [];
    }
  }, [githubToken]);

  // Function to submit a comment
  const submitComment = async (prNumber, commentText) => {
    if (!githubToken || !commentText.trim()) return false;
    
    setSubmittingComments(prev => ({ ...prev, [prNumber]: true }));
    
    try {
      const response = await fetch(
        `https://api.github.com/repos/litlfred/sgex/issues/${prNumber}/comments`,
        {
          method: 'POST',
          headers: {
            'Authorization': `token ${githubToken}`,
            'Accept': 'application/vnd.github.v3+json',
            'Content-Type': 'application/json'
          },
          body: JSON.stringify({
            body: commentText
          })
        }
      );
      
      if (!response.ok) {
        throw new Error(`Failed to submit comment: ${response.status}`);
      }
      
      // Clear the comment input
      setCommentInputs(prev => ({ ...prev, [prNumber]: '' }));
      
      // Refresh both full comments (if expanded) and summary
      if (expandedDiscussions[prNumber]) {
        const updatedComments = await fetchAllPRComments(prNumber);
        setPrComments(prev => ({ ...prev, [prNumber]: updatedComments }));
      }
      
      // Refresh the discussion summary
      const updatedSummary = await fetchPRCommentsSummary(prNumber);
      setDiscussionSummaries(prev => ({ ...prev, [prNumber]: updatedSummary }));
      
      return true;
    } catch (error) {
      console.error(`Error submitting comment for PR ${prNumber}:`, error);
      return false;
    } finally {
      setSubmittingComments(prev => ({ ...prev, [prNumber]: false }));
    }
  };

  // Function to load workflow statuses for branches
  const loadWorkflowStatuses = useCallback(async (branchData, prData) => {
    if (!githubToken) return;
    
    setLoadingWorkflowStatuses(true);
    
    try {
      // Get all branch names (from both branches and PRs)
      const branchNames = [
        ...branchData.map(branch => branch.name),
        ...prData.map(pr => pr.branchName)
      ];
      
      const uniqueBranchNames = [...new Set(branchNames)];
      const statuses = await githubActionsService.getWorkflowStatusForBranches(uniqueBranchNames);
      
      setWorkflowStatuses(statuses);
    } catch (error) {
      console.error('Error loading workflow statuses:', error);
    } finally {
      setLoadingWorkflowStatuses(false);
    }
  }, [githubToken]);

  // Function to trigger workflow for a branch
  const triggerWorkflow = useCallback(async (branchName) => {
    if (!githubToken) {
      alert('Please authenticate to trigger workflows');
      return;
    }
    
    try {
      const success = await githubActionsService.triggerWorkflow(branchName);
      if (success) {
        alert(`Workflow triggered for branch: ${branchName}`);
        // Refresh workflow statuses after a short delay
        setTimeout(() => {
          const currentBranches = branches.length > 0 ? branches : [];
          const currentPRs = pullRequests.length > 0 ? pullRequests : [];
          loadWorkflowStatuses(currentBranches, currentPRs);
        }, 2000);
      } else {
        alert(`Failed to trigger workflow for branch: ${branchName}`);
      }
    } catch (error) {
      console.error('Error triggering workflow:', error);
      alert(`Error triggering workflow: ${error.message}`);
    }
  }, [githubToken, branches, pullRequests, loadWorkflowStatuses]);

  // Function to load comments for all visible PRs
  const loadCommentsForPRs = useCallback(async (prs) => {
    if (!githubToken || prs.length === 0) return;
    
    setLoadingComments(true);
    const comments = {};
    
    for (const pr of prs) {
      comments[pr.number] = await fetchPRComments(pr.number);
    }
    
    setPrComments(comments);
    setLoadingComments(false);
  }, [githubToken, fetchPRComments]);

  // Check for existing authentication on component mount
  useEffect(() => {
    const token = sessionStorage.getItem('github_token');
    if (token) {
      setGithubToken(token);
      setIsAuthenticated(true);
      // Set token for GitHub Actions service
      githubActionsService.setToken(token);
    }
  }, []);

  // Function to check deployment status
  const checkDeploymentStatus = async (url) => {
    try {
      const response = await fetch(url, { method: 'HEAD' });
      if (response.ok) {
        return 'active';
      } else if (response.status === 404) {
        return 'not-found';
      } else {
        return 'errored';
      }
    } catch (error) {
      return 'errored';
    }
  };

  // Function to check deployment statuses for all items
  const checkAllDeploymentStatuses = useCallback(async (branchData, prData) => {
    setCheckingStatuses(true);
    const statuses = {};
    
    // Check branches
    for (const branch of branchData) {
      const status = await checkDeploymentStatus(branch.url);
      statuses[`branch-${branch.name}`] = status;
    }
    
    // Check PRs
    for (const pr of prData) {
      const status = await checkDeploymentStatus(pr.url);
      statuses[`pr-${pr.id}`] = status;
    }
    
    setDeploymentStatuses(statuses);
    setCheckingStatuses(false);
  }, []);

  // Function to copy URL to clipboard
  const copyToClipboard = async (url, type, name) => {
    try {
      await navigator.clipboard.writeText(url);
      // You could add a toast notification here
      console.log(`Copied ${type} URL for ${name} to clipboard`);
    } catch (error) {
      // Fallback for browsers that don't support clipboard API
      const textArea = document.createElement('textarea');
      textArea.value = url;
      document.body.appendChild(textArea);
      textArea.select();
      document.execCommand('copy');
      document.body.removeChild(textArea);
      console.log(`Copied ${type} URL for ${name} to clipboard (fallback)`);
    }
  };

  // Sorting functions
  const sortBranches = (branches, sortBy) => {
    return [...branches].sort((a, b) => {
      switch (sortBy) {
        case 'alphabetical':
          return a.name.localeCompare(b.name);
        case 'updated':
        default:
          const dateA = new Date(a.lastModified);
          const dateB = new Date(b.lastModified);
          return dateB - dateA; // Most recent first
      }
    });
  };

  const sortPRs = (prs, sortBy) => {
    return [...prs].sort((a, b) => {
      switch (sortBy) {
        case 'number':
          return b.number - a.number; // Highest number first
        case 'alphabetical':
          return a.title.localeCompare(b.title);
        case 'updated':
        default:
          const dateA = new Date(a.updatedAt);
          const dateB = new Date(b.updatedAt);
          return dateB - dateA; // Most recent first
      }
    });
  };

  // "How to contribute" slideshow content
  const contributeHelpTopic = {
    id: 'how-to-contribute',
    title: 'How to Contribute to SGEX',
    type: 'slideshow',
    content: [
      {
        title: 'Welcome to SGEX - A Collaborative Workbench',
        content: `
          <div class="contribute-slide">
            <div class="mascot-container">
              <img src="${mascotImage}" alt="SGEX Mascot" class="contribute-mascot" />
            </div>
            <h3>What is SGEX?</h3>
            <p>SGEX is an experimental collaborative project developing a workbench of tools to make it easier and faster to develop high fidelity SMART Guidelines Digital Adaptation Kits.</p>
            <p>Our mission is to empower healthcare organizations worldwide to create and maintain standards-compliant digital health implementations.</p>
          </div>
        `
      },
      {
        title: 'Step 1: Report a Bug or Make a Feature Request',
        content: `
          <div class="contribute-slide">
            <div class="mascot-container">
              <img src="${mascotImage}" alt="SGEX Mascot examining a bug" class="contribute-mascot bug-report" />
            </div>
            <h3>🐛 Found something that needs fixing?</h3>
            <p>Every great contribution starts with identifying what can be improved:</p>
            <ul>
              <li><strong>Bug reports:</strong> Help us identify and fix issues</li>
              <li><strong>Feature requests:</strong> Share ideas for new functionality</li>
              <li><strong>Documentation improvements:</strong> Make our guides clearer</li>
              <li><strong>User experience feedback:</strong> Tell us what's confusing</li>
            </ul>
            <p>Click the mascot's help button on any page to quickly report issues!</p>
          </div>
        `
      },
      {
        title: 'Step 2: Assignment to a Coding Agent',
        content: `
          <div class="contribute-slide">
            <div class="mascot-container">
              <img src="${mascotImage}" alt="Robotic SGEX Mascot" class="contribute-mascot coding-agent" />
            </div>
            <h3>🤖 AI-Powered Development</h3>
            <p>Once your issue is triaged, it may be assigned to one of our coding agents:</p>
            <ul>
              <li><strong>Automated analysis:</strong> AI agents analyze the requirements</li>
              <li><strong>Code generation:</strong> Initial implementations are created</li>
              <li><strong>Testing integration:</strong> Automated tests validate changes</li>
              <li><strong>Documentation updates:</strong> Keep documentation in sync</li>
            </ul>
            <p>This hybrid approach combines human insight with AI efficiency.</p>
          </div>
        `
      },
      {
        title: 'Step 3: Community Collaboration',
        content: `
          <div class="contribute-slide">
            <div class="mascot-container">
              <div class="mascot-group">
                <img src="${mascotImage}" alt="SGEX Mascot 1" class="contribute-mascot community" />
                <img src="${mascotImage}" alt="SGEX Mascot 2" class="contribute-mascot community" />
                <img src="${mascotImage}" alt="SGEX Mascot 3" class="contribute-mascot community" />
              </div>
              <div class="thought-bubble">💫</div>
            </div>
            <h3>🌟 Real-time Evolution</h3>
            <p>The community drives continuous improvement through collaborative discussion:</p>
            <ul>
              <li><strong>Code reviews:</strong> Community members review and suggest improvements</li>
              <li><strong>Testing feedback:</strong> Real-world testing by healthcare professionals</li>
              <li><strong>Knowledge sharing:</strong> Best practices emerge from collective experience</li>
              <li><strong>Iterative refinement:</strong> The workbench evolves based on actual usage</li>
            </ul>
            <p>Together, we're building the future of digital health tooling!</p>
          </div>
        `
      },
      {
        title: 'Get Started Today!',
        content: `
          <div class="contribute-slide">
            <div class="mascot-container">
              <img src="${mascotImage}" alt="SGEX Mascot celebrating" class="contribute-mascot celebrate" />
            </div>
            <h3>🚀 Ready to Contribute?</h3>
            <div class="action-buttons">
              <a href="https://github.com/litlfred/sgex/issues/new" target="_blank" class="contribute-btn primary">
                🐛 Report a Bug
              </a>
              <a href="https://github.com/litlfred/sgex/issues/new?template=feature_request.md" target="_blank" class="contribute-btn secondary">
                ✨ Request a Feature  
              </a>
              <a href="/sgex/main/docs/" target="_blank" class="contribute-btn tertiary">
                📚 Read Documentation
              </a>
              <a href="https://github.com/litlfred/sgex/tree/main/public/docs" target="_blank" class="contribute-btn tertiary-alt">
                📖 Docs on GitHub
              </a>
            </div>
            <p class="contribute-footer">
              <strong>Every contribution matters!</strong> Whether you're reporting a bug, testing a feature, or sharing feedback, you're helping improve digital health tools for healthcare workers worldwide.
            </p>
          </div>
        `
      }
    ]
  };

  useEffect(() => {
    const fetchData = async () => {
      try {
        setLoading(true);
        
        // Use GitHub API to fetch branches and PRs for the sgex repository
        const owner = 'litlfred';
        const repo = 'sgex';
        
        // Fetch branches
        const branchResponse = await fetch(`https://api.github.com/repos/${owner}/${repo}/branches`);
        if (!branchResponse.ok) {
          throw new Error(`Failed to fetch branches: ${branchResponse.status}`);
        }
        const branchData = await branchResponse.json();
        
        // Fetch pull requests based on filter
        const prState = prFilter === 'all' ? 'all' : prFilter;
        const prResponse = await fetch(`https://api.github.com/repos/${owner}/${repo}/pulls?state=${prState}&sort=updated&per_page=100`);
        if (!prResponse.ok) {
          throw new Error(`Failed to fetch pull requests: ${prResponse.status}`);
        }
        const prData = await prResponse.json();
        
        // Filter out gh-pages branch and format data
        const filteredBranches = branchData
          .filter(branch => branch.name !== 'gh-pages')
          .map(branch => {
            // Convert branch name to safe directory name (replace slashes with dashes)
            const safeName = branch.name.replace(/\//g, '-');
            return {
              name: branch.name,
              safeName: safeName,
              commit: branch.commit,
              url: `./${safeName}/index.html`,
              lastModified: branch.commit.commit?.committer?.date 
                ? new Date(branch.commit.commit.committer.date).toLocaleDateString()
                : 'Unknown'
            };
          });
        
        // Format PR data
        const formattedPRs = prData.map(pr => {
          const safeBranchName = pr.head.ref.replace(/\//g, '-');
          return {
            id: pr.id,
            number: pr.number,
            title: pr.title,
            state: pr.state,
            author: pr.user.login,
            branchName: pr.head.ref,
            safeBranchName: safeBranchName,
            url: `./${safeBranchName}/index.html`,
            prUrl: pr.html_url,
            updatedAt: new Date(pr.updated_at).toLocaleDateString(),
            createdAt: new Date(pr.created_at).toLocaleDateString()
          };
        });
        
        setBranches(filteredBranches);
        setPullRequests(formattedPRs);
        
        // Check deployment statuses
        await checkAllDeploymentStatuses(filteredBranches, formattedPRs);
        
        // Load workflow statuses if authenticated
        if (githubToken) {
          await loadWorkflowStatuses(filteredBranches, formattedPRs);
        }
        
        // Load discussion summaries for PRs if authenticated
        if (githubToken) {
          await loadDiscussionSummaries(formattedPRs.slice(0, ITEMS_PER_PAGE));
        }
      } catch (err) {
        console.error('Error fetching data:', err);
        setError(err.message);
        
        // Only use fallback data in development or when GitHub API is blocked
        if (process.env.NODE_ENV === 'development' || err.message.includes('Failed to fetch')) {
          console.log('Using fallback mock data for demonstration...');
          const mockBranches = [
            {
              name: 'main',
              safeName: 'main',
              commit: { sha: 'abc1234' },
              url: './main/index.html',
              lastModified: new Date().toLocaleDateString()
            },
            {
              name: 'feature/user-auth',
              safeName: 'feature-user-auth',
              commit: { sha: 'def5678' },
              url: './feature-user-auth/index.html',
              lastModified: new Date(Date.now() - 86400000).toLocaleDateString()
            },
            {
              name: 'fix/api-endpoints',
              safeName: 'fix-api-endpoints',
              commit: { sha: 'ghi9012' },
              url: './fix-api-endpoints/index.html',
              lastModified: new Date(Date.now() - 172800000).toLocaleDateString()
            }
          ];

          const mockPRs = [
            {
              id: 1,
              number: 123,
              title: 'Improve multi-page selector landing page for GitHub deployment',
              state: 'open',
              author: 'copilot',
              branchName: 'copilot/fix-459',
              safeBranchName: 'copilot-fix-459',
              url: './copilot-fix-459/index.html',
              prUrl: 'https://github.com/litlfred/sgex/pull/123',
              updatedAt: new Date().toLocaleDateString(),
              createdAt: new Date(Date.now() - 86400000).toLocaleDateString()
            },
            {
              id: 2,
              number: 122,
              title: 'Add dark mode support',
              state: 'closed',
              author: 'developer',
              branchName: 'feature/dark-mode',
              safeBranchName: 'feature-dark-mode',
              url: './feature-dark-mode/index.html',
              prUrl: 'https://github.com/litlfred/sgex/pull/122',
              updatedAt: new Date(Date.now() - 172800000).toLocaleDateString(),
              createdAt: new Date(Date.now() - 345600000).toLocaleDateString()
            },
            {
              id: 3,
              number: 121,
              title: 'Fix authentication flow',
              state: 'open',
              author: 'contributor',
              branchName: 'fix/auth-flow',
              safeBranchName: 'fix-auth-flow',
              url: './fix-auth-flow/index.html',
              prUrl: 'https://github.com/litlfred/sgex/pull/121',
              updatedAt: new Date(Date.now() - 259200000).toLocaleDateString(),
              createdAt: new Date(Date.now() - 432000000).toLocaleDateString()
            }
          ];

          setBranches(mockBranches);
          setPullRequests(mockPRs);
          setError(null); // Clear error since we have fallback data
        }
      } finally {
        setLoading(false);
      }
    };

    fetchData();
<<<<<<< HEAD
  }, [checkAllDeploymentStatuses, prFilter, githubToken, loadCommentsForPRs, loadWorkflowStatuses, loadDiscussionSummaries]);
=======
  }, [checkAllDeploymentStatuses, prFilter, githubToken, loadCommentsForPRs, loadDiscussionSummaries]);
>>>>>>> e90c6f18

  // Load summaries for visible PRs when page changes
  useEffect(() => {
    if (isAuthenticated && pullRequests.length > 0) {
      const filtered = pullRequests.filter(pr => 
        pr.title.toLowerCase().includes(prSearchTerm.toLowerCase()) ||
        pr.author.toLowerCase().includes(prSearchTerm.toLowerCase())
      );
      const sorted = sortPRs(filtered, prSortBy);
      const paginated = sorted.slice((prPage - 1) * ITEMS_PER_PAGE, prPage * ITEMS_PER_PAGE);
      loadDiscussionSummaries(paginated);
    }
  }, [prPage, prSearchTerm, prSortBy, pullRequests, isAuthenticated, loadDiscussionSummaries]);

  // Filter and sort PRs based on search and sorting
  const filteredPRs = pullRequests.filter(pr => 
    pr.title.toLowerCase().includes(prSearchTerm.toLowerCase()) ||
    pr.author.toLowerCase().includes(prSearchTerm.toLowerCase())
  );
  const sortedPRs = sortPRs(filteredPRs, prSortBy);
  const paginatedPRs = sortedPRs.slice((prPage - 1) * ITEMS_PER_PAGE, prPage * ITEMS_PER_PAGE);
  const totalPRPages = Math.ceil(sortedPRs.length / ITEMS_PER_PAGE);

  // Filter and sort branches based on search and sorting
  const filteredBranches = branches.filter(branch => 
    branch.name.toLowerCase().includes(branchSearchTerm.toLowerCase())
  );
  const sortedBranches = sortBranches(filteredBranches, branchSortBy);

  if (loading) {
    return (
      <PageLayout pageName="branch-listing" showMascot={true} showHeader={false}>
        <div className="branch-listing">
          <h1><img src={mascotImage} alt="SGEX Icon" className="sgex-icon" /> SGEX</h1>
          <p className="subtitle">a collaborative workbench for WHO SMART Guidelines</p>
          <div className="loading">Loading previews...</div>
        </div>
      </PageLayout>
    );
  }

  if (error) {
    return (
      <PageLayout pageName="branch-listing" showMascot={true} showHeader={false}>
        <div className="branch-listing">
          <h1><img src={mascotImage} alt="SGEX Icon" className="sgex-icon" /> SGEX</h1>
          <p className="subtitle">a collaborative workbench for WHO SMART Guidelines</p>
          <div className="error">
            <p>Failed to load previews: {error}</p>
            <p>Please try refreshing the page or check back later.</p>
          </div>
        </div>
      </PageLayout>
    );
  }

  return (
    <PageLayout pageName="branch-listing" showMascot={true} showHeader={false}>
      <div className="branch-listing">
        <header className="branch-listing-header">
          <h1><img src={mascotImage} alt="SGEX Icon" className="sgex-icon" /> SGEX</h1>
          <p className="subtitle">a collaborative workbench for WHO SMART Guidelines</p>
          
          <div className="prominent-info">
            <p className="info-text">
              🐾 This landing page lists all available previews. 
              Each branch and PR is automatically deployed to its own preview environment.
            </p>
          </div>
          
          {/* Authentication Section */}
          <div className="auth-section">
            {!isAuthenticated ? (
              <div className="login-section">
                <h3>🔐 GitHub Authentication</h3>
                <p>Login with your GitHub Personal Access Token to view and add comments to pull requests:</p>
                <PATLogin onAuthSuccess={handleAuthSuccess} />
              </div>
            ) : (
              <div className="authenticated-section">
                <p>✅ Authenticated - You can now view and add comments to pull requests</p>
                <button onClick={handleLogout} className="logout-btn">
                  Logout
                </button>
              </div>
            )}
          </div>
        </header>

        <div className="main-actions">
          <button 
            className="contribute-btn primary"
            onClick={() => setShowContributeModal(true)}
          >
            🌟 How to Contribute
          </button>
          <a 
            href="/sgex/main/docs/" 
            className="contribute-btn secondary"
            target="_blank"
            rel="noopener noreferrer"
            onError={(e) => {
              // Fallback to GitHub docs if main branch docs not available
              e.target.href = "https://github.com/litlfred/sgex/tree/main/public/docs";
            }}
          >
            📚 Documentation
          </a>
          <a 
            href="https://github.com/litlfred/sgex/issues/new" 
            className="contribute-btn tertiary"
            target="_blank"
            rel="noopener noreferrer"
          >
            🐛 Report a Bug
          </a>
        </div>

        <div className="preview-tabs">
          <button 
            className={`tab-button ${activeTab === 'branches' ? 'active' : ''}`}
            onClick={() => setActiveTab('branches')}
          >
            🌿 Branch Previews ({sortedBranches.length})
          </button>
          <button 
            className={`tab-button ${activeTab === 'prs' ? 'active' : ''}`}
            onClick={() => setActiveTab('prs')}
          >
            🔄 Pull Request Previews ({sortedPRs.length})
          </button>
        </div>

        {activeTab === 'branches' && (
          <div className="branch-section">
            <div className="branch-controls">
              <input
                type="text"
                placeholder="Search branches by name..."
                value={branchSearchTerm}
                onChange={(e) => setBranchSearchTerm(e.target.value)}
                className="branch-search"
              />
              <select
                value={branchSortBy}
                onChange={(e) => setBranchSortBy(e.target.value)}
                className="sort-select"
              >
                <option value="updated">Sort by Recent Updates</option>
                <option value="alphabetical">Sort Alphabetically</option>
              </select>
              {checkingStatuses && (
                <span className="status-checking">
                  🔄 Checking deployment status...
                </span>
              )}
            </div>

            <div className="branch-cards">
              {sortedBranches.length === 0 ? (
                <div className="no-items">
                  {branchSearchTerm ? (
                    <p>No branches match your search "{branchSearchTerm}".</p>
                  ) : (
                    <>
                      <p>No branch previews available at the moment.</p>
                      <p>Branch previews will appear here when code is pushed to branches.</p>
                    </>
                  )}
                </div>
              ) : (
                sortedBranches.map((branch) => {
                  const statusKey = `branch-${branch.name}`;
                  const deploymentStatus = deploymentStatuses[statusKey];
                  
                  return (
                    <div key={branch.name} className="preview-card">
                      <div className="card-header">
                        <h3 className="item-name">{branch.name}</h3>
                        <div className="card-badges">
                          <span className="commit-badge">
                            {branch.commit.sha.substring(0, 7)}
                          </span>
                          {deploymentStatus && (
                            <span className={`status-badge ${deploymentStatus}`}>
                              {deploymentStatus === 'active' && '🟢 Active'}
                              {deploymentStatus === 'not-found' && '🟡 Building'}
                              {deploymentStatus === 'errored' && '🔴 Error'}
                            </span>
                          )}
                        </div>
                      </div>
                      
                      <div className="card-body">
                        <p className="item-date">
                          Last updated: {branch.lastModified}
                        </p>
                        
                        <div className="branch-actions">
                          {deploymentStatus === 'active' ? (
                            <a 
                              href={branch.url} 
                              className="preview-link"
                              rel="noopener noreferrer"
                            >
                              <span>🚀 View Preview</span>
                            </a>
                          ) : deploymentStatus === 'not-found' ? (
                            <div className="deployment-message">
                              <span className="building-message">
                                🔄 Deployment in progress. Please check back in a few minutes.
                              </span>
                            </div>
                          ) : deploymentStatus === 'errored' ? (
                            <div className="deployment-message">
                              <span className="error-message">
                                ❌ Deployment failed. Please check the GitHub Actions logs or contact support.
                              </span>
                              <a 
                                href={`https://github.com/litlfred/sgex/actions`}
                                className="actions-link"
                                target="_blank"
                                rel="noopener noreferrer"
                              >
                                View Actions Log
                              </a>
                            </div>
                          ) : (
                            <a 
                              href={branch.url} 
                              className="preview-link"
                              rel="noopener noreferrer"
                            >
                              <span>🚀 View Preview</span>
                            </a>
                          )}
                          
                          <button 
                            className="copy-btn"
                            onClick={() => copyToClipboard(branch.url, 'branch', branch.name)}
                            title="Copy URL to clipboard"
                          >
                            📋 Copy URL
                          </button>
                        </div>

                        {/* Workflow Status */}
                        <WorkflowStatus
                          workflowStatus={workflowStatuses[branch.name]}
                          branchName={branch.name}
                          onTriggerWorkflow={triggerWorkflow}
                          isAuthenticated={isAuthenticated}
                          isLoading={loadingWorkflowStatuses}
                        />
                      </div>

                      <div className="card-footer">
                        <small className="preview-path">
                          Preview URL: <a 
                            href={branch.url} 
                            className="preview-url-link"
                            rel="noopener noreferrer"
                          >
                            {branch.url}
                          </a>
                        </small>
                      </div>
                    </div>
                  );
                })
              )}
            </div>
          </div>
        )}

        {activeTab === 'prs' && (
          <div className="pr-section">
            <div className="pr-controls">
              <div className="pr-filter-section">
                <label htmlFor="pr-filter">Filter PRs:</label>
                <select
                  id="pr-filter"
                  value={prFilter}
                  onChange={(e) => {
                    setPrFilter(e.target.value);
                    setPrPage(1); // Reset to first page when filtering
                  }}
                  className="filter-select"
                >
                  <option value="open">Open PRs Only</option>
                  <option value="closed">Closed PRs Only</option>
                  <option value="all">All PRs</option>
                </select>
              </div>
              <input
                type="text"
                placeholder="Search pull requests by title or author..."
                value={prSearchTerm}
                onChange={(e) => {
                  setPrSearchTerm(e.target.value);
                  setPrPage(1); // Reset to first page when searching
                }}
                className="pr-search"
              />
              <select
                value={prSortBy}
                onChange={(e) => {
                  setPrSortBy(e.target.value);
                  setPrPage(1); // Reset to first page when sorting
                }}
                className="sort-select"
              >
                <option value="updated">Sort by Recent Updates</option>
                <option value="number">Sort by PR Number</option>
                <option value="alphabetical">Sort Alphabetically</option>
              </select>
            </div>

            <div className="pr-cards">
              {paginatedPRs.length === 0 ? (
                <div className="no-items">
                  {prSearchTerm ? (
                    <p>No pull requests match your search "{prSearchTerm}".</p>
                  ) : (
                    <p>No pull request previews available at the moment.</p>
                  )}
                </div>
              ) : (
                paginatedPRs.map((pr) => {
                  const statusKey = `pr-${pr.id}`;
                  const deploymentStatus = deploymentStatuses[statusKey];
                  
                  return (
                    <div key={pr.id} className="preview-card pr-card">
                      <div className="card-header">
                        <h3 className="item-name">#{pr.number}: {pr.title}</h3>
                        <div className="card-badges">
                          <span className={`state-badge ${pr.state}`}>
                            {pr.state === 'open' ? '🟢' : '🔴'} {pr.state}
                          </span>
                          {deploymentStatus && (
                            <span className={`status-badge ${deploymentStatus}`}>
                              {deploymentStatus === 'active' && '🟢 Active'}
                              {deploymentStatus === 'not-found' && '🟡 Building'}
                              {deploymentStatus === 'errored' && '🔴 Error'}
                            </span>
                          )}
                        </div>
                      </div>
                      
                      <div className="card-body">
                        <p className="pr-meta">
                          <strong>Branch:</strong> {pr.branchName} • <strong>Author:</strong> {pr.author}
                        </p>
                        <p className="item-date">
                          Created: {pr.createdAt} • Updated: {pr.updatedAt}
                        </p>
                        
                        {/* Discussion Summary Section */}
                        {isAuthenticated && (
                          <div>
                            {/* Discussion Summary Status Bar */}
                            <div 
                              className="discussion-summary-bar"
                              onClick={() => toggleDiscussion(pr.number)}
                            >
                              <div className="discussion-summary-text">
                                <span className="discussion-summary-icon">💬</span>
                                {getDiscussionSummaryText(pr.number)}
                              </div>
                              <span className={`discussion-expand-icon ${expandedDiscussions[pr.number] ? 'expanded' : ''}`}>
                                ▶
                              </span>
                            </div>

                            {/* Expanded Discussion Section */}
                            {expandedDiscussions[pr.number] && (
                              <div className="discussion-expanded-section">
                                <div className="discussion-header">
                                  <h4 className="discussion-title">Discussion</h4>
                                  <div className="discussion-actions">
                                    <a 
                                      href={`https://github.com/litlfred/sgex/pull/${pr.number}/files`}
                                      target="_blank"
                                      rel="noopener noreferrer"
                                      className="discussion-action-btn"
                                    >
                                      📁 View Files
                                    </a>
                                    <a 
                                      href={pr.prUrl}
                                      target="_blank"
                                      rel="noopener noreferrer"
                                      className="discussion-action-btn secondary"
                                    >
                                      🔗 Full Discussion
                                    </a>
                                  </div>
                                </div>
                                
                                {/* Comment Input at Top */}
                                <div className="comment-input-section">
                                  <textarea
                                    value={commentInputs[pr.number] || ''}
                                    onChange={(e) => setCommentInputs(prev => ({
                                      ...prev,
                                      [pr.number]: e.target.value
                                    }))}
                                    placeholder="Add a comment..."
                                    className="comment-input"
                                    rows={3}
                                  />
                                  <button
                                    onClick={() => submitComment(pr.number, commentInputs[pr.number])}
                                    disabled={!commentInputs[pr.number]?.trim() || submittingComments[pr.number]}
                                    className="submit-comment-btn"
                                  >
                                    {submittingComments[pr.number] ? 'Submitting...' : 'Add Comment'}
                                  </button>
                                </div>
                                
                                {/* Scrollable Comments Area */}
                                <div className="discussion-scroll-area">
                                  {loadingComments ? (
                                    <div className="comments-loading">Loading full discussion...</div>
                                  ) : prComments[pr.number] && prComments[pr.number].length > 0 ? (
                                    <div className="comments-list">
                                      {prComments[pr.number].map((comment) => (
                                        <div key={comment.id} className="comment-item">
                                          <div className="comment-header">
                                            <img 
                                              src={comment.avatar_url} 
                                              alt={comment.author} 
                                              className="comment-avatar"
                                            />
                                            <span className="comment-author">{comment.author}</span>
                                            <span className="comment-date">{comment.created_at}</span>
                                          </div>
                                          <div className="comment-body">{comment.body}</div>
                                        </div>
                                      ))}
                                    </div>
                                  ) : (
                                    <div className="no-comments">No comments yet. Be the first to comment!</div>
                                  )}
                                </div>
                              </div>
                            )}
                          </div>
                        )}
                        
                        <div className="pr-actions">
                          {deploymentStatus === 'active' ? (
                            <a 
                              href={pr.url} 
                              className="preview-link"
                              rel="noopener noreferrer"
                            >
                              <span>🚀 View Preview</span>
                            </a>
                          ) : deploymentStatus === 'not-found' ? (
                            <div className="deployment-message">
                              <span className="building-message">
                                🔄 Deployment in progress. Please check back in a few minutes.
                              </span>
                            </div>
                          ) : deploymentStatus === 'errored' ? (
                            <div className="deployment-message">
                              <span className="error-message">
                                ❌ Deployment failed. Please check the GitHub Actions logs or contact support.
                              </span>
                              <a 
                                href={`https://github.com/litlfred/sgex/actions`}
                                className="actions-link"
                                target="_blank"
                                rel="noopener noreferrer"
                              >
                                View Actions Log
                              </a>
                            </div>
                          ) : (
                            <a 
                              href={pr.url} 
                              className="preview-link"
                              rel="noopener noreferrer"
                            >
                              <span>🚀 View Preview</span>
                            </a>
                          )}
                          
                          <button 
                            className="copy-btn"
                            onClick={() => copyToClipboard(pr.url, 'PR', `#${pr.number}`)}
                            title="Copy URL to clipboard"
                          >
                            📋 Copy URL
                          </button>
                          
                          <a 
                            href={pr.prUrl} 
                            className="pr-link"
                            target="_blank"
                            rel="noopener noreferrer"
                          >
                            <span>📋 View PR</span>
                          </a>
                        </div>

                        {/* Workflow Status */}
                        <WorkflowStatus
                          workflowStatus={workflowStatuses[pr.branchName]}
                          branchName={pr.branchName}
                          onTriggerWorkflow={triggerWorkflow}
                          isAuthenticated={isAuthenticated}
                          isLoading={loadingWorkflowStatuses}
                        />
                      </div>

                      <div className="card-footer">
                        <small className="preview-path">
                          Preview URL: <a 
                            href={pr.url} 
                            className="preview-url-link"
                            rel="noopener noreferrer"
                          >
                            {pr.url}
                          </a>
                        </small>
                      </div>
                    </div>
                  );
                })
              )}
            </div>

            {totalPRPages > 1 && (
              <div className="pagination">
                <button 
                  className="pagination-btn"
                  onClick={() => setPrPage(Math.max(1, prPage - 1))}
                  disabled={prPage === 1}
                >
                  ← Previous
                </button>
                <span className="pagination-info">
                  Page {prPage} of {totalPRPages} ({sortedPRs.length} total)
                </span>
                <button 
                  className="pagination-btn"
                  onClick={() => setPrPage(Math.min(totalPRPages, prPage + 1))}
                  disabled={prPage === totalPRPages}
                >
                  Next →
                </button>
              </div>
            )}
          </div>
        )}

        <footer className="branch-listing-footer">
          <div className="footer-content">
            <div className="footer-left">
              <a 
                href="https://github.com/litlfred/sgex" 
                target="_blank" 
                rel="noopener noreferrer"
                className="source-link"
              >
                📦 Source Code
              </a>
            </div>
            <div className="footer-center">
              <p>
                <strong>Main Application:</strong> <a href="./main/index.html">View Main Branch →</a>
              </p>
            </div>
          </div>
        </footer>

        {showContributeModal && (
          <HelpModal
            helpTopic={contributeHelpTopic}
            onClose={() => setShowContributeModal(false)}
          />
        )}
      </div>
    </PageLayout>
  );
};

export default BranchListing;<|MERGE_RESOLUTION|>--- conflicted
+++ resolved
@@ -2,12 +2,9 @@
 import { PageLayout } from './framework';
 import HelpModal from './HelpModal';
 import PATLogin from './PATLogin';
-<<<<<<< HEAD
 import WorkflowStatus from './WorkflowStatus';
 import githubActionsService from '../services/githubActionsService';
-=======
 import useThemeImage from '../hooks/useThemeImage';
->>>>>>> e90c6f18
 import './BranchListing.css';
 
 const BranchListing = () => {
@@ -707,11 +704,7 @@
     };
 
     fetchData();
-<<<<<<< HEAD
   }, [checkAllDeploymentStatuses, prFilter, githubToken, loadCommentsForPRs, loadWorkflowStatuses, loadDiscussionSummaries]);
-=======
-  }, [checkAllDeploymentStatuses, prFilter, githubToken, loadCommentsForPRs, loadDiscussionSummaries]);
->>>>>>> e90c6f18
 
   // Load summaries for visible PRs when page changes
   useEffect(() => {
