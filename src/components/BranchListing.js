--- conflicted
+++ resolved
@@ -864,88 +864,49 @@
                         Created: {pr.createdAt} • Updated: {pr.updatedAt}
                       </p>
                       
-<<<<<<< HEAD
-                      {/* Discussion Summary Section */}
-                      {isAuthenticated && (
-=======
-                      <div className="card-body">
-                        <p className="pr-meta">
-                          <strong>Branch:</strong> {pr.branchName} • <strong>Author:</strong> {pr.author}
-                        </p>
-                        <p className="item-date">
-                          Created: {pr.createdAt} • Updated: {pr.updatedAt}
-                        </p>
-                        
-                        {/* Discussion Summary Section - Show for all users */}
->>>>>>> ed15065e
-                        <div>
-                          {/* Discussion Summary Status Bar */}
-                          <div 
-                            className="discussion-summary-bar"
-                            onClick={() => toggleDiscussion(pr.number)}
-                          >
-                            <div className="discussion-summary-text">
-                              <span className="discussion-summary-icon">💬</span>
-                              {getDiscussionSummaryText(pr.number)}
+                      {/* Discussion Summary Section - Show for all users */}
+                      <div>
+                        {/* Discussion Summary Status Bar */}
+                        <div 
+                          className="discussion-summary-bar"
+                          onClick={() => toggleDiscussion(pr.number)}
+                        >
+                          <div className="discussion-summary-text">
+                            <span className="discussion-summary-icon">💬</span>
+                            {getDiscussionSummaryText(pr.number)}
+                          </div>
+                          <span className={`discussion-expand-icon ${expandedDiscussions[pr.number] ? 'expanded' : ''}`}>
+                            ▶
+                          </span>
+                        </div>
+
+                        {/* Expanded Discussion Section */}
+                        {expandedDiscussions[pr.number] && (
+                          <div className="discussion-expanded-section">
+                            <div className="discussion-header">
+                              <h4 className="discussion-title">Discussion</h4>
+                              <div className="discussion-actions">
+                                <a 
+                                  href={`https://github.com/litlfred/sgex/pull/${pr.number}/files`}
+                                  target="_blank"
+                                  rel="noopener noreferrer"
+                                  className="discussion-action-btn"
+                                >
+                                  📁 View Files
+                                </a>
+                                <a 
+                                  href={pr.prUrl}
+                                  target="_blank"
+                                  rel="noopener noreferrer"
+                                  className="discussion-action-btn secondary"
+                                >
+                                  🔗 Full Discussion
+                                </a>
+                              </div>
                             </div>
-                            <span className={`discussion-expand-icon ${expandedDiscussions[pr.number] ? 'expanded' : ''}`}>
-                              ▶
-                            </span>
-                          </div>
-
-                          {/* Expanded Discussion Section */}
-                          {expandedDiscussions[pr.number] && (
-                            <div className="discussion-expanded-section">
-                              <div className="discussion-header">
-                                <h4 className="discussion-title">Discussion</h4>
-                                <div className="discussion-actions">
-                                  <a 
-                                    href={`https://github.com/litlfred/sgex/pull/${pr.number}/files`}
-                                    target="_blank"
-                                    rel="noopener noreferrer"
-                                    className="discussion-action-btn"
-                                  >
-                                    📁 View Files
-                                  </a>
-                                  <a 
-                                    href={pr.prUrl}
-                                    target="_blank"
-                                    rel="noopener noreferrer"
-                                    className="discussion-action-btn secondary"
-<<<<<<< HEAD
-=======
-                                  >
-                                    🔗 Full Discussion
-                                  </a>
-                                </div>
-                              </div>
-                              
-                              {/* Comment Input at Top - Only show for authenticated users */}
-                              {isAuthenticated ? (
-                                <div className="comment-input-section">
-                                  <textarea
-                                    value={commentInputs[pr.number] || ''}
-                                    onChange={(e) => setCommentInputs(prev => ({
-                                      ...prev,
-                                      [pr.number]: e.target.value
-                                    }))}
-                                    placeholder="Add a comment..."
-                                    className="comment-input"
-                                    rows={3}
-                                  />
-                                  <button
-                                    onClick={() => submitComment(pr.number, commentInputs[pr.number])}
-                                    disabled={!commentInputs[pr.number]?.trim() || submittingComments[pr.number]}
-                                    className="submit-comment-btn"
->>>>>>> ed15065e
-                                  >
-                                    🔗 Full Discussion
-                                  </a>
-                                </div>
-<<<<<<< HEAD
-                              </div>
-                              
-                              {/* Comment Input at Top */}
+                            
+                            {/* Comment Input at Top - Only show for authenticated users */}
+                            {isAuthenticated ? (
                               <div className="comment-input-section">
                                 <textarea
                                   value={commentInputs[pr.number] || ''}
@@ -965,85 +926,44 @@
                                   {submittingComments[pr.number] ? 'Submitting...' : 'Add Comment'}
                                 </button>
                               </div>
-=======
+                            ) : (
+                              <div className="comment-auth-message">
+                                <p>
+                                  🔐 <a href="#auth-section" onClick={() => document.querySelector('.auth-section')?.scrollIntoView()}>Sign in</a> to add comments to this discussion
+                                </p>
+                              </div>
+                            )}
+                            
+                            {/* Scrollable Comments Area */}
+                            <div className="discussion-scroll-area">
+                              {loadingComments ? (
+                                <div className="comments-loading">Loading full discussion...</div>
+                              ) : prComments[pr.number] && prComments[pr.number].length > 0 ? (
+                                <div className="comments-list">
+                                  {prComments[pr.number].map((comment) => (
+                                    <div key={comment.id} className="comment-item">
+                                      <div className="comment-header">
+                                        <img 
+                                          src={comment.avatar_url} 
+                                          alt={comment.author} 
+                                          className="comment-avatar"
+                                        />
+                                        <span className="comment-author">{comment.author}</span>
+                                        <span className="comment-date">{comment.created_at}</span>
+                                      </div>
+                                      <div className="comment-body">{comment.body}</div>
+                                    </div>
+                                  ))}
+                                </div>
                               ) : (
-                                <div className="comment-auth-message">
-                                  <p>
-                                    🔐 <a href="#auth-section" onClick={() => document.querySelector('.auth-section')?.scrollIntoView()}>Sign in</a> to add comments to this discussion
-                                  </p>
+                                <div className="no-comments">
+                                  No comments yet. {isAuthenticated ? 'Be the first to comment!' : 'Sign in to be the first to comment!'}
                                 </div>
                               )}
->>>>>>> ed15065e
-                              
-                              {/* Scrollable Comments Area */}
-                              <div className="discussion-scroll-area">
-                                {loadingComments ? (
-                                  <div className="comments-loading">Loading full discussion...</div>
-                                ) : prComments[pr.number] && prComments[pr.number].length > 0 ? (
-                                  <div className="comments-list">
-                                    {prComments[pr.number].map((comment) => (
-                                      <div key={comment.id} className="comment-item">
-                                        <div className="comment-header">
-                                          <img 
-                                            src={comment.avatar_url} 
-                                            alt={comment.author} 
-                                            className="comment-avatar"
-                                          />
-                                          <span className="comment-author">{comment.author}</span>
-                                          <span className="comment-date">{comment.created_at}</span>
-                                        </div>
-                                        <div className="comment-body">{comment.body}</div>
-                                      </div>
-                                    ))}
-                                  </div>
-                                ) : (
-<<<<<<< HEAD
-                                  <div className="no-comments">No comments yet. Be the first to comment!</div>
-                                )}
-                              </div>
-=======
-                                  <div className="no-comments">
-                                    No comments yet. {isAuthenticated ? 'Be the first to comment!' : 'Sign in to be the first to comment!'}
-                                  </div>
-                                )}
-                              </div>
                             </div>
-                          )}
-                        </div>
-                        
-                        <div className="pr-actions">
-                          {deploymentStatus === 'active' ? (
-                            <a 
-                              href={pr.url} 
-                              className="preview-link"
-                              rel="noopener noreferrer"
-                            >
-                              <span>🚀 View Preview</span>
-                            </a>
-                          ) : deploymentStatus === 'not-found' ? (
-                            <div className="deployment-message">
-                              <span className="building-message">
-                                🔄 Deployment in progress. Please check back in a few minutes.
-                              </span>
-                            </div>
-                          ) : deploymentStatus === 'errored' ? (
-                            <div className="deployment-message">
-                              <span className="error-message">
-                                ❌ Deployment failed. Please check the GitHub Actions logs or contact support.
-                              </span>
-                              <a 
-                                href={`https://github.com/litlfred/sgex/actions`}
-                                className="actions-link"
-                                target="_blank"
-                                rel="noopener noreferrer"
-                              >
-                                View Actions Log
-                              </a>
->>>>>>> ed15065e
-                            </div>
-                          )}
-                        </div>
-                      )}
+                          </div>
+                        )}
+                      </div>
                       
                       <div className="pr-actions">
                         {deploymentStatus === 'active' ? (
@@ -1083,6 +1003,7 @@
                             <span>🚀 View Preview</span>
                           </a>
                         )}
+                      }
                         
                         <button 
                           className="copy-btn"
