--- conflicted
+++ resolved
@@ -194,13 +194,8 @@
   padding: 20px;
   min-width: 280px;
   max-width: 350px;
-<<<<<<< HEAD
-  box-shadow: 0 8px 32px rgba(0, 108, 190, 0.15);
+  box-shadow: 0 8px 32px rgba(0, 108, 190, 0.15), 0 0 0 3px rgba(255, 255, 255, 0.8);
   animation: bubbleAppear 0.15s ease-out;
-=======
-  box-shadow: 0 8px 32px rgba(0, 108, 190, 0.15), 0 0 0 3px rgba(255, 255, 255, 0.8);
-  animation: bubbleAppear 0.3s ease-out;
->>>>>>> a23c93c7
   z-index: 1001;
 }
 
