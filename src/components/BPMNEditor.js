--- conflicted
+++ resolved
@@ -349,27 +349,7 @@
       customSaveToGitHub={customSaveToGitHub}
     >
       <div className="bpmn-editor">
-<<<<<<< HEAD
         <div className="editor-content">
-          <div className="breadcrumb">
-            <button onClick={() => navigate('/')} className="breadcrumb-link">
-              Select Profile
-            </button>
-            <span className="breadcrumb-separator">›</span>
-            <button onClick={() => navigate('/repositories', { state: { profile } })} className="breadcrumb-link">
-              Select Repository
-            </button>
-            <span className="breadcrumb-separator">›</span>
-            <button onClick={() => navigate('/dashboard', { state: { profile, repository } })} className="breadcrumb-link">
-              DAK Components
-            </button>
-            <span className="breadcrumb-separator">›</span>
-            <span className="breadcrumb-current">Business Processes</span>
-          </div>
-=======
-      <div className="editor-content">
->>>>>>> b882f771
-
           <div className="bpmn-workspace">
             <div className="file-browser">
               <div className="file-browser-header">
