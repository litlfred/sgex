--- conflicted
+++ resolved
@@ -40,37 +40,21 @@
       const placeholderRepo = { name: 'demo-repository' };
       
       return (
-        <div className="component-editor">
-          <div className="editor-header">
-            <div className="who-branding">
-              <h1 onClick={handleHomeNavigation} className="clickable-title">SGEX Workbench</h1>
-              <p className="subtitle">WHO SMART Guidelines Exchange</p>
-            </div>
-            <div className="context-info">
-              <img 
-                src={placeholderProfile.avatar_url} 
-                alt="Profile" 
-                className="context-avatar" 
+        <PageLayout pageName="component-editor">
+          <div className="component-editor">
+            <div className="editor-content">
+              <WHODigitalLibrary 
+                onReferencesChange={handleReferencesChange}
+                selectedReferences={selectedReferences}
               />
-              <div className="context-details">
-                <span className="context-repo">{placeholderRepo.name}</span>
-                <span className="context-component">{currentComponent.name}</span>
-              </div>
-            </div>
-          </div>
-
-          <div className="editor-content">
-            <WHODigitalLibrary 
-              onReferencesChange={handleReferencesChange}
-              selectedReferences={selectedReferences}
+            </div>
+            
+            <ContextualHelpMascot 
+              pageId="component-editor"
+              contextData={{ component: currentComponent }}
             />
           </div>
-          
-          <ContextualHelpMascot 
-            pageId="component-editor"
-            contextData={{ component: currentComponent }}
-          />
-        </div>
+        </PageLayout>
       );
     } else {
       navigate('/');
@@ -81,25 +65,8 @@
   // Render WHO Digital Library for health-interventions component
   if (currentComponent?.id === 'health-interventions') {
     return (
-      <div className="component-editor">
-        <div className="editor-header">
-          <div className="who-branding">
-            <h1 onClick={handleHomeNavigation} className="clickable-title">SGEX Workbench</h1>
-            <p className="subtitle">WHO SMART Guidelines Exchange</p>
-          </div>
-          <div className="context-info">
-            <img 
-              src={profile.avatar_url || `https://github.com/${profile.login}.png`} 
-              alt="Profile" 
-              className="context-avatar" 
-            />
-            <div className="context-details">
-              <span className="context-repo">{repository.name}</span>
-              <span className="context-component">{currentComponent.name}</span>
-            </div>
-          </div>
-        </div>
-
+      <PageLayout pageName="component-editor">
+        <div className="component-editor">
         <div className="editor-content">
           <div className="breadcrumb">
             <button onClick={() => navigate('/')} className="breadcrumb-link">
@@ -159,34 +126,14 @@
           }}
         />
       </div>
+      </PageLayout>
+    </PageLayout>
     );
   }
 
   return (
-<<<<<<< HEAD
-    <div className="component-editor">
-      <div className="editor-header">
-        <div className="who-branding">
-          <h1 onClick={handleHomeNavigation} className="clickable-title">SGEX Workbench</h1>
-          <p className="subtitle">WHO SMART Guidelines Exchange</p>
-        </div>
-        <div className="context-info">
-          <img 
-            src={profile.avatar_url || `https://github.com/${profile.login}.png`} 
-            alt="Profile" 
-            className="context-avatar" 
-          />
-          <div className="context-details">
-            <span className="context-repo">{repository.name}</span>
-            <span className="context-component">{currentComponent.name}</span>
-          </div>
-        </div>
-      </div>
-
-=======
     <PageLayout pageName="component-editor">
       <div className="component-editor">
->>>>>>> 8f881b44
       <div className="editor-content">
         <div className="breadcrumb">
           <button onClick={() => navigate('/')} className="breadcrumb-link">
