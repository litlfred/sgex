import { lazyLoadOctokit } from '../utils/lazyRouteUtils';
import { processConcurrently } from '../utils/concurrency';
import repositoryCompatibilityCache from '../utils/repositoryCompatibilityCache';
import secureTokenStorage from './secureTokenStorage';
import logger from '../utils/logger';



class GitHubService {
  constructor() {
    this.octokit = null;
    this.isAuthenticated = false;
    this.permissions = null;
    this.tokenType = null; // 'classic', 'fine-grained', or 'oauth'
    this.logger = logger.getLogger('GitHubService');
    this.logger.debug('GitHubService instance created');
  }

  // Helper method to create Octokit instance with lazy loading
  async createOctokitInstance(auth = null) {
    const Octokit = await lazyLoadOctokit();
    return new Octokit(auth ? { auth } : {});
  }

  // Initialize with a GitHub token (supports both OAuth and PAT tokens)
  async authenticate(token) {
    const startTime = Date.now();
    this.logger.auth('Starting authentication', { 
      tokenProvided: !!token, 
      tokenMask: token ? secureTokenStorage.maskToken(token) : 'none'
    });
    
    try {
      // Validate token format using SecureTokenStorage
      const validation = secureTokenStorage.validateTokenFormat(token);
      if (!validation.isValid) {
        this.logger.warn('Token validation failed during authentication', { 
          reason: validation.reason,
          tokenMask: secureTokenStorage.maskToken(token)
        });
        this.isAuthenticated = false;
        return false;
      }

      // Lazy load Octokit to reduce initial bundle size
      this.octokit = await this.createOctokitInstance(validation.token);
      this.isAuthenticated = true;
      this.tokenType = validation.type;
      
      // Store token securely
      const stored = secureTokenStorage.storeToken(validation.token);
      if (!stored) {
        this.logger.warn('Failed to store token securely, authentication will not persist');
      }
      
      const duration = Date.now() - startTime;
      this.logger.auth('Authentication successful', { 
        duration, 
        tokenType: this.tokenType,
        tokenMask: secureTokenStorage.maskToken(token),
        securelyStored: stored
      });
      this.logger.performance('GitHub authentication', duration);
      
      return true;
    } catch (error) {
      const duration = Date.now() - startTime;
      this.logger.auth('Authentication failed', { 
        error: error.message, 
        duration,
        tokenMask: secureTokenStorage.maskToken(token)
      });
      console.error('Failed to authenticate with GitHub:', error);
      this.isAuthenticated = false;
      secureTokenStorage.clearToken(); // Clear any partially stored data
      return false;
    }
  }

  // Initialize with an existing Octokit instance (for OAuth flow)
  authenticateWithOctokit(octokitInstance) {
    this.logger.auth('Starting OAuth authentication with Octokit instance');
    
    try {
      this.octokit = octokitInstance;
      this.isAuthenticated = true;
      this.tokenType = 'oauth';
      
      this.logger.auth('OAuth authentication successful', { tokenType: this.tokenType });
      return true;
    } catch (error) {
      this.logger.auth('OAuth authentication failed', { error: error.message });
      console.error('Failed to authenticate with Octokit instance:', error);
      this.isAuthenticated = false;
      return false;
    }
  }

  // Initialize authentication from securely stored token
  async initializeFromStoredToken() {
    this.logger.auth('Attempting to initialize from stored token');
    
    try {
      // First try to migrate any legacy tokens
      const migrated = secureTokenStorage.migrateLegacyToken();
      if (migrated) {
        this.logger.debug('Successfully migrated legacy token to secure storage');
      }

      // Retrieve token from secure storage
      const tokenData = secureTokenStorage.retrieveToken();
      if (!tokenData) {
        this.logger.debug('No valid stored token found');
        return false;
      }

      // Initialize Octokit with stored token using lazy loading
      this.octokit = await this.createOctokitInstance(tokenData.token);
      this.isAuthenticated = true;
      this.tokenType = tokenData.type;
      
      this.logger.auth('Successfully initialized from stored token', {
        tokenType: this.tokenType,
        tokenMask: secureTokenStorage.maskToken(tokenData.token),
        expires: new Date(tokenData.expires).toISOString()
      });
      
      return true;
    } catch (error) {
      this.logger.auth('Failed to initialize from stored token', { error: error.message });
      this.isAuthenticated = false;
      secureTokenStorage.clearToken();
      return false;
    }
  }

  // Check if there's a valid stored token
  hasStoredToken() {
    return secureTokenStorage.hasValidToken();
  }

  // Get information about stored token
  getStoredTokenInfo() {
    return secureTokenStorage.getTokenInfo();
  }

  // Check token permissions and type
  async checkTokenPermissions() {
    if (!this.isAuth()) {
      const error = new Error('Not authenticated with GitHub');
      this.logger.error('Token permission check failed - not authenticated');
      throw error;
    }

    const startTime = Date.now();
    this.logger.apiCall('GET', '/user', null);

    try {
      // Try to get token info to determine type and permissions
      const response = await this.octokit.request('GET /user');
      this.logger.apiResponse('GET', '/user', response.status, Date.now() - startTime);
      
      // Check if this is a fine-grained token by trying to access rate limit info
      try {
        const rateLimitStart = Date.now();
        this.logger.apiCall('GET', '/rate_limit', null);
        const rateLimit = await this.octokit.rest.rateLimit.get();
        this.logger.apiResponse('GET', '/rate_limit', rateLimit.status, Date.now() - rateLimitStart);
        
        // Fine-grained tokens have different rate limit structure
        this.tokenType = rateLimit.data.resources.core ? 'classic' : 'fine-grained';
        this.logger.debug('Token type determined', { tokenType: this.tokenType, hasCore: !!rateLimit.data.resources.core });
      } catch (rateLimitError) {
        this.tokenType = 'unknown';
        this.logger.warn('Could not determine token type from rate limit', { error: rateLimitError.message });
      }

      const permissions = {
        type: this.tokenType,
        user: response.data
      };
      
      this.permissions = permissions;
      this.logger.debug('Token permissions checked successfully', { 
        tokenType: this.tokenType, 
        username: response.data.login 
      });
      
      return permissions;
    } catch (error) {
      const duration = Date.now() - startTime;
      this.logger.apiError('GET', '/user', error);
      this.logger.performance('Token permission check (failed)', duration);
      console.error('Failed to check token permissions:', error);
      throw error;
    }
  }

  // Check if we have write permissions for a specific repository
  async checkRepositoryWritePermissions(owner, repo) {
    if (!this.isAuth()) {
      this.logger.warn('Cannot check repository write permissions - not authenticated', { owner, repo });
      return false;
    }

    const startTime = Date.now();
    this.logger.debug('Checking write permissions for repository', { owner, repo });

    try {
      // Get current user first
      const currentUser = await this.getCurrentUser();
      const username = currentUser.login;
      
      this.logger.apiCall('GET', `/repos/${owner}/${repo}/collaborators/${username}/permission`, null);
      
      // Try to get repository collaborator permissions
      const { data } = await this.octokit.rest.repos.getCollaboratorPermissionLevel({
        owner,
        repo,
        username
      });
      
      const duration = Date.now() - startTime;
      this.logger.apiResponse('GET', `/repos/${owner}/${repo}/collaborators/${username}/permission`, 200, duration);
      
      // GitHub permission levels: read, triage, write, maintain, admin
      // Users with write, maintain, or admin permissions can merge PRs
      const hasWriteAccess = ['write', 'maintain', 'admin'].includes(data.permission);
      this.logger.debug('Repository write permissions checked', { 
        owner, 
        repo, 
        permission: data.permission, 
        hasWriteAccess,
        supportedLevels: ['write', 'maintain', 'admin']
      });
      
      return hasWriteAccess;
    } catch (error) {
      const duration = Date.now() - startTime;
      this.logger.apiError('GET', `/repos/${owner}/${repo}/collaborators/*/permission`, error);
      this.logger.performance('Repository write permission check (failed)', duration);
      
      // Better error logging to help debug permission issues
      console.warn(`Could not check repository write permissions for ${owner}/${repo}:`, {
        error: error.message,
        status: error.status,
        statusText: error.response?.statusText,
        headers: error.response?.headers
      });
      
      this.logger.warn('Assuming no write access due to permission check failure', { 
        owner, 
        repo, 
        error: error.message,
        status: error.status,
        userGuidance: 'Check if your Personal Access Token has the required scopes: repo (classic) or Contents+Pull requests (fine-grained)'
      });
      return false;
    }
  }

  // Alias method for backward compatibility - delegates to checkRepositoryWritePermissions
  async checkRepositoryPermissions(owner, repo) {
    return this.checkRepositoryWritePermissions(owner, repo);
  }

  // Check if the token has permission to create comments on issues/PRs
  async checkCommentPermissions(owner, repo) {
    if (!this.isAuth()) {
      this.logger.warn('Cannot check comment permissions - not authenticated', { owner, repo });
      return false;
    }

    const startTime = Date.now();
    this.logger.debug('Checking comment permissions for repository', { owner, repo });

    try {
      // Try to access the issues endpoint, which is required for commenting on PRs
      // This is a safe read operation that will fail gracefully if no permission
      this.logger.apiCall('GET', `/repos/${owner}/${repo}/issues`, { per_page: 1 });
      
      await this.octokit.rest.issues.listForRepo({
        owner,
        repo,
        per_page: 1,
        state: 'all'
      });
      
      const duration = Date.now() - startTime;
      this.logger.apiResponse('GET', `/repos/${owner}/${repo}/issues`, 200, duration);
      
      // If we can read issues, we likely can comment on them
      // But this is just a heuristic - the actual test is when we try to comment
      this.logger.debug('Issues endpoint accessible - comment permissions likely available', { owner, repo });
      return true;
    } catch (error) {
      const duration = Date.now() - startTime;
      this.logger.apiError('GET', `/repos/${owner}/${repo}/issues`, error);
      this.logger.performance('Comment permission check (failed)', duration);
      
      // Check if it's a permissions error
      if (error.status === 403 || error.status === 401) {
        this.logger.warn('Token does not have permission to access issues/comments', { 
          owner, 
          repo, 
          error: error.message,
          status: error.status 
        });
        return false;
      }
      
      // For other errors, assume we have permission and let the actual comment attempt handle it
      this.logger.warn('Could not determine comment permissions, assuming available', { 
        owner, 
        repo, 
        error: error.message 
      });
      return true;
    }
  }

  // Check if authenticated
  isAuth() {
    return this.isAuthenticated && this.octokit !== null;
  }

  // Get current user data
  async getCurrentUser() {
    if (!this.isAuth()) {
      throw new Error('Not authenticated with GitHub');
    }

    try {
      const { data } = await this.octokit.rest.users.getAuthenticated();
      return data;
    } catch (error) {
      console.error('Failed to fetch user data:', error);
      throw error;
    }
  }

  // Get user's organizations
  async getUserOrganizations() {
    if (!this.isAuth()) {
      throw new Error('Not authenticated with GitHub');
    }

    try {
      const { data } = await this.octokit.rest.orgs.listForAuthenticatedUser();
      return data;
    } catch (error) {
      console.error('Failed to fetch organizations:', error);
      throw error;
    }
  }

  // Get specific organization data (public data, no auth required)
  async getOrganization(orgLogin) {
    try {
      // Create a temporary Octokit instance for public API calls if we don't have one
      const octokit = this.octokit || await this.createOctokitInstance();
      
      const { data } = await octokit.rest.orgs.get({
        org: orgLogin
      });
      return data;
    } catch (error) {
      console.error(`Failed to fetch organization ${orgLogin}:`, error);
      throw error;
    }
  }

  // Get specific user data (public data, no auth required)
  async getUser(username) {
    try {
      // Create a temporary Octokit instance for public API calls if we don't have one
      const octokit = this.octokit || await this.createOctokitInstance();
      
      const { data } = await octokit.rest.users.getByUsername({
        username
      });
      return data;
    } catch (error) {
      console.error(`Failed to fetch user ${username}:`, error);
      throw error;
    }
  }

  // Get public repositories for a user or organization (no auth required)
  async getPublicRepositories(owner, type = 'user') {
    try {
      // Create a temporary Octokit instance for public API calls if we don't have one
      const octokit = this.octokit || await this.createOctokitInstance();
      
      let repositories = [];
      let page = 1;
      let hasMorePages = true;

      // Fetch all public repositories using pagination
      while (hasMorePages) {
        let response;
        if (type === 'user') {
          response = await octokit.rest.repos.listForUser({
            username: owner,
            sort: 'updated',
            per_page: 100,
            page: page,
          });
        } else {
          response = await octokit.rest.repos.listForOrg({
            org: owner,
            sort: 'updated',
            per_page: 100,
            page: page,
          });
        }

        repositories = repositories.concat(response.data);
        
        // Check if there are more pages
        hasMorePages = response.data.length === 100;
        page++;
      }

      return repositories;
    } catch (error) {
      console.error(`Failed to fetch public repositories for ${owner}:`, error);
      throw error;
    }
  }

  // Get WHO organization data with fresh avatar
  async getWHOOrganization() {
    try {
      const whoData = await this.getOrganization('WorldHealthOrganization');
      return {
        id: whoData.id,
        login: whoData.login,
        display_name: whoData.name || 'World Health Organization',
        description: whoData.description || 'The World Health Organization is a specialized agency of the United Nations responsible for international public health.',
        avatar_url: whoData.avatar_url,
        html_url: whoData.html_url,
        type: 'Organization',
        permissions: {
          can_create_repositories: true,
          can_create_private_repositories: true
        },
        plan: {
          name: 'Organization',
          private_repos: 'unlimited'
        },
        isWHO: true
      };
    } catch (error) {
      console.warn('Could not fetch WHO organization data from API, using fallback:', error);
      // Return hardcoded fallback data
      return {
        id: 'who-organization',
        login: 'WorldHealthOrganization',
        display_name: 'World Health Organization',
        description: 'The World Health Organization is a specialized agency of the United Nations responsible for international public health.',
        avatar_url: 'https://avatars.githubusercontent.com/u/12261302?s=200&v=4',
        html_url: 'https://github.com/WorldHealthOrganization',
        type: 'Organization',
        permissions: {
          can_create_repositories: true,
          can_create_private_repositories: true
        },
        plan: {
          name: 'Organization',
          private_repos: 'unlimited'
        },
        isWHO: true
      };
    }
  }

  // Rate limiting management methods
  async checkRateLimit() {
    try {
      const octokit = this.octokit || await this.createOctokitInstance();
      const { data } = await octokit.rest.rateLimit.get();
      return {
        core: {
          limit: data.rate.limit,
          remaining: data.rate.remaining,
          reset: data.rate.reset,
          used: data.rate.used
        },
        search: {
          limit: data.search.limit,
          remaining: data.search.remaining,
          reset: data.search.reset,
          used: data.search.used
        },
        isAuthenticated: this.isAuthenticated
      };
    } catch (error) {
      console.warn('Could not check rate limit:', error);
      return {
        core: {
          limit: this.isAuthenticated ? 5000 : 60,
          remaining: 0,
          reset: Date.now() + 3600000,
          used: this.isAuthenticated ? 5000 : 60
        },
        search: {
          limit: this.isAuthenticated ? 30 : 10,
          remaining: 0,
          reset: Date.now() + 60000,
          used: this.isAuthenticated ? 30 : 10
        },
        isAuthenticated: this.isAuthenticated
      };
    }
  }

  // Check if we should skip API calls due to rate limiting
  async shouldSkipApiCalls() {
    if (this.isAuthenticated) {
      return false; // Authenticated users have higher limits
    }

    try {
      const rateLimit = await this.checkRateLimit();
      const remaining = rateLimit.core.remaining;
      
      // For unauthenticated users, be conservative and stop making calls if less than 10 remaining
      if (remaining < 10) {
        console.warn(`🚫 Rate limit protection: Only ${remaining} API calls remaining, skipping compatibility checks`);
        return true;
      }
      
      return false;
    } catch (error) {
      // If we can't check rate limits, assume we should be conservative
      console.warn('⚠️ Cannot check rate limits, enabling conservative mode');
      return !this.isAuthenticated; // Skip for unauthenticated users when in doubt
    }
  }

  // Get repositories for a user or organization (now filters by SMART Guidelines compatibility)
  async getRepositories(owner, type = 'user') {
    // Use the new SMART guidelines filtering method
    return this.getSmartGuidelinesRepositories(owner, type);
  }

  // Check if a repository has sushi-config.yaml with smart.who.int.base dependency
  async checkSmartGuidelinesCompatibility(owner, repo, retryCount = 2) {

    // Check cache first to prevent redundant downloads
    const cachedResult = repositoryCompatibilityCache.get(owner, repo);
    if (cachedResult !== null) {
      return { compatible: cachedResult, cached: true };
    }

    // Check if we should skip this API call due to rate limiting
    if (!this.isAuthenticated) {
      try {
        const shouldSkip = await this.shouldSkipApiCalls();
        if (shouldSkip) {
          console.warn(`⚡ Skipping compatibility check for ${owner}/${repo} due to rate limit protection`);
          // Return false but don't cache it since we didn't actually check
          return { 
            compatible: false, 
            skipped: true, 
            reason: 'Rate limit protection - API call skipped' 
          };
        }
      } catch (rateLimitCheckError) {
        console.warn('Could not check rate limits, proceeding with API call:', rateLimitCheckError);
      }
    }

    try {
      // Use authenticated or public API depending on authentication state
      const octokit = this.octokit || await this.createOctokitInstance();
      
      // Try to get sushi-config.yaml from the repository root
      const { data } = await octokit.rest.repos.getContent({
        owner,
        repo,
        path: 'sushi-config.yaml',
      });

      if (data.type === 'file' && data.content) {
        // Decode base64 content (browser-compatible)
        const content = decodeURIComponent(escape(atob(data.content)));
        
        // Check if the content contains smart.who.int.base in dependencies
        const isCompatible = content.includes('smart.who.int.base');
        
        // Cache the result
        repositoryCompatibilityCache.set(owner, repo, isCompatible);
        return { compatible: isCompatible };
      }
      
      // Cache negative result
      repositoryCompatibilityCache.set(owner, repo, false);
      return { compatible: false, reason: 'No sushi-config.yaml file found' };
    } catch (error) {
      // If it's a 404 (file not found), retry once more in case of temporary issues
      if (error.status === 404 && retryCount > 0) {
        console.warn(`File not found for ${owner}/${repo}, retrying... (${retryCount} attempts left)`);
        // Use shorter delay in test environment
        const delay = process.env.NODE_ENV === 'test' ? 10 : 1000;
        await new Promise(resolve => setTimeout(resolve, delay));
        return this.checkSmartGuidelinesCompatibility(owner, repo, retryCount - 1);
      }
      
      // Special handling for SAML-protected repositories - fallback to public API
      if (error.status === 403 && error.message.includes('SAML enforcement') && this.octokit) {
        console.log(`SAML-protected repository ${owner}/${repo}, trying public API fallback`);
        
        try {
          // Try with public API (unauthenticated)
          const publicOctokit = await this.createOctokitInstance();
          const { data } = await publicOctokit.rest.repos.getContent({
            owner,
            repo,
            path: 'sushi-config.yaml',
          });

          if (data.type === 'file' && data.content) {
            // Decode base64 content (browser-compatible)
            const content = decodeURIComponent(escape(atob(data.content)));
            
            // Check if the content contains smart.who.int.base in dependencies
            const isCompatible = content.includes('smart.who.int.base');
            
            if (isCompatible) {
              console.log(`Repository ${owner}/${repo} is compatible via public API despite SAML protection`);
              
              // Cache the result
              repositoryCompatibilityCache.set(owner, repo, true);
              return { 
                compatible: true, 
                reason: 'SMART Guidelines DAK (SAML-protected, verified via public API)',
                requiresAuthentication: true
              };
            } else {
              // Cache negative result
              repositoryCompatibilityCache.set(owner, repo, false);
              return { compatible: false, reason: 'No smart.who.int.base dependency found (via public API)' };
            }
          }
        } catch (publicApiError) {
          console.warn(`Public API fallback also failed for ${owner}/${repo}:`, publicApiError.message);
          // Continue to normal error handling
        }
      }
      
      // For any other error (including rate limiting, network errors, or file not found after retries),
      // return error information instead of just logging
      const errorInfo = {
        compatible: false,
        error: error.message,
        errorType: this._categorizeError(error),
        status: error.status,
        retryable: this._isRetryableError(error)
      };

      console.warn(`Failed to check ${owner}/${repo} for sushi-config.yaml with smart.who.int.base dependency:`, error.message);
      
      // Cache negative result
      repositoryCompatibilityCache.set(owner, repo, false);
      return errorInfo;
    }
  }

  // Helper method to categorize errors
  _categorizeError(error) {
    if (error.status === 403) {
      if (error.message.includes('rate limit')) {
        return 'rate_limit';
      }
      return 'permission_denied';
    }
    if (error.status === 404) {
      return 'not_found';
    }
    if (error.status === 401) {
      return 'authentication_failed';
    }
    if (error.code === 'ENOTFOUND' || error.code === 'ECONNRESET') {
      return 'network_error';
    }
    return 'unknown_error';
  }

  // Helper method to determine if error is retryable
  _isRetryableError(error) {
    return ['rate_limit', 'network_error'].includes(this._categorizeError(error));
  }



  // Get repositories that are SMART guidelines compatible
  async getSmartGuidelinesRepositories(owner, type = 'user', skipCompatibilityCheck = false) {
    try {
      let repositories = [];
      
      if (this.isAuth()) {
        // Use authenticated API for full access
        let page = 1;
        let hasMorePages = true;

        // Fetch all repositories using pagination
        while (hasMorePages) {
          let response;
          if (type === 'user') {
            response = await this.octokit.rest.repos.listForUser({
              username: owner,
              sort: 'updated',
              per_page: 100,
              page: page,
            });
          } else {
            response = await this.octokit.rest.repos.listForOrg({
              org: owner,
              sort: 'updated',
              per_page: 100,
              page: page,
            });
          }

          repositories = repositories.concat(response.data);
          
          // Check if there are more pages
          hasMorePages = response.data.length === 100;
          page++;
        }
      } else {
        // Use public API for unauthenticated access (only public repositories)
        repositories = await this.getPublicRepositories(owner, type);
      }

      // Skip compatibility checks if requested (to avoid rate limiting for unauthenticated users)
      if (skipCompatibilityCheck) {
        console.log(`⚡ Skipping compatibility checks for ${repositories.length} repositories to avoid rate limiting`);
        return repositories.map(repo => ({
          ...repo,
          smart_guidelines_compatible: true // Assume compatible when skipping checks
        }));
      }

      // Check each repository for SMART guidelines compatibility
      const smartGuidelinesRepos = [];
      for (const repo of repositories) {
        const compatibilityResult = await this.checkSmartGuidelinesCompatibility(repo.owner.login, repo.name);
        if (compatibilityResult.compatible) {
          smartGuidelinesRepos.push({
            ...repo,
            smart_guidelines_compatible: true
          });
        }
      }

      return smartGuidelinesRepos;
    } catch (error) {
      console.error('Failed to fetch SMART guidelines repositories:', error);
      throw error;
    }
  }

  // Get repositories with progressive scanning (for real-time updates)
  async getSmartGuidelinesRepositoriesProgressive(owner, type = 'user', onRepositoryFound = null, onProgress = null, onError = null) {
    try {
      let repositories = [];
      let page = 1;
      let hasMorePages = true;

      if (this.isAuth()) {
        // Fetch all repositories using pagination when authenticated
        while (hasMorePages) {
          let response;
          if (type === 'user') {
            response = await this.octokit.rest.repos.listForUser({
              username: owner,
              sort: 'updated',
              per_page: 100,
              page: page,
            });
          } else {
            response = await this.octokit.rest.repos.listForOrg({
              org: owner,
              sort: 'updated',
              per_page: 100,
              page: page,
            });
          }

          repositories = repositories.concat(response.data);
          
          // Check if there are more pages
          hasMorePages = response.data.length === 100;
          page++;
        }
      } else {
        // Use public API for unauthenticated access (only public repositories)
        repositories = await this.getPublicRepositories(owner, type);
      }

      // Handle case where user has no repositories
      if (repositories.length === 0) {
        console.log('📊 No repositories found for user, completing scan immediately');
        // Call progress callback to indicate completion
        if (onProgress) {
          onProgress({
            current: 0,
            total: 0,
            currentRepo: 'none',
            progress: 100,
            completed: true
          });
        }
        return [];
      }

      // Track scanning errors for reporting
      const scanningErrors = {
        rateLimited: [],
        networkErrors: [],
        permissionDenied: [],
        otherErrors: [],
        totalErrors: 0,
        totalScanned: 0
      };

      // Process repositories concurrently with rate limiting and enhanced display
      const processor = async (repo, index) => {
        // Add a small delay to make scanning progress visible (similar to demo mode)
        await new Promise(resolve => setTimeout(resolve, 100 + Math.random() * 200));
        
        const compatibilityResult = await this.checkSmartGuidelinesCompatibility(repo.owner.login, repo.name);
        scanningErrors.totalScanned++;

        // Handle the new return format
        if (compatibilityResult.compatible) {
          const smartRepo = {
            ...repo,
            smart_guidelines_compatible: true
          };
          
          // Notify that a repository was found
          if (onRepositoryFound) {
            onRepositoryFound(smartRepo);
          }
          
          return smartRepo;
        } else if (compatibilityResult.error) {
          // Track the error for reporting
          scanningErrors.totalErrors++;
          const errorInfo = {
            repo: repo.name,
            error: compatibilityResult.error,
            errorType: compatibilityResult.errorType,
            retryable: compatibilityResult.retryable
          };

          switch (compatibilityResult.errorType) {
            case 'rate_limit':
              scanningErrors.rateLimited.push(errorInfo);
              break;
            case 'network_error':
              scanningErrors.networkErrors.push(errorInfo);
              break;
            case 'permission_denied':
              scanningErrors.permissionDenied.push(errorInfo);
              break;
            default:
              scanningErrors.otherErrors.push(errorInfo);
          }

          // Report error if callback provided
          if (onError) {
            onError(errorInfo);
          }
        }
        
        return null;
      };

      // Use concurrent processing with max 5 parallel requests
      const results = await processConcurrently(repositories, processor, {
        concurrency: 5,
        onProgress: (completed, total, repo, result) => {
          // Progress callback for completed items
          if (onProgress) {
            const progressData = {
              current: completed,
              total: total,
              currentRepo: repo.name,
              progress: Math.round((completed / total) * 100),
              completed: true,
              scanningErrors: scanningErrors.totalErrors > 0 ? {
                totalErrors: scanningErrors.totalErrors,
                rateLimitedCount: scanningErrors.rateLimited.length,
                networkErrorCount: scanningErrors.networkErrors.length,
                hasRetryableErrors: [...scanningErrors.rateLimited, ...scanningErrors.networkErrors].some(e => e.retryable)
              } : null
            };
            onProgress(progressData);
          }
        },
        onItemStart: (repo, index) => {
          // Progress callback for started items
          if (onProgress) {
            onProgress({
              current: index + 1,
              total: repositories.length,
              currentRepo: repo.name,
              progress: Math.round(((index + 1) / repositories.length) * 100),
              completed: false,
              started: true
            });
          }
        }
      });

      // Filter out null results and collect smart repositories
      const validResults = results.filter(result => result !== null && !result.error);
      
      // Log summary of scanning results
      if (scanningErrors.totalErrors > 0) {
        console.warn(`Repository scanning completed with ${scanningErrors.totalErrors} errors out of ${scanningErrors.totalScanned} repositories checked:`);
        if (scanningErrors.rateLimited.length > 0) {
          console.warn(`- Rate limited: ${scanningErrors.rateLimited.length} repositories`);
        }
        if (scanningErrors.networkErrors.length > 0) {
          console.warn(`- Network errors: ${scanningErrors.networkErrors.length} repositories`);
        }
        if (scanningErrors.permissionDenied.length > 0) {
          console.warn(`- Permission denied: ${scanningErrors.permissionDenied.length} repositories`);
        }
        if (scanningErrors.otherErrors.length > 0) {
          console.warn(`- Other errors: ${scanningErrors.otherErrors.length} repositories`);
        }
      }

      // Return results along with error summary
      return {
        repositories: validResults,
        scanningErrors: scanningErrors.totalErrors > 0 ? scanningErrors : null
      };
    } catch (error) {
      console.error('Failed to fetch SMART guidelines repositories:', error);
      throw error;
    }
  }

  // Get a specific repository
  async getRepository(owner, repo) {
    try {
      // Use authenticated octokit if available, otherwise create a public instance for public repos
      const octokit = this.isAuth() ? this.octokit : await this.createOctokitInstance();
      
      const { data } = await octokit.rest.repos.get({
        owner,
        repo,
      });
      return data;
    } catch (error) {
      console.error('Failed to fetch repository:', error);
      throw error;
    }  
  }

  // Get repository branches
  async getBranches(owner, repo) {
    try {
      console.log(`githubService.getBranches: Fetching branches for ${owner}/${repo}`);
      console.log('githubService.getBranches: Authentication status:', this.isAuth());
      
      // Use authenticated octokit if available, otherwise create a public instance for public repos
      const octokit = this.isAuth() ? this.octokit : await this.createOctokitInstance();
      console.log('githubService.getBranches: Using', this.isAuth() ? 'authenticated' : 'public', 'octokit instance');
      
      const { data } = await octokit.rest.repos.listBranches({
        owner,
        repo,
        per_page: 100
      });
      
      console.log(`githubService.getBranches: Successfully fetched ${data.length} branches`);
      return data;
    } catch (error) {
      console.error('githubService.getBranches: Failed to fetch branches:', error);
      console.error('githubService.getBranches: Error details:', {
        status: error.status,
        message: error.message,
        owner,
        repo
      });
      throw error;
    }
  }

  // Create a new branch
  async createBranch(owner, repo, branchName, fromBranch = 'main') {
    if (!this.isAuth()) {
      throw new Error('Not authenticated with GitHub');
    }

    try {
      // First get the SHA of the source branch
      const { data: refData } = await this.octokit.rest.git.getRef({
        owner,
        repo,
        ref: `heads/${fromBranch}`
      });

      // Create the new branch
      const { data } = await this.octokit.rest.git.createRef({
        owner,
        repo,
        ref: `refs/heads/${branchName}`,
        sha: refData.object.sha
      });

      return data;
    } catch (error) {
      console.error('Failed to create branch:', error);
      throw error;
    }
  }

  // Get a specific branch
  async getBranch(owner, repo, branch) {
    try {
      // Use authenticated octokit if available, otherwise create a public instance for public repos
      const octokit = this.isAuth() ? this.octokit : await this.createOctokitInstance();
      
      const { data } = await octokit.rest.repos.getBranch({
        owner,
        repo,
        branch
      });
      return data;
    } catch (error) {
      console.error('Failed to fetch branch:', error);
      throw error;
    }
  }

  // GitHub Actions API methods
  
  // Get workflows for a repository (using GitHub API to include workflow IDs)
  async getWorkflows(owner, repo) {
    if (!this.isAuth()) {
      throw new Error('Not authenticated with GitHub');
    }

    try {
      // Use GitHub Actions API to get workflows with their IDs
      const { data } = await this.octokit.rest.actions.listRepoWorkflows({
        owner,
        repo
      });

      return data.workflows.map(workflow => ({
        id: workflow.id, // This is the crucial missing piece!
        name: workflow.name,
        filename: workflow.path.split('/').pop(), // Extract filename from path
        path: workflow.path,
        state: workflow.state,
        created_at: workflow.created_at,
        updated_at: workflow.updated_at,
        url: workflow.html_url,
        triggers: ['unknown'], // GitHub API doesn't provide trigger info directly
        lastModified: workflow.updated_at
      }));
    } catch (error) {
      if (error.status === 404) {
        // No workflows or repository not found
        return [];
      }
      console.error('Failed to fetch workflows:', error);
      throw error;
    }
  }

  // Get workflow runs for a repository
  async getWorkflowRuns(owner, repo, options = {}) {
    if (!this.isAuth()) {
      throw new Error('Not authenticated with GitHub');
    }

    try {
      const params = {
        owner,
        repo,
        per_page: options.per_page || 10,
        page: options.page || 1
      };

      if (options.branch) {
        params.branch = options.branch;
      }

      if (options.workflow_id) {
        params.workflow_id = options.workflow_id;
      }

      const { data } = await this.octokit.rest.actions.listWorkflowRunsForRepo(params);
      return data;
    } catch (error) {
      console.error('Failed to fetch workflow runs:', error);
      throw error;
    }
  }

  // Get workflow runs for a specific workflow
  async getWorkflowRunsForWorkflow(owner, repo, workflow_id, options = {}) {
    if (!this.isAuth()) {
      throw new Error('Not authenticated with GitHub');
    }

    try {
      const params = {
        owner,
        repo,
        workflow_id,
        per_page: options.per_page || 10,
        page: options.page || 1
      };

      if (options.branch) {
        params.branch = options.branch;
      }

      const { data } = await this.octokit.rest.actions.listWorkflowRuns(params);
      return data;
    } catch (error) {
      console.error('Failed to fetch workflow runs for workflow:', error);
      throw error;
    }
  }

  // Trigger a workflow run
  async triggerWorkflow(owner, repo, workflow_id, ref = 'main', inputs = {}) {
    if (!this.isAuth()) {
      throw new Error('Not authenticated with GitHub');
    }

    try {
      const { data } = await this.octokit.rest.actions.createWorkflowDispatch({
        owner,
        repo,
        workflow_id,
        ref,
        inputs
      });
      return data;
    } catch (error) {
      console.error('Failed to trigger workflow:', error);
      throw error;
    }
  }

  // Re-run a workflow
  async rerunWorkflow(owner, repo, run_id) {
    if (!this.isAuth()) {
      throw new Error('Not authenticated with GitHub');
    }

    try {
      const { data } = await this.octokit.rest.actions.reRunWorkflow({
        owner,
        repo,
        run_id
      });
      return data;
    } catch (error) {
      console.error('Failed to re-run workflow:', error);
      throw error;
    }
  }

  // Get workflow run logs
  async getWorkflowRunLogs(owner, repo, run_id) {
    if (!this.isAuth()) {
      throw new Error('Not authenticated with GitHub');
    }

    try {
      const { data } = await this.octokit.rest.actions.downloadWorkflowRunLogs({
        owner,
        repo,
        run_id
      });
      return data;
    } catch (error) {
      console.error('Failed to get workflow run logs:', error);
      throw error;
    }
  }

  // Approve a workflow run
  async approveWorkflowRun(owner, repo, run_id) {
    if (!this.isAuth()) {
      throw new Error('Not authenticated with GitHub');
    }

    try {
      const { data } = await this.octokit.rest.actions.approveWorkflowRun({
        owner,
        repo,
        run_id
      });
      return data;
    } catch (error) {
      console.error('Failed to approve workflow run:', error);
      throw error;
    }
  }

  // Get commit comparison (diff)
  async getCommitDiff(owner, repo, base, head) {
    if (!this.isAuth()) {
      throw new Error('Not authenticated with GitHub');
    }

    try {
      const { data } = await this.octokit.rest.repos.compareCommits({
        owner,
        repo,
        base,
        head
      });
      return data;
    } catch (error) {
      console.error('Failed to get commit diff:', error);
      throw error;
    }
  }

  // Get commit details
  async getCommit(owner, repo, sha) {
    if (!this.isAuth()) {
      throw new Error('Not authenticated with GitHub');
    }

    try {
      const { data } = await this.octokit.rest.repos.getCommit({
        owner,
        repo,
        ref: sha
      });
      return data;
    } catch (error) {
      console.error('Failed to get commit details:', error);
      throw error;
    }
  }

  // Releases API methods

  // Get releases for a repository
  async getReleases(owner, repo, options = {}) {
    if (!this.isAuth()) {
      throw new Error('Not authenticated with GitHub');
    }

    try {
      const { data } = await this.octokit.rest.repos.listReleases({
        owner,
        repo,
        per_page: options.per_page || 10,
        page: options.page || 1
      });
      return data;
    } catch (error) {
      console.error('Failed to fetch releases:', error);
      throw error;
    }
  }

  // Get latest release
  async getLatestRelease(owner, repo) {
    if (!this.isAuth()) {
      throw new Error('Not authenticated with GitHub');
    }

    try {
      const { data } = await this.octokit.rest.repos.getLatestRelease({
        owner,
        repo
      });
      return data;
    } catch (error) {
      console.error('Failed to fetch latest release:', error);
      throw error;
    }
  }

  // Recursively fetch BPMN files from a directory and its subdirectories
  async getBpmnFilesRecursive(owner, repo, path, ref = 'main', allFiles = []) {
    try {
      console.log(`🔎 githubService.getBpmnFilesRecursive: Searching ${owner}/${repo}/${path} (ref: ${ref})`);
      // Use authenticated octokit if available, otherwise create a public instance
      const octokit = this.isAuth() ? this.octokit : await this.createOctokitInstance();
      console.log(`🔐 githubService.getBpmnFilesRecursive: Using ${this.isAuth() ? 'authenticated' : 'public'} octokit`);
      
      const { data } = await octokit.rest.repos.getContent({
        owner,
        repo,
        path,
        ref
      });

      console.log(`📦 githubService.getBpmnFilesRecursive: Received data type: ${Array.isArray(data) ? 'array' : 'single file'}, length: ${Array.isArray(data) ? data.length : 1}`);

      // Handle single file response
      if (!Array.isArray(data)) {
        if (data.name.endsWith('.bpmn')) {
          console.log(`📄 githubService.getBpmnFilesRecursive: Found single BPMN file: ${data.name}`);
          allFiles.push(data);
        }
        return allFiles;
      }

      // Handle directory response
      for (const item of data) {
        if (item.type === 'file' && item.name.endsWith('.bpmn')) {
          console.log(`📄 githubService.getBpmnFilesRecursive: Found BPMN file: ${item.name}`);
          allFiles.push(item);
        } else if (item.type === 'dir') {
          console.log(`📁 githubService.getBpmnFilesRecursive: Found subdirectory: ${item.name}, recursing...`);
          // Recursively search subdirectories
          await this.getBpmnFilesRecursive(owner, repo, item.path, ref, allFiles);
        }
      }

      console.log(`✅ githubService.getBpmnFilesRecursive: Completed search of ${path}, found ${allFiles.length} total files so far`);
      return allFiles;
    } catch (error) {
      console.log(`❌ githubService.getBpmnFilesRecursive: Error searching ${path}:`, error.status, error.message);
      // If directory doesn't exist, return empty array (not an error)
      if (error.status === 404) {
        return allFiles;
      }
      throw error;
    }
  }

  // Get all BPMN files from a repository's business process directories
  async getBpmnFiles(owner, repo, ref = 'main') {
    console.log(`🔍 githubService.getBpmnFiles: Starting search for ${owner}/${repo} (ref: ${ref})`);
    const allBpmnFiles = [];
    
    // Search for BPMN files in the specified business process directories
    const possiblePaths = [
      'input/business-processes',
      'input/business-process'
    ];

    for (const path of possiblePaths) {
      try {
        console.log(`📁 githubService.getBpmnFiles: Searching in directory: ${path}`);
        const files = await this.getBpmnFilesRecursive(owner, repo, path, ref);
        console.log(`✅ githubService.getBpmnFiles: Found ${files.length} BPMN files in ${path}`);
        allBpmnFiles.push(...files);
      } catch (error) {
        // Only log warnings for unexpected errors (not 404s which are expected when directories don't exist)
        if (error.status !== 404) {
          console.warn(`❌ Could not fetch BPMN files from ${path}:`, error.message);
        } else {
          console.log(`📂 githubService.getBpmnFiles: Directory ${path} not found (404) - this is expected if the directory doesn't exist`);
        }
        // Continue trying other paths
      }
    }

    // Remove duplicates based on path (in case both directories exist and have overlapping files)
    const uniqueFiles = allBpmnFiles.filter((file, index, self) => 
      index === self.findIndex(f => f.path === file.path)
    );

    console.log(`🎯 githubService.getBpmnFiles: Final result - ${uniqueFiles.length} unique BPMN files found`);
    console.log(`📋 githubService.getBpmnFiles: File list:`, uniqueFiles.map(f => f.name));
    return uniqueFiles;
  }

  // Get file content from GitHub repository with timeout handling
  async getFileContent(owner, repo, path, ref = 'main') {
    const timeoutMs = 15000; // 15 second timeout
    
    try {
      console.log(`🚀 githubService.getFileContent: Starting request for ${owner}/${repo}/${path} (ref: ${ref})`);
      console.log('🔐 githubService.getFileContent: Authentication status:', this.isAuth());
      console.log('📋 githubService.getFileContent: Request parameters:', { owner, repo, path, ref });
      
      // Use authenticated octokit if available, otherwise create a public instance for public repos
      const octokit = this.isAuth() ? this.octokit : await this.createOctokitInstance();
      console.log('🔧 githubService.getFileContent: Using', this.isAuth() ? 'authenticated' : 'public', 'octokit instance');
      
      // Create a promise that rejects after timeout
      const timeoutPromise = new Promise((_, reject) => {
        console.log(`⏰ githubService.getFileContent: Setting up ${timeoutMs}ms timeout`);
        setTimeout(() => {
          console.error(`⏰ githubService.getFileContent: Request timed out after ${timeoutMs}ms`);
          reject(new Error(`Request timeout after ${timeoutMs}ms`));
        }, timeoutMs);
      });
      
      // Race the GitHub API call against the timeout
      console.log('🌐 githubService.getFileContent: Creating GitHub API promise...');
      const apiPromise = octokit.rest.repos.getContent({
        owner,
        repo,
        path,
        ref
      });
      
      console.log('📡 githubService.getFileContent: API request initiated, waiting for response...');
      const startTime = Date.now();
      
      const { data } = await Promise.race([apiPromise, timeoutPromise]);
      const responseTime = Date.now() - startTime;
      
      console.log(`✅ githubService.getFileContent: API response received in ${responseTime}ms`);
      console.log('📂 githubService.getFileContent: Response data type:', data.type);
      console.log('📊 githubService.getFileContent: Response details:', {
        type: data.type,
        name: data.name,
        size: data.size,
        encoding: data.encoding,
        hasContent: !!data.content
      });

      // Handle file content
      if (data.type === 'file' && data.content) {
        // Decode base64 content
        console.log('🔧 githubService.getFileContent: Decoding base64 content...');
        console.log('📊 githubService.getFileContent: Base64 content length:', data.content.length);
        
        const content = decodeURIComponent(escape(atob(data.content)));
        console.log(`✅ githubService.getFileContent: Successfully fetched and decoded file content`);
        console.log('📏 githubService.getFileContent: Final content length:', content.length, 'characters');
        console.log('👀 githubService.getFileContent: Content preview (first 200 chars):', content.substring(0, 200));
        
        return content;
      } else {
        console.error('❌ githubService.getFileContent: Invalid response - not a file or no content');
        console.error('🔍 githubService.getFileContent: Full response data:', JSON.stringify(data, null, 2));
        throw new Error('File not found or is not a file');
      }
    } catch (error) {
      console.error(`💥 githubService.getFileContent: Failed to fetch file content from ${owner}/${repo}/${path}:`, error);
      console.error('🔍 githubService.getFileContent: Error analysis:', {
        type: typeof error,
        status: error.status,
        message: error.message,
        name: error.name,
        stack: error.stack?.substring(0, 500) + '...'
      });
      
      // Provide more specific error messages
      if (error.message.includes('timeout')) {
        console.error('⏰ githubService.getFileContent: Timeout error detected');
        throw new Error(`GitHub API request timed out after ${timeoutMs / 1000} seconds. Please try again.`);
      } else if (error.status === 403) {
        console.error('🔒 githubService.getFileContent: 403 Forbidden error detected');
        throw new Error('Access denied. This repository may be private or you may have hit rate limits.');
      } else if (error.status === 404) {
        console.error('🔍 githubService.getFileContent: 404 Not Found error detected');
        throw new Error('File not found in the repository.');
      } else if (error.message.includes('rate limit')) {
        console.error('🚦 githubService.getFileContent: Rate limit error detected');
        throw new Error('GitHub API rate limit exceeded. Please try again later.');
      } else if (error.message.includes('Network Error') || error.message.includes('Failed to fetch')) {
        console.error('🌐 githubService.getFileContent: Network error detected');
        throw new Error('Network error occurred. Please check your internet connection and try again.');
      }
      
      console.error('❓ githubService.getFileContent: Unknown error type, re-throwing original error');
      throw error;
    }
  }

  // Create a commit with multiple files
  async createCommit(owner, repo, branch, message, files) {
    if (!this.isAuth()) {
      throw new Error('Not authenticated with GitHub');
    }

    try {
      // Get the latest commit SHA
      const { data: refData } = await this.octokit.rest.git.getRef({
        owner,
        repo,
        ref: `heads/${branch}`
      });
      const latestCommitSha = refData.object.sha;

      // Get the tree SHA from the latest commit
      const { data: commitData } = await this.octokit.rest.git.getCommit({
        owner,
        repo,
        commit_sha: latestCommitSha
      });
      const baseTreeSha = commitData.tree.sha;

      // Create blobs for all files
      const blobs = await Promise.all(
        files.map(async (file) => {
          const { data: blobData } = await this.octokit.rest.git.createBlob({
            owner,
            repo,
            content: file.content,
            encoding: 'utf-8'
          });
          return {
            path: file.path,
            mode: '100644',
            type: 'blob',
            sha: blobData.sha
          };
        })
      );

      // Create a new tree with the blobs
      const { data: treeData } = await this.octokit.rest.git.createTree({
        owner,
        repo,
        base_tree: baseTreeSha,
        tree: blobs
      });

      // Create the commit
      const { data: newCommitData } = await this.octokit.rest.git.createCommit({
        owner,
        repo,
        message,
        tree: treeData.sha,
        parents: [latestCommitSha]
      });

      // Update the branch reference
      await this.octokit.rest.git.updateRef({
        owner,
        repo,
        ref: `heads/${branch}`,
        sha: newCommitData.sha
      });

      return {
        sha: newCommitData.sha,
        html_url: `https://github.com/${owner}/${repo}/commit/${newCommitData.sha}`,
        message: newCommitData.message,
        author: newCommitData.author,
        committer: newCommitData.committer
      };
    } catch (error) {
      console.error('Failed to create commit:', error);
      throw error;
    }
  }

  // Get recent commits for a repository branch
  async getRecentCommits(owner, repo, branch = 'main', per_page = 5) {
    if (!this.isAuth()) {
      throw new Error('Not authenticated with GitHub');
    }

    const startTime = Date.now();
    this.logger.apiCall('GET', `/repos/${owner}/${repo}/commits`, { sha: branch, per_page });

    try {
      const response = await this.octokit.rest.repos.listCommits({
        owner,
        repo,
        sha: branch,
        per_page
      });

      this.logger.apiResponse('GET', `/repos/${owner}/${repo}/commits`, response.status, Date.now() - startTime);
      
      return response.data.map(commit => ({
        sha: commit.sha,
        message: commit.commit.message,
        author: {
          name: commit.commit.author.name,
          email: commit.commit.author.email,
          date: commit.commit.author.date
        },
        committer: {
          name: commit.commit.committer.name,
          email: commit.commit.committer.email,
          date: commit.commit.committer.date
        },
        html_url: commit.html_url,
        stats: commit.stats
      }));
    } catch (error) {
      this.logger.apiResponse('GET', `/repos/${owner}/${repo}/commits`, error.status || 'error', Date.now() - startTime);
      console.error('Failed to fetch recent commits:', error);
      throw error;
    }
  }

  // Get open pull requests count
  async getOpenPullRequestsCount(owner, repo) {
    if (!this.isAuth()) {
      throw new Error('Not authenticated with GitHub');
    }

    const startTime = Date.now();
    this.logger.apiCall('GET', `/repos/${owner}/${repo}/pulls`, { state: 'open', per_page: 1 });

    try {
      const response = await this.octokit.rest.pulls.list({
        owner,
        repo,
        state: 'open',
        per_page: 1
      });

      this.logger.apiResponse('GET', `/repos/${owner}/${repo}/pulls`, response.status, Date.now() - startTime);
      
      // GitHub includes the total count in the response headers
      const linkHeader = response.headers.link;
      if (linkHeader && linkHeader.includes('rel="last"')) {
        const lastPageMatch = linkHeader.match(/page=(\d+)>; rel="last"/);
        if (lastPageMatch) {
          return parseInt(lastPageMatch[1], 10);
        }
      }
      
      // Fallback: use the length of returned items (may not be accurate for large counts)
      return response.data.length;
    } catch (error) {
      this.logger.apiResponse('GET', `/repos/${owner}/${repo}/pulls`, error.status || 'error', Date.now() - startTime);
      console.error('Failed to fetch pull requests count:', error);
      throw error;
    }
  }

  // Get pull request for a specific branch (returns first PR only for backward compatibility)
  async getPullRequestForBranch(owner, repo, branchName) {
    const prs = await this.getPullRequestsForBranch(owner, repo, branchName);
    return prs && prs.length > 0 ? prs[0] : null;
  }

  // Get all pull requests for a specific branch
  async getPullRequestsForBranch(owner, repo, branchName) {
    // Use authenticated octokit if available, otherwise create a public instance for public repos
    const octokit = this.isAuth() ? this.octokit : await this.createOctokitInstance();

    const startTime = Date.now();
    this.logger.apiCall('GET', `/repos/${owner}/${repo}/pulls`, { state: 'open', head: `${owner}:${branchName}` });

    try {
      const response = await octokit.rest.pulls.list({
        owner,
        repo,
        state: 'open',
        head: `${owner}:${branchName}`,
        per_page: 100 // Get up to 100 PRs for a branch
      });

      this.logger.apiResponse('GET', `/repos/${owner}/${repo}/pulls`, response.status, Date.now() - startTime);
      
      // Return all matching PRs or empty array if none found
      return response.data || [];
    } catch (error) {
      this.logger.apiResponse('GET', `/repos/${owner}/${repo}/pulls`, error.status || 'error', Date.now() - startTime);
      console.error('Failed to fetch pull requests for branch:', error);
      return []; // Return empty array instead of throwing to allow graceful fallback
    }
  }

  // Get pull request comments
  async getPullRequestComments(owner, repo, pullNumber, page = 1, per_page = 100) {
    // Use authenticated octokit if available, otherwise create a public instance for public repos
    const octokit = this.isAuth() ? this.octokit : await this.createOctokitInstance();

    const startTime = Date.now();
    this.logger.apiCall('GET', `/repos/${owner}/${repo}/pulls/${pullNumber}/comments`, { page, per_page });

    try {
      const response = await octokit.rest.pulls.listReviewComments({
        owner,
        repo,
        pull_number: pullNumber,
        page,
        per_page
      });

      this.logger.apiResponse('GET', `/repos/${owner}/${repo}/pulls/${pullNumber}/comments`, response.status, Date.now() - startTime);
      return response.data;
    } catch (error) {
      this.logger.apiResponse('GET', `/repos/${owner}/${repo}/pulls/${pullNumber}/comments`, error.status || 'error', Date.now() - startTime);
      console.error('Failed to fetch pull request comments:', error);
      throw error;
    }
  }

  // Get pull request issue comments (general comments on the PR conversation)
  async getPullRequestIssueComments(owner, repo, pullNumber, page = 1, per_page = 100) {
    // Use authenticated octokit if available, otherwise create a public instance for public repos
    const octokit = this.isAuth() ? this.octokit : await this.createOctokitInstance();

    const startTime = Date.now();
    this.logger.apiCall('GET', `/repos/${owner}/${repo}/issues/${pullNumber}/comments`, { page, per_page });

    try {
      const response = await octokit.rest.issues.listComments({
        owner,
        repo,
        issue_number: pullNumber,
        page,
        per_page
      });

      this.logger.apiResponse('GET', `/repos/${owner}/${repo}/issues/${pullNumber}/comments`, response.status, Date.now() - startTime);
      return response.data;
    } catch (error) {
      this.logger.apiResponse('GET', `/repos/${owner}/${repo}/issues/${pullNumber}/comments`, error.status || 'error', Date.now() - startTime);
      console.error('Failed to fetch pull request issue comments:', error);
      throw error;
    }
  }

  // Create a comment on a pull request
  async createPullRequestComment(owner, repo, pullNumber, body) {
    if (!this.isAuth()) {
      throw new Error('Not authenticated with GitHub');
    }

    const startTime = Date.now();
    this.logger.apiCall('POST', `/repos/${owner}/${repo}/issues/${pullNumber}/comments`, { body });

    try {
      const response = await this.octokit.rest.issues.createComment({
        owner,
        repo,
        issue_number: pullNumber,
        body
      });

      this.logger.apiResponse('POST', `/repos/${owner}/${repo}/issues/${pullNumber}/comments`, response.status, Date.now() - startTime);
      return response.data;
    } catch (error) {
      this.logger.apiResponse('POST', `/repos/${owner}/${repo}/issues/${pullNumber}/comments`, error.status || 'error', Date.now() - startTime);
      console.error('Failed to create pull request comment:', error);
      throw error;
    }
  }

  // Get pull request timeline events (status updates, reviews, etc.)
  async getPullRequestTimeline(owner, repo, pullNumber, page = 1, per_page = 100) {
    // Use authenticated octokit if available, otherwise create a public instance for public repos
    const octokit = this.isAuth() ? this.octokit : await this.createOctokitInstance();

    const startTime = Date.now();
    this.logger.apiCall('GET', `/repos/${owner}/${repo}/issues/${pullNumber}/timeline`, { page, per_page });

    try {
      const response = await octokit.rest.issues.listEventsForTimeline({
        owner,
        repo,
        issue_number: pullNumber,
        page,
        per_page
      });

      this.logger.apiResponse('GET', `/repos/${owner}/${repo}/issues/${pullNumber}/timeline`, response.status, Date.now() - startTime);
      return response.data;
    } catch (error) {
      this.logger.apiResponse('GET', `/repos/${owner}/${repo}/issues/${pullNumber}/timeline`, error.status || 'error', Date.now() - startTime);
      console.debug('Failed to fetch pull request timeline:', error);
      return []; // Return empty array for graceful fallback
    }
  }

  // Merge a pull request
  async mergePullRequest(owner, repo, pullNumber, options = {}) {
    if (!this.isAuth()) {
      throw new Error('Not authenticated with GitHub');
    }

    const startTime = Date.now();
    this.logger.apiCall('PUT', `/repos/${owner}/${repo}/pulls/${pullNumber}/merge`, options);

    try {
      const mergeOptions = {
        owner,
        repo,
        pull_number: pullNumber,
        commit_title: options.commit_title,
        commit_message: options.commit_message,
        merge_method: options.merge_method || 'merge', // 'merge', 'squash', or 'rebase'
        ...options
      };

      const response = await this.octokit.rest.pulls.merge(mergeOptions);

      this.logger.apiResponse('PUT', `/repos/${owner}/${repo}/pulls/${pullNumber}/merge`, response.status, Date.now() - startTime);
      return response.data;
    } catch (error) {
      this.logger.apiResponse('PUT', `/repos/${owner}/${repo}/pulls/${pullNumber}/merge`, error.status || 'error', Date.now() - startTime);
      console.error('Failed to merge pull request:', error);
      throw error;
    }
  }

  // Check if the current user can merge a specific pull request
  async checkPullRequestMergePermissions(owner, repo, pullNumber) {
    if (!this.isAuth()) {
      this.logger.warn('Cannot check PR merge permissions - not authenticated', { owner, repo, pullNumber });
      return false;
    }

    try {
      const startTime = Date.now();
      this.logger.apiCall('GET', `/repos/${owner}/${repo}/pulls/${pullNumber}`, {});

      // Get the pull request details to check mergeable state and permissions
      const response = await this.octokit.rest.pulls.get({
        owner,
        repo,
        pull_number: pullNumber
      });

      this.logger.apiResponse('GET', `/repos/${owner}/${repo}/pulls/${pullNumber}`, response.status, Date.now() - startTime);
      
      const pr = response.data;
      
      // Check if PR is in a mergeable state
      if (pr.state !== 'open') {
        this.logger.debug('PR not mergeable - not open', { owner, repo, pullNumber, state: pr.state });
        return false;
      }

      if (pr.draft) {
        this.logger.debug('PR not mergeable - is draft', { owner, repo, pullNumber });
        return false;
      }

      // Check if the user has write permissions to the repository
      const hasWriteAccess = await this.checkRepositoryWritePermissions(owner, repo);
      if (!hasWriteAccess) {
        this.logger.debug('PR not mergeable - no write access', { owner, repo, pullNumber });
        return false;
      }

      // Additional checks could include:
      // - Required status checks
      // - Required reviews
      // - Admin enforcement
      // For now, we'll rely on the GitHub API to provide proper error messages when merge is attempted

      return true;
    } catch (error) {
      this.logger.warn('Error checking PR merge permissions', { owner, repo, pullNumber, error: error.message });
      return false;
    }
  }

  // Get open issues count
  async getOpenIssuesCount(owner, repo) {
    if (!this.isAuth()) {
      throw new Error('Not authenticated with GitHub');
    }

    const startTime = Date.now();
    this.logger.apiCall('GET', `/repos/${owner}/${repo}/issues`, { state: 'open', per_page: 1 });

    try {
      const response = await this.octokit.rest.issues.listForRepo({
        owner,
        repo,
        state: 'open',
        per_page: 1
      });

      this.logger.apiResponse('GET', `/repos/${owner}/${repo}/issues`, response.status, Date.now() - startTime);
      
      // GitHub includes the total count in the response headers
      const linkHeader = response.headers.link;
      if (linkHeader && linkHeader.includes('rel="last"')) {
        const lastPageMatch = linkHeader.match(/page=(\d+)>; rel="last"/);
        if (lastPageMatch) {
          return parseInt(lastPageMatch[1], 10);
        }
      }
      
      // Fallback: use the length of returned items (may not be accurate for large counts)
      return response.data.length;
    } catch (error) {
      this.logger.apiResponse('GET', `/repos/${owner}/${repo}/issues`, error.status || 'error', Date.now() - startTime);
      console.error('Failed to fetch issues count:', error);
      throw error;
    }
  }

  // Get repository statistics (combined method for efficiency)
  async getRepositoryStats(owner, repo, branch = 'main') {
    if (!this.isAuth()) {
      throw new Error('Not authenticated with GitHub');
    }

    try {
      const [recentCommits, openPRsCount, openIssuesCount] = await Promise.allSettled([
        this.getRecentCommits(owner, repo, branch, 1),
        this.getOpenPullRequestsCount(owner, repo),
        this.getOpenIssuesCount(owner, repo)
      ]);

      return {
        recentCommits: recentCommits.status === 'fulfilled' ? recentCommits.value : [],
        openPullRequestsCount: openPRsCount.status === 'fulfilled' ? openPRsCount.value : 0,
        openIssuesCount: openIssuesCount.status === 'fulfilled' ? openIssuesCount.value : 0,
        errors: {
          recentCommits: recentCommits.status === 'rejected' ? recentCommits.reason : null,
          openPullRequestsCount: openPRsCount.status === 'rejected' ? openPRsCount.reason : null,
          openIssuesCount: openIssuesCount.status === 'rejected' ? openIssuesCount.reason : null
        }
      };
    } catch (error) {
      console.error('Failed to fetch repository stats:', error);
      throw error;
    }
  }

  // Get directory contents (supports both authenticated and unauthenticated access)
  async getDirectoryContents(owner, repo, path = '', ref = 'main') {
    try {
      // Create temporary Octokit instance for unauthenticated access if needed
      const octokit = this.isAuth() ? this.octokit : await this.createOctokitInstance();
      
      const { data } = await octokit.rest.repos.getContent({
        owner,
        repo,
        path,
        ref
      });

      if (Array.isArray(data)) {
        return data;
      } else {
        throw new Error('Not a directory');
      }
    } catch (error) {
      console.error(`Failed to get directory contents for ${path}:`, error);
      throw error;
    }
  }

  // Update file content (requires authentication)
  async updateFile(owner, repo, path, content, message, branch = 'main') {
    if (!this.isAuth()) {
      throw new Error('Authentication required to update files');
    }

    try {
      // First, get the current file to get its SHA
      const { data: currentFile } = await this.octokit.rest.repos.getContent({
        owner,
        repo,
        path,
        ref: branch
      });

      if (Array.isArray(currentFile)) {
        throw new Error('Path is a directory, not a file');
      }

      // Update the file
      const { data } = await this.octokit.rest.repos.createOrUpdateFileContents({
        owner,
        repo,
        path,
        message,
        content: btoa(unescape(encodeURIComponent(content))),
        sha: currentFile.sha,
        branch
      });

      return data;
    } catch (error) {
      console.error(`Failed to update file ${path}:`, error);
      throw error;
    }
  }

  // Get commits for a repository (supports unauthenticated access)
  async getCommits(owner, repo, options = {}) {
    try {
      // Create temporary Octokit instance for unauthenticated access if needed
      const octokit = this.isAuth() ? this.octokit : await this.createOctokitInstance();
      
      const params = {
        owner,
        repo,
        per_page: options.per_page || 10,
        page: options.page || 1
      };

      if (options.sha) {
        params.sha = options.sha;
      }

      if (options.since) {
        params.since = options.since;
      }

      if (options.until) {
        params.until = options.until;
      }

      const { data } = await octokit.rest.repos.listCommits(params);
      return data;
    } catch (error) {
      console.error('Failed to fetch commits:', error);
      throw error;
    }
  }

  // Get issues for a repository (supports unauthenticated access)
  async getIssues(owner, repo, options = {}) {
    try {
      // Create temporary Octokit instance for unauthenticated access if needed
      const octokit = this.isAuth() ? this.octokit : await this.createOctokitInstance();
      
      const params = {
        owner,
        repo,
        state: options.state || 'all',
        per_page: options.per_page || 30,
        page: options.page || 1
      };

      if (options.labels) {
        params.labels = options.labels;
      }

      if (options.milestone) {
        params.milestone = options.milestone;
      }

      const { data } = await octokit.rest.issues.listForRepo(params);
      return data;
    } catch (error) {
      console.error('Failed to fetch issues:', error);
      throw error;
    }
  }

  // Alias method for backward compatibility - delegates to getIssues
  async getRepositoryIssues(owner, repo, options = {}) {
    return this.getIssues(owner, repo, options);
  }

  // Get repository forks
  async getForks(owner, repo, options = {}) {
    const startTime = Date.now();
    this.logger.apiCall('GET', `/repos/${owner}/${repo}/forks`, options);

    try {
      // Use the GitHub API to fetch forks, no authentication required for public repos
      const octokit = this.isAuth() ? this.octokit : await this.createOctokitInstance();
      
      const params = {
        owner,
        repo,
        sort: options.sort || 'newest',
        per_page: Math.min(options.per_page || 30, 100),
        page: options.page || 1
      };

      const { data } = await octokit.rest.repos.listForks(params);
      
      this.logger.apiResponse('GET', `/repos/${owner}/${repo}/forks`, 200, Date.now() - startTime);
      return data;
    } catch (error) {
      this.logger.apiResponse('GET', `/repos/${owner}/${repo}/forks`, error.status || 500, Date.now() - startTime);
      console.error('Failed to fetch forks:', error);
      throw error;
    }
  }

  // Create a new issue
  async createIssue(owner, repo, issueData) {
    if (!this.isAuth()) {
      throw new Error('Authentication required to create issues');
    }

    const startTime = Date.now();
    this.logger.apiCall('POST', `/repos/${owner}/${repo}/issues`, issueData);

    try {
      const response = await this.octokit.rest.issues.create({
        owner,
        repo,
        title: issueData.title,
        body: issueData.body,
        labels: issueData.labels || [],
        assignees: issueData.assignees || [],
        milestone: issueData.milestone
      });

      this.logger.apiResponse('POST', `/repos/${owner}/${repo}/issues`, response.status, Date.now() - startTime);
      this.logger.info('Issue created successfully', { 
        issueNumber: response.data.number,
        title: issueData.title,
        owner,
        repo
      });

      return response.data;
    } catch (error) {
      this.logger.apiResponse('POST', `/repos/${owner}/${repo}/issues`, error.status || 'error', Date.now() - startTime);
      this.logger.error('Failed to create issue', { 
        error: error.message,
        owner,
        repo,
        title: issueData.title
      });
      console.error('Failed to create issue:', error);
      throw error;
    }
  }

  // Get pull requests for a specific repository
  async getPullRequests(owner, repo, options = {}) {
    const startTime = Date.now();
    this.logger.apiCall('GET', `/repos/${owner}/${repo}/pulls`, options);

    try {
      // Use the GitHub API to fetch pull requests, no authentication required for public repos
      const octokit = this.isAuth() ? this.octokit : await this.createOctokitInstance();
      
      const params = {
        owner,
        repo,
        state: options.state || 'open',
        sort: options.sort || 'updated',
        direction: options.direction || 'desc',
        per_page: options.per_page || 30,
        page: options.page || 1
      };

      // Add optional filters
      if (options.head) {
        params.head = options.head;
      }
      if (options.base) {
        params.base = options.base;
      }

      const { data } = await octokit.rest.pulls.list(params);
      
      this.logger.apiResponse('GET', `/repos/${owner}/${repo}/pulls`, 200, Date.now() - startTime);
      
      // Return formatted pull request data
      return data.map(pr => ({
        id: pr.id,
        number: pr.number,
        title: pr.title,
        body: pr.body,
        state: pr.state,
        locked: pr.locked,
        user: {
          login: pr.user.login,
          avatar_url: pr.user.avatar_url,
          html_url: pr.user.html_url,
          type: pr.user.type
        },
        created_at: pr.created_at,
        updated_at: pr.updated_at,
        closed_at: pr.closed_at,
        merged_at: pr.merged_at,
        html_url: pr.html_url,
        diff_url: pr.diff_url,
        patch_url: pr.patch_url,
        head: {
          ref: pr.head.ref,
          sha: pr.head.sha,
          repo: pr.head.repo ? {
            name: pr.head.repo.name,
            full_name: pr.head.repo.full_name,
            owner: {
              login: pr.head.repo.owner.login,
              avatar_url: pr.head.repo.owner.avatar_url
            },
            html_url: pr.head.repo.html_url
          } : null
        },
        base: {
          ref: pr.base.ref,
          sha: pr.base.sha,
          repo: {
            name: pr.base.repo.name,
            full_name: pr.base.repo.full_name,
            owner: {
              login: pr.base.repo.owner.login,
              avatar_url: pr.base.repo.owner.avatar_url
            },
            html_url: pr.base.repo.html_url
          }
        },
        draft: pr.draft,
        mergeable: pr.mergeable,
        mergeable_state: pr.mergeable_state,
        comments: pr.comments,
        review_comments: pr.review_comments,
        commits: pr.commits,
        additions: pr.additions,
        deletions: pr.deletions,
        changed_files: pr.changed_files
      }));
    } catch (error) {
      this.logger.apiResponse('GET', `/repos/${owner}/${repo}/pulls`, error.status || 'error', Date.now() - startTime);
      console.error('Failed to fetch pull requests:', error);
      throw error;
    }
  }

<<<<<<< HEAD
=======
  // Create an issue (requires authentication)
  async createIssue(owner, repo, title, body, labels = [], assignees = []) {
    if (!this.isAuth()) {
      throw new Error('Authentication required to create issues');
    }

    const startTime = Date.now();
    this.logger.apiCall('POST', `/repos/${owner}/${repo}/issues`, { title, bodyLength: body?.length, labels, assignees });

    try {
      const params = {
        owner,
        repo,
        title,
        body
      };

      // Add optional parameters if provided
      if (labels.length > 0) {
        params.labels = labels;
      }
      
      if (assignees.length > 0) {
        params.assignees = assignees;
      }

      const response = await this.octokit.rest.issues.create(params);
      
      this.logger.apiResponse('POST', `/repos/${owner}/${repo}/issues`, response.status, Date.now() - startTime);
      
      return {
        success: true,
        issue: {
          id: response.data.id,
          number: response.data.number,
          title: response.data.title,
          body: response.data.body,
          html_url: response.data.html_url,
          state: response.data.state,
          created_at: response.data.created_at,
          user: {
            login: response.data.user.login,
            avatar_url: response.data.user.avatar_url
          },
          labels: response.data.labels.map(label => ({
            name: label.name,
            color: label.color
          }))
        }
      };
    } catch (error) {
      this.logger.apiResponse('POST', `/repos/${owner}/${repo}/issues`, error.status || 'error', Date.now() - startTime);
      console.error('Failed to create issue:', error);
      
      // Return structured error response
      return {
        success: false,
        error: {
          message: error.message,
          status: error.status,
          type: error.status === 403 ? 'permission_denied' : 
                error.status === 422 ? 'validation_error' : 
                error.status === 404 ? 'repository_not_found' : 'unknown_error'
        }
      };
    }
  }

  // Get a specific issue
  async getIssue(owner, repo, issueNumber) {
    if (!this.isAuth()) {
      throw new Error('Authentication required to get issue details');
    }

    const startTime = Date.now();
    this.logger.apiCall('GET', `/repos/${owner}/${repo}/issues/${issueNumber}`);

    try {
      const response = await this.octokit.rest.issues.get({
        owner,
        repo,
        issue_number: issueNumber
      });

      this.logger.apiResponse('GET', `/repos/${owner}/${repo}/issues/${issueNumber}`, response.status, Date.now() - startTime);

      return {
        id: response.data.id,
        number: response.data.number,
        title: response.data.title,
        body: response.data.body,
        html_url: response.data.html_url,
        state: response.data.state,
        created_at: response.data.created_at,
        updated_at: response.data.updated_at,
        closed_at: response.data.closed_at,
        user: {
          login: response.data.user.login,
          avatar_url: response.data.user.avatar_url
        },
        labels: response.data.labels.map(label => ({
          name: label.name,
          color: label.color
        }))
      };
    } catch (error) {
      this.logger.apiResponse('GET', `/repos/${owner}/${repo}/issues/${issueNumber}`, error.status || 'error', Date.now() - startTime);
      console.error('Failed to get issue:', error);
      throw error;
    }
  }

  // Get a specific pull request
  async getPullRequest(owner, repo, pullNumber) {
    if (!this.isAuth()) {
      throw new Error('Authentication required to get pull request details');
    }

    const startTime = Date.now();
    this.logger.apiCall('GET', `/repos/${owner}/${repo}/pulls/${pullNumber}`);

    try {
      const response = await this.octokit.rest.pulls.get({
        owner,
        repo,
        pull_number: pullNumber
      });

      this.logger.apiResponse('GET', `/repos/${owner}/${repo}/pulls/${pullNumber}`, response.status, Date.now() - startTime);

      return {
        id: response.data.id,
        number: response.data.number,
        title: response.data.title,
        body: response.data.body,
        html_url: response.data.html_url,
        state: response.data.state,
        created_at: response.data.created_at,
        updated_at: response.data.updated_at,
        closed_at: response.data.closed_at,
        merged_at: response.data.merged_at,
        user: {
          login: response.data.user.login,
          avatar_url: response.data.user.avatar_url
        },
        head: {
          ref: response.data.head.ref,
          sha: response.data.head.sha
        },
        base: {
          ref: response.data.base.ref,
          sha: response.data.base.sha
        }
      };
    } catch (error) {
      this.logger.apiResponse('GET', `/repos/${owner}/${repo}/pulls/${pullNumber}`, error.status || 'error', Date.now() - startTime);
      console.error('Failed to get pull request:', error);
      throw error;
    }
  }

  // Search issues using GitHub search API
  async searchIssues(query, options = {}) {
    if (!this.isAuth()) {
      throw new Error('Authentication required to search issues');
    }

    const startTime = Date.now();
    this.logger.apiCall('GET', '/search/issues', { query, type: 'issue' });

    try {
      const response = await this.octokit.rest.search.issuesAndPullRequests({
        q: query,
        sort: options.sort || 'created',
        order: options.order || 'desc',
        per_page: options.per_page || 30,
        page: options.page || 1
      });

      this.logger.apiResponse('GET', '/search/issues', response.status, Date.now() - startTime);

      return {
        total_count: response.data.total_count,
        incomplete_results: response.data.incomplete_results,
        items: response.data.items.map(item => ({
          id: item.id,
          number: item.number,
          title: item.title,
          body: item.body,
          html_url: item.html_url,
          state: item.state,
          created_at: item.created_at,
          updated_at: item.updated_at,
          closed_at: item.closed_at,
          labels: item.labels || [],
          user: {
            login: item.user.login,
            avatar_url: item.user.avatar_url
          },
          repository: item.repository_url ? {
            name: item.repository_url.split('/').slice(-1)[0],
            full_name: item.repository_url.split('/').slice(-2).join('/')
          } : null
        }))
      };
    } catch (error) {
      this.logger.apiResponse('GET', '/search/issues', error.status || 'error', Date.now() - startTime);
      console.error('Failed to search issues:', error);
      throw error;
    }
  }

  // Search pull requests using GitHub search API
  async searchPullRequests(query, options = {}) {
    if (!this.isAuth()) {
      throw new Error('Authentication required to search pull requests');
    }

    const startTime = Date.now();
    this.logger.apiCall('GET', '/search/issues', { query, type: 'pr' });

    try {
      const response = await this.octokit.rest.search.issuesAndPullRequests({
        q: query,
        sort: options.sort || 'created',
        order: options.order || 'desc',
        per_page: options.per_page || 30,
        page: options.page || 1
      });

      this.logger.apiResponse('GET', '/search/issues', response.status, Date.now() - startTime);

      return {
        total_count: response.data.total_count,
        incomplete_results: response.data.incomplete_results,
        items: response.data.items.map(item => ({
          id: item.id,
          number: item.number,
          title: item.title,
          body: item.body,
          html_url: item.html_url,
          state: item.state,
          created_at: item.created_at,
          updated_at: item.updated_at,
          closed_at: item.closed_at,
          user: {
            login: item.user.login,
            avatar_url: item.user.avatar_url
          },
          repository: item.repository_url ? {
            name: item.repository_url.split('/').slice(-1)[0],
            full_name: item.repository_url.split('/').slice(-2).join('/')
          } : null
        }))
      };
    } catch (error) {
      this.logger.apiResponse('GET', '/search/issues', error.status || 'error', Date.now() - startTime);
      console.error('Failed to search pull requests:', error);
      throw error;
    }
  }

>>>>>>> 7b4da340
  // Logout
  logout() {
    this.logger.auth('Logging out and clearing stored token');
    
    this.octokit = null;
    this.isAuthenticated = false;
    this.tokenType = null;
    this.permissions = null;
    
    // Clear secure token storage
    secureTokenStorage.clearToken();
    
    // Clear branch context on logout
    try {
      const { default: branchContextService } = require('../services/branchContextService');
      branchContextService.clearAllBranchContext();
    } catch (error) {
      // Service might not be available during testing
      sessionStorage.removeItem('sgex_branch_context');
    }
  }

  // Get repository forks
  async getRepositoryForks(owner, repo, options = {}) {
    const startTime = Date.now();
    this.logger.debug('Fetching repository forks', { owner, repo, options });

    try {
      // Create temporary Octokit instance for unauthenticated access if needed
      const octokit = this.isAuth() ? this.octokit : await this.createOctokitInstance();
      
      this.logger.apiCall('GET', `/repos/${owner}/${repo}/forks`, options);
      
      const { data } = await octokit.rest.repos.listForks({
        owner,
        repo,
        sort: 'newest', // Sort by newest first
        per_page: options.per_page || 100,
        page: options.page || 1
      });

      const duration = Date.now() - startTime;
      this.logger.apiResponse('GET', `/repos/${owner}/${repo}/forks`, 200, duration, { forkCount: data.length });
      this.logger.performance('Repository forks fetch', duration);

      return data;
    } catch (error) {
      const duration = Date.now() - startTime;
      this.logger.apiError('GET', `/repos/${owner}/${repo}/forks`, error);
      this.logger.performance('Repository forks fetch (failed)', duration);
      console.error(`Failed to fetch forks for ${owner}/${repo}:`, error);
      throw error;
    }
  }
}

// Create a singleton instance
const githubService = new GitHubService();

export default githubService;<|MERGE_RESOLUTION|>--- conflicted
+++ resolved
@@ -2219,8 +2219,6 @@
     }
   }
 
-<<<<<<< HEAD
-=======
   // Create an issue (requires authentication)
   async createIssue(owner, repo, title, body, labels = [], assignees = []) {
     if (!this.isAuth()) {
@@ -2482,8 +2480,6 @@
       throw error;
     }
   }
-
->>>>>>> 7b4da340
   // Logout
   logout() {
     this.logger.auth('Logging out and clearing stored token');
