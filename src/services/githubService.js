--- conflicted
+++ resolved
@@ -499,13 +499,11 @@
 
   // Check if a repository has sushi-config.yaml with smart.who.int.base dependency
   async checkSmartGuidelinesCompatibility(owner, repo, retryCount = 2) {
-<<<<<<< HEAD
+
     if (!this.isAuth()) {
       return { compatible: false, error: 'Not authenticated' };
     }
 
-=======
->>>>>>> 37027af3
     // Check cache first to prevent redundant downloads
     const cachedResult = repositoryCompatibilityCache.get(owner, repo);
     if (cachedResult !== null) {
