import { Octokit } from '@octokit/rest';
import { processConcurrently } from '../utils/concurrency';
import repositoryCompatibilityCache from '../utils/repositoryCompatibilityCache';
import logger from '../utils/logger';

class GitHubService {
  constructor() {
    this.octokit = null;
    this.isAuthenticated = false;
    this.permissions = null;
    this.tokenType = null; // 'classic', 'fine-grained', or 'oauth'
    this.logger = logger.getLogger('GitHubService');
    this.logger.debug('GitHubService instance created');
  }

  // Initialize with a GitHub token (supports both OAuth and PAT tokens)
  authenticate(token) {
    const startTime = Date.now();
    this.logger.auth('Starting authentication', { tokenProvided: !!token, tokenLength: token ? token.length : 0 });
    
    try {
      this.octokit = new Octokit({
        auth: token,
      });
      this.isAuthenticated = true;
      
      const duration = Date.now() - startTime;
      this.logger.auth('Authentication successful', { duration });
      this.logger.performance('GitHub authentication', duration);
      
      return true;
    } catch (error) {
      const duration = Date.now() - startTime;
      this.logger.auth('Authentication failed', { error: error.message, duration });
      console.error('Failed to authenticate with GitHub:', error);
      this.isAuthenticated = false;
      return false;
    }
  }

  // Initialize with an existing Octokit instance (for OAuth flow)
  authenticateWithOctokit(octokitInstance) {
    this.logger.auth('Starting OAuth authentication with Octokit instance');
    
    try {
      this.octokit = octokitInstance;
      this.isAuthenticated = true;
      this.tokenType = 'oauth';
      
      this.logger.auth('OAuth authentication successful', { tokenType: this.tokenType });
      return true;
    } catch (error) {
      this.logger.auth('OAuth authentication failed', { error: error.message });
      console.error('Failed to authenticate with Octokit instance:', error);
      this.isAuthenticated = false;
      return false;
    }
  }

  // Check token permissions and type
  async checkTokenPermissions() {
    if (!this.isAuth()) {
      const error = new Error('Not authenticated with GitHub');
      this.logger.error('Token permission check failed - not authenticated');
      throw error;
    }

    const startTime = Date.now();
    this.logger.apiCall('GET', '/user', null);

    try {
      // Try to get token info to determine type and permissions
      const response = await this.octokit.request('GET /user');
      this.logger.apiResponse('GET', '/user', response.status, Date.now() - startTime);
      
      // Check if this is a fine-grained token by trying to access rate limit info
      try {
        const rateLimitStart = Date.now();
        this.logger.apiCall('GET', '/rate_limit', null);
        const rateLimit = await this.octokit.rest.rateLimit.get();
        this.logger.apiResponse('GET', '/rate_limit', rateLimit.status, Date.now() - rateLimitStart);
        
        // Fine-grained tokens have different rate limit structure
        this.tokenType = rateLimit.data.resources.core ? 'classic' : 'fine-grained';
        this.logger.debug('Token type determined', { tokenType: this.tokenType, hasCore: !!rateLimit.data.resources.core });
      } catch (rateLimitError) {
        this.tokenType = 'unknown';
        this.logger.warn('Could not determine token type from rate limit', { error: rateLimitError.message });
      }

      const permissions = {
        type: this.tokenType,
        user: response.data
      };
      
      this.permissions = permissions;
      this.logger.debug('Token permissions checked successfully', { 
        tokenType: this.tokenType, 
        username: response.data.login 
      });
      
      return permissions;
    } catch (error) {
      const duration = Date.now() - startTime;
      this.logger.apiError('GET', '/user', error);
      this.logger.performance('Token permission check (failed)', duration);
      console.error('Failed to check token permissions:', error);
      throw error;
    }
  }

  // Check if we have write permissions for a specific repository
  async checkRepositoryWritePermissions(owner, repo) {
    if (!this.isAuth()) {
      this.logger.warn('Cannot check repository write permissions - not authenticated', { owner, repo });
      return false;
    }

    const startTime = Date.now();
    this.logger.debug('Checking write permissions for repository', { owner, repo });

    try {
      // Get current user first
      const currentUser = await this.getCurrentUser();
      const username = currentUser.login;
      
      this.logger.apiCall('GET', `/repos/${owner}/${repo}/collaborators/${username}/permission`, null);
      
      // Try to get repository collaborator permissions
      const { data } = await this.octokit.rest.repos.getCollaboratorPermissionLevel({
        owner,
        repo,
        username
      });
      
      const duration = Date.now() - startTime;
      this.logger.apiResponse('GET', `/repos/${owner}/${repo}/collaborators/${username}/permission`, 200, duration);
      
      const hasWriteAccess = ['write', 'admin'].includes(data.permission);
      this.logger.debug('Repository write permissions checked', { 
        owner, 
        repo, 
        permission: data.permission, 
        hasWriteAccess 
      });
      
      return hasWriteAccess;
    } catch (error) {
      const duration = Date.now() - startTime;
      this.logger.apiError('GET', `/repos/${owner}/${repo}/collaborators/*/permission`, error);
      this.logger.performance('Repository write permission check (failed)', duration);
      
      // If we can't check permissions, assume we don't have write access
      console.warn('Could not check repository write permissions:', error);
      this.logger.warn('Assuming no write access due to permission check failure', { owner, repo, error: error.message });
      return false;
    }
  }

  // Check if authenticated
  isAuth() {
    return this.isAuthenticated && this.octokit !== null;
  }

  // Get current user data
  async getCurrentUser() {
    if (!this.isAuth()) {
      throw new Error('Not authenticated with GitHub');
    }

    try {
      const { data } = await this.octokit.rest.users.getAuthenticated();
      return data;
    } catch (error) {
      console.error('Failed to fetch user data:', error);
      throw error;
    }
  }

  // Get user's organizations
  async getUserOrganizations() {
    if (!this.isAuth()) {
      throw new Error('Not authenticated with GitHub');
    }

    try {
      const { data } = await this.octokit.rest.orgs.listForAuthenticatedUser();
      return data;
    } catch (error) {
      console.error('Failed to fetch organizations:', error);
      throw error;
    }
  }

  // Get specific organization data (public data, no auth required)
  async getOrganization(orgLogin) {
    try {
      // Create a temporary Octokit instance for public API calls if we don't have one
      const octokit = this.octokit || new Octokit();
      
      const { data } = await octokit.rest.orgs.get({
        org: orgLogin
      });
      return data;
    } catch (error) {
      console.error(`Failed to fetch organization ${orgLogin}:`, error);
      throw error;
    }
  }

  // Get specific user data (public data, no auth required)
  async getUser(username) {
    try {
      // Create a temporary Octokit instance for public API calls if we don't have one
      const octokit = this.octokit || new Octokit();
      
      const { data } = await octokit.rest.users.getByUsername({
        username
      });
      return data;
    } catch (error) {
      console.error(`Failed to fetch user ${username}:`, error);
      throw error;
    }
  }

  // Get WHO organization data with fresh avatar
  async getWHOOrganization() {
    try {
      const whoData = await this.getOrganization('WorldHealthOrganization');
      return {
        id: whoData.id,
        login: whoData.login,
        display_name: whoData.name || 'World Health Organization',
        description: whoData.description || 'The World Health Organization is a specialized agency of the United Nations responsible for international public health.',
        avatar_url: whoData.avatar_url,
        html_url: whoData.html_url,
        type: 'Organization',
        permissions: {
          can_create_repositories: true,
          can_create_private_repositories: true
        },
        plan: {
          name: 'Organization',
          private_repos: 'unlimited'
        },
        isWHO: true
      };
    } catch (error) {
      console.warn('Could not fetch WHO organization data from API, using fallback:', error);
      // Return hardcoded fallback data
      return {
        id: 'who-organization',
        login: 'WorldHealthOrganization',
        display_name: 'World Health Organization',
        description: 'The World Health Organization is a specialized agency of the United Nations responsible for international public health.',
        avatar_url: 'https://avatars.githubusercontent.com/u/12261302?s=200&v=4',
        html_url: 'https://github.com/WorldHealthOrganization',
        type: 'Organization',
        permissions: {
          can_create_repositories: true,
          can_create_private_repositories: true
        },
        plan: {
          name: 'Organization',
          private_repos: 'unlimited'
        },
        isWHO: true
      };
    }
  }

  // Get repositories for a user or organization (now filters by SMART Guidelines compatibility)
  async getRepositories(owner, type = 'user') {
    // Use the new SMART guidelines filtering method
    return this.getSmartGuidelinesRepositories(owner, type);
  }

  // Check if a repository has sushi-config.yaml with smart.who.int.base dependency
  async checkSmartGuidelinesCompatibility(owner, repo, retryCount = 2) {
    if (!this.isAuth()) {
      return false;
    }

    // Check cache first to prevent redundant downloads
    const cachedResult = repositoryCompatibilityCache.get(owner, repo);
    if (cachedResult !== null) {
      return cachedResult;
    }

    try {
      // Try to get sushi-config.yaml from the repository root
      const { data } = await this.octokit.rest.repos.getContent({
        owner,
        repo,
        path: 'sushi-config.yaml',
      });

      if (data.type === 'file' && data.content) {
        // Decode base64 content (browser-compatible)
        const content = decodeURIComponent(escape(atob(data.content)));
        
        // Check if the content contains smart.who.int.base in dependencies
        const isCompatible = content.includes('smart.who.int.base');
        
        // Cache the result
        repositoryCompatibilityCache.set(owner, repo, isCompatible);
        return isCompatible;
      }
      
      // Cache negative result
      repositoryCompatibilityCache.set(owner, repo, false);
      return false;
    } catch (error) {
      // If it's a 404 (file not found), retry once more in case of temporary issues
      if (error.status === 404 && retryCount > 0) {
        console.warn(`File not found for ${owner}/${repo}, retrying... (${retryCount} attempts left)`);
        // Use shorter delay in test environment
        const delay = process.env.NODE_ENV === 'test' ? 10 : 1000;
        await new Promise(resolve => setTimeout(resolve, delay));
        return this.checkSmartGuidelinesCompatibility(owner, repo, retryCount - 1);
      }
      
      // For any error (including rate limiting, network errors, or file not found after retries),
      // strictly return false - no fallback logic
      console.warn(`Failed to check ${owner}/${repo} for sushi-config.yaml with smart.who.int.base dependency:`, error.message);
      
      // Cache negative result
      repositoryCompatibilityCache.set(owner, repo, false);
      return false;
    }
  }



  // Get repositories that are SMART guidelines compatible
  async getSmartGuidelinesRepositories(owner, type = 'user') {
    if (!this.isAuth()) {
      throw new Error('Not authenticated with GitHub');
    }

    try {
      let repositories = [];
      let page = 1;
      let hasMorePages = true;

      // Fetch all repositories using pagination
      while (hasMorePages) {
        let response;
        if (type === 'user') {
          response = await this.octokit.rest.repos.listForUser({
            username: owner,
            sort: 'updated',
            per_page: 100,
            page: page,
          });
        } else {
          response = await this.octokit.rest.repos.listForOrg({
            org: owner,
            sort: 'updated',
            per_page: 100,
            page: page,
          });
        }

        repositories = repositories.concat(response.data);
        
        // Check if there are more pages
        hasMorePages = response.data.length === 100;
        page++;
      }

      // Check each repository for SMART guidelines compatibility
      const smartGuidelinesRepos = [];
      for (const repo of repositories) {
        const isCompatible = await this.checkSmartGuidelinesCompatibility(repo.owner.login, repo.name);
        if (isCompatible) {
          smartGuidelinesRepos.push({
            ...repo,
            smart_guidelines_compatible: true
          });
        }
      }

      return smartGuidelinesRepos;
    } catch (error) {
      console.error('Failed to fetch SMART guidelines repositories:', error);
      throw error;
    }
  }

  // Get repositories with progressive scanning (for real-time updates)
  async getSmartGuidelinesRepositoriesProgressive(owner, type = 'user', onRepositoryFound = null, onProgress = null) {
    if (!this.isAuth()) {
      throw new Error('Not authenticated with GitHub');
    }

    try {
      let repositories = [];
      let page = 1;
      let hasMorePages = true;

      // Fetch all repositories using pagination
      while (hasMorePages) {
        let response;
        if (type === 'user') {
          response = await this.octokit.rest.repos.listForUser({
            username: owner,
            sort: 'updated',
            per_page: 100,
            page: page,
          });
        } else {
          response = await this.octokit.rest.repos.listForOrg({
            org: owner,
            sort: 'updated',
            per_page: 100,
            page: page,
          });
        }

        repositories = repositories.concat(response.data);
        
        // Check if there are more pages
        hasMorePages = response.data.length === 100;
        page++;
      }

      // Handle case where user has no repositories
      if (repositories.length === 0) {
        console.log('📊 No repositories found for user, completing scan immediately');
        // Call progress callback to indicate completion
        if (onProgress) {
          onProgress({
            current: 0,
            total: 0,
            currentRepo: 'none',
            progress: 100,
            completed: true
          });
        }
        return [];
      }

      // Process repositories concurrently with rate limiting and enhanced display
      const processor = async (repo, index) => {
        // Add a small delay to make scanning progress visible (similar to demo mode)
        await new Promise(resolve => setTimeout(resolve, 100 + Math.random() * 200));
        
        const isCompatible = await this.checkSmartGuidelinesCompatibility(repo.owner.login, repo.name);
        
        if (isCompatible) {
          const smartRepo = {
            ...repo,
            smart_guidelines_compatible: true
          };
          
          // Notify that a repository was found
          if (onRepositoryFound) {
            onRepositoryFound(smartRepo);
          }
          
          return smartRepo;
        }
        
        return null;
      };

      // Use concurrent processing with max 5 parallel requests
      const results = await processConcurrently(repositories, processor, {
        concurrency: 5,
        onProgress: (completed, total, repo, result) => {
          // Progress callback for completed items
          if (onProgress) {
            onProgress({
              current: completed,
              total: total,
              currentRepo: repo.name,
              progress: Math.round((completed / total) * 100),
              completed: true
            });
          }
        },
        onItemStart: (repo, index) => {
          // Progress callback for started items
          if (onProgress) {
            onProgress({
              current: index + 1,
              total: repositories.length,
              currentRepo: repo.name,
              progress: Math.round(((index + 1) / repositories.length) * 100),
              completed: false,
              started: true
            });
          }
        }
      });

      // Filter out null results and collect smart repositories
      const validResults = results.filter(result => result !== null && !result.error);
      
      return validResults;
    } catch (error) {
      console.error('Failed to fetch SMART guidelines repositories:', error);
      throw error;
    }
  }

  // Get a specific repository
  async getRepository(owner, repo) {
    try {
      // Use authenticated octokit if available, otherwise create a public instance for public repos
      const octokit = this.isAuth() ? this.octokit : new Octokit();
      
      const { data } = await octokit.rest.repos.get({
        owner,
        repo,
      });
      return data;
    } catch (error) {
      console.error('Failed to fetch repository:', error);
      throw error;
    }  
  }

  // Get repository branches
  async getBranches(owner, repo) {
    try {
      // Use authenticated octokit if available, otherwise create a public instance for public repos
      const octokit = this.isAuth() ? this.octokit : new Octokit();
      
      const { data } = await octokit.rest.repos.listBranches({
        owner,
        repo,
        per_page: 100
      });
      return data;
    } catch (error) {
      console.error('Failed to fetch branches:', error);
      throw error;
    }
  }

  // Create a new branch
  async createBranch(owner, repo, branchName, fromBranch = 'main') {
    if (!this.isAuth()) {
      throw new Error('Not authenticated with GitHub');
    }

    try {
      // First get the SHA of the source branch
      const { data: refData } = await this.octokit.rest.git.getRef({
        owner,
        repo,
        ref: `heads/${fromBranch}`
      });

      // Create the new branch
      const { data } = await this.octokit.rest.git.createRef({
        owner,
        repo,
        ref: `refs/heads/${branchName}`,
        sha: refData.object.sha
      });

      return data;
    } catch (error) {
      console.error('Failed to create branch:', error);
      throw error;
    }
  }

  // Get a specific branch
  async getBranch(owner, repo, branch) {
    try {
      // Use authenticated octokit if available, otherwise create a public instance for public repos
      const octokit = this.isAuth() ? this.octokit : new Octokit();
      
      const { data } = await octokit.rest.repos.getBranch({
        owner,
        repo,
        branch
      });
      return data;
    } catch (error) {
      console.error('Failed to fetch branch:', error);
      throw error;
    }
  }

  // GitHub Actions API methods
  
  // Get workflows for a repository (detailed version with file parsing)
  async getWorkflows(owner, repo) {
    if (!this.isAuth()) {
      throw new Error('Not authenticated with GitHub');
    }

    try {
      // First, try to get the .github/workflows directory
      const { data } = await this.octokit.rest.repos.getContent({
        owner,
        repo,
        path: '.github/workflows'
      });

      // Filter for YAML/YML files
      const workflowFiles = Array.isArray(data) 
        ? data.filter(file => file.name.endsWith('.yml') || file.name.endsWith('.yaml'))
        : [];

      // Fetch workflow details for each file
      const workflows = await Promise.all(
        workflowFiles.map(async (file) => {
          try {
            // Get file content to parse workflow name
            const contentResponse = await this.octokit.rest.repos.getContent({
              owner,
              repo,
              path: file.path
            });

            const content = Buffer.from(contentResponse.data.content, 'base64').toString('utf-8');
            
            // Parse workflow name from YAML (simple regex approach)
            const nameMatch = content.match(/^name:\s*(.+)$/m);
            const workflowName = nameMatch ? nameMatch[1].replace(/['"]/g, '') : file.name.replace(/\.(yml|yaml)$/, '');

            // Parse triggers
            const onMatch = content.match(/^on:\s*$/m);
            let triggers = [];
            if (onMatch) {
              const pushMatch = content.match(/^\s*push:/m);
              const prMatch = content.match(/^\s*pull_request:/m);
              const scheduleMatch = content.match(/^\s*schedule:/m);
              const workflowDispatchMatch = content.match(/^\s*workflow_dispatch:/m);
              
              if (pushMatch) triggers.push('push');
              if (prMatch) triggers.push('pull_request');
              if (scheduleMatch) triggers.push('schedule');
              if (workflowDispatchMatch) triggers.push('manual');
            }

            return {
              name: workflowName,
              filename: file.name,
              path: file.path,
              size: file.size,
              sha: file.sha,
              url: file.html_url,
              triggers: triggers.length > 0 ? triggers : ['push'], // default to push if we can't parse
              lastModified: contentResponse.data.last_modified || 'Unknown'
            };
          } catch (error) {
            console.warn(`Failed to fetch workflow details for ${file.name}:`, error);
            return {
              name: file.name.replace(/\.(yml|yaml)$/, ''),
              filename: file.name,
              path: file.path,
              size: file.size,
              sha: file.sha,
              url: file.html_url,
              triggers: ['unknown'],
              lastModified: 'Unknown'
            };
          }
        })
      );

      return workflows;
    } catch (error) {
      if (error.status === 404) {
        // No .github/workflows directory exists
        return [];
      }
      console.error('Failed to fetch workflows:', error);
      throw error;
    }
  }

  // Get workflow runs for a repository
  async getWorkflowRuns(owner, repo, options = {}) {
    if (!this.isAuth()) {
      throw new Error('Not authenticated with GitHub');
    }

    try {
      const params = {
        owner,
        repo,
        per_page: options.per_page || 10,
        page: options.page || 1
      };

      if (options.branch) {
        params.branch = options.branch;
      }

      if (options.workflow_id) {
        params.workflow_id = options.workflow_id;
      }

      const { data } = await this.octokit.rest.actions.listWorkflowRunsForRepo(params);
      return data;
    } catch (error) {
      console.error('Failed to fetch workflow runs:', error);
      throw error;
    }
  }

  // Get workflow runs for a specific workflow
  async getWorkflowRunsForWorkflow(owner, repo, workflow_id, options = {}) {
    if (!this.isAuth()) {
      throw new Error('Not authenticated with GitHub');
    }

    try {
      const params = {
        owner,
        repo,
        workflow_id,
        per_page: options.per_page || 10,
        page: options.page || 1
      };

      if (options.branch) {
        params.branch = options.branch;
      }

      const { data } = await this.octokit.rest.actions.listWorkflowRuns(params);
      return data;
    } catch (error) {
      console.error('Failed to fetch workflow runs for workflow:', error);
      throw error;
    }
  }

  // Trigger a workflow run
  async triggerWorkflow(owner, repo, workflow_id, ref = 'main', inputs = {}) {
    if (!this.isAuth()) {
      throw new Error('Not authenticated with GitHub');
    }

    try {
      const { data } = await this.octokit.rest.actions.createWorkflowDispatch({
        owner,
        repo,
        workflow_id,
        ref,
        inputs
      });
      return data;
    } catch (error) {
      console.error('Failed to trigger workflow:', error);
      throw error;
    }
  }

  // Re-run a workflow
  async rerunWorkflow(owner, repo, run_id) {
    if (!this.isAuth()) {
      throw new Error('Not authenticated with GitHub');
    }

    try {
      const { data } = await this.octokit.rest.actions.reRunWorkflow({
        owner,
        repo,
        run_id
      });
      return data;
    } catch (error) {
      console.error('Failed to re-run workflow:', error);
      throw error;
    }
  }

  // Get workflow run logs
  async getWorkflowRunLogs(owner, repo, run_id) {
    if (!this.isAuth()) {
      throw new Error('Not authenticated with GitHub');
    }

    try {
      const { data } = await this.octokit.rest.actions.downloadWorkflowRunLogs({
        owner,
        repo,
        run_id
      });
      return data;
    } catch (error) {
      console.error('Failed to get workflow run logs:', error);
      throw error;
    }
  }

  // Releases API methods

  // Get releases for a repository
  async getReleases(owner, repo, options = {}) {
    if (!this.isAuth()) {
      throw new Error('Not authenticated with GitHub');
    }

    try {
      const { data } = await this.octokit.rest.repos.listReleases({
        owner,
        repo,
        per_page: options.per_page || 10,
        page: options.page || 1
      });
      return data;
    } catch (error) {
      console.error('Failed to fetch releases:', error);
      throw error;
    }
  }

  // Get latest release
  async getLatestRelease(owner, repo) {
    if (!this.isAuth()) {
      throw new Error('Not authenticated with GitHub');
    }

    try {
      const { data } = await this.octokit.rest.repos.getLatestRelease({
        owner,
        repo
      });
      return data;
    } catch (error) {
      console.error('Failed to fetch latest release:', error);
      throw error;
    }
  }

<<<<<<< HEAD
  // Recursively fetch BPMN files from a directory and its subdirectories
  async getBpmnFilesRecursive(owner, repo, path, ref = 'main', allFiles = []) {
    try {
      // Use authenticated octokit if available, otherwise create a public instance
      const octokit = this.isAuth() ? this.octokit : new Octokit();
      
      const { data } = await octokit.rest.repos.getContent({
        owner,
        repo,
        path,
        ref
      });

      // Handle single file response
      if (!Array.isArray(data)) {
        if (data.name.endsWith('.bpmn')) {
          allFiles.push(data);
        }
        return allFiles;
      }

      // Handle directory response
      for (const item of data) {
        if (item.type === 'file' && item.name.endsWith('.bpmn')) {
          allFiles.push(item);
        } else if (item.type === 'dir') {
          // Recursively search subdirectories
          await this.getBpmnFilesRecursive(owner, repo, item.path, ref, allFiles);
        }
      }

      return allFiles;
    } catch (error) {
      // If directory doesn't exist, return empty array (not an error)
      if (error.status === 404) {
        return allFiles;
      }
      throw error;
    }
  }

  // Get all BPMN files from a repository's business process directories
  async getBpmnFiles(owner, repo, ref = 'main') {
    const allBpmnFiles = [];
    
    // Try both possible directory names: 'input/business-processes' and 'input/business-process'
    const possiblePaths = [
      'input/business-processes',
      'input/business-process'
    ];

    for (const path of possiblePaths) {
      try {
        const files = await this.getBpmnFilesRecursive(owner, repo, path, ref);
        allBpmnFiles.push(...files);
      } catch (error) {
        console.warn(`Could not fetch BPMN files from ${path}:`, error.message);
        // Continue trying other paths
      }
    }

    // Remove duplicates based on path (in case both directories exist and have overlapping files)
    const uniqueFiles = allBpmnFiles.filter((file, index, self) => 
      index === self.findIndex(f => f.path === file.path)
    );

    return uniqueFiles;
  }

  // Get file content from GitHub repository with timeout handling
  async getFileContent(owner, repo, path, ref = 'main') {
    const timeoutMs = 15000; // 15 second timeout
    
    try {
      console.log(`Getting file content: ${owner}/${repo}/${path} (ref: ${ref})`);
      
      // Use authenticated octokit if available, otherwise create a public instance for public repos
      const octokit = this.isAuth() ? this.octokit : new Octokit();
      
      // Create a promise that rejects after timeout
      const timeoutPromise = new Promise((_, reject) => {
        setTimeout(() => reject(new Error(`Request timeout after ${timeoutMs}ms`)), timeoutMs);
      });
      
      // Race the GitHub API call against the timeout
      const apiPromise = octokit.rest.repos.getContent({
        owner,
        repo,
        path,
        ref
      });
      
      const { data } = await Promise.race([apiPromise, timeoutPromise]);

      // Handle file content
      if (data.type === 'file' && data.content) {
        // Decode base64 content
        const content = Buffer.from(data.content, 'base64').toString('utf-8');
        console.log(`Successfully fetched file content, length: ${content.length} characters`);
        return content;
      } else {
        throw new Error('File not found or is not a file');
      }
    } catch (error) {
      console.error(`Failed to fetch file content from ${owner}/${repo}/${path}:`, error);
      
      // Provide more specific error messages
      if (error.message.includes('timeout')) {
        throw new Error(`GitHub API request timed out after ${timeoutMs / 1000} seconds. Please try again.`);
      } else if (error.status === 403) {
        throw new Error('Access denied. This repository may be private or you may have hit rate limits.');
      } else if (error.status === 404) {
        throw new Error('File not found in the repository.');
      } else if (error.message.includes('rate limit')) {
        throw new Error('GitHub API rate limit exceeded. Please try again later.');
      } else if (error.message.includes('Network Error') || error.message.includes('Failed to fetch')) {
        throw new Error('Network error occurred. Please check your internet connection and try again.');
      }
      
=======
  // Create a commit with multiple files
  async createCommit(owner, repo, branch, message, files) {
    if (!this.isAuth()) {
      throw new Error('Not authenticated with GitHub');
    }

    try {
      // Get the latest commit SHA
      const { data: refData } = await this.octokit.rest.git.getRef({
        owner,
        repo,
        ref: `heads/${branch}`
      });
      const latestCommitSha = refData.object.sha;

      // Get the tree SHA from the latest commit
      const { data: commitData } = await this.octokit.rest.git.getCommit({
        owner,
        repo,
        commit_sha: latestCommitSha
      });
      const baseTreeSha = commitData.tree.sha;

      // Create blobs for all files
      const blobs = await Promise.all(
        files.map(async (file) => {
          const { data: blobData } = await this.octokit.rest.git.createBlob({
            owner,
            repo,
            content: file.content,
            encoding: 'utf-8'
          });
          return {
            path: file.path,
            mode: '100644',
            type: 'blob',
            sha: blobData.sha
          };
        })
      );

      // Create a new tree with the blobs
      const { data: treeData } = await this.octokit.rest.git.createTree({
        owner,
        repo,
        base_tree: baseTreeSha,
        tree: blobs
      });

      // Create the commit
      const { data: newCommitData } = await this.octokit.rest.git.createCommit({
        owner,
        repo,
        message,
        tree: treeData.sha,
        parents: [latestCommitSha]
      });

      // Update the branch reference
      await this.octokit.rest.git.updateRef({
        owner,
        repo,
        ref: `heads/${branch}`,
        sha: newCommitData.sha
      });

      return {
        sha: newCommitData.sha,
        html_url: `https://github.com/${owner}/${repo}/commit/${newCommitData.sha}`,
        message: newCommitData.message,
        author: newCommitData.author,
        committer: newCommitData.committer
      };
    } catch (error) {
      console.error('Failed to create commit:', error);
>>>>>>> 38fd1b89
      throw error;
    }
  }

  // Logout
  logout() {
    this.octokit = null;
    this.isAuthenticated = false;
    this.tokenType = null;
    this.permissions = null;
    localStorage.removeItem('github_token');
    sessionStorage.removeItem('github_token');
    
    // Clear branch context on logout
    try {
      const { default: branchContextService } = require('../services/branchContextService');
      branchContextService.clearAllBranchContext();
    } catch (error) {
      // Service might not be available during testing
      sessionStorage.removeItem('sgex_branch_context');
    }
  }
}

// Create a singleton instance
const githubService = new GitHubService();

export default githubService;<|MERGE_RESOLUTION|>--- conflicted
+++ resolved
@@ -834,7 +834,6 @@
     }
   }
 
-<<<<<<< HEAD
   // Recursively fetch BPMN files from a directory and its subdirectories
   async getBpmnFilesRecursive(owner, repo, path, ref = 'main', allFiles = []) {
     try {
@@ -954,7 +953,10 @@
         throw new Error('Network error occurred. Please check your internet connection and try again.');
       }
       
-=======
+      throw error;
+    }
+  }
+
   // Create a commit with multiple files
   async createCommit(owner, repo, branch, message, files) {
     if (!this.isAuth()) {
@@ -1030,7 +1032,6 @@
       };
     } catch (error) {
       console.error('Failed to create commit:', error);
->>>>>>> 38fd1b89
       throw error;
     }
   }
