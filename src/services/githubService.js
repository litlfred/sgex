--- conflicted
+++ resolved
@@ -632,11 +632,7 @@
               path: file.path
             });
 
-<<<<<<< HEAD
-            const content = atob(contentResponse.data.content);
-=======
             const content = decodeURIComponent(escape(atob(contentResponse.data.content)));
->>>>>>> a8bcef60
             
             // Parse workflow name from YAML (simple regex approach)
             const nameMatch = content.match(/^name:\s*(.+)$/m);
@@ -972,11 +968,7 @@
         console.log('🔧 githubService.getFileContent: Decoding base64 content...');
         console.log('📊 githubService.getFileContent: Base64 content length:', data.content.length);
         
-<<<<<<< HEAD
-        const content = atob(data.content);
-=======
         const content = decodeURIComponent(escape(atob(data.content)));
->>>>>>> a8bcef60
         console.log(`✅ githubService.getFileContent: Successfully fetched and decoded file content`);
         console.log('📏 githubService.getFileContent: Final content length:', content.length, 'characters');
         console.log('👀 githubService.getFileContent: Content preview (first 200 chars):', content.substring(0, 200));
