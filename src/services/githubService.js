--- conflicted
+++ resolved
@@ -2008,10 +2008,6 @@
     }
   }
 
-<<<<<<< HEAD
-  // Create a new issue
-  async createIssue(owner, repo, issueData) {
-=======
   // Alias method for backward compatibility - delegates to getIssues
   async getRepositoryIssues(owner, repo, options = {}) {
     return this.getIssues(owner, repo, options);
@@ -2028,6 +2024,25 @@
       
       const params = {
         owner,
+        repo,
+        sort: options.sort || 'newest',
+        per_page: Math.min(options.per_page || 30, 100),
+        page: options.page || 1
+      };
+
+      const { data } = await octokit.rest.repos.listForks(params);
+      
+      this.logger.apiResponse('GET', `/repos/${owner}/${repo}/forks`, 200, Date.now() - startTime);
+      return data;
+    } catch (error) {
+      this.logger.apiResponse('GET', `/repos/${owner}/${repo}/forks`, error.status || 500, Date.now() - startTime);
+      console.error('Failed to fetch forks:', error);
+      throw error;
+    }
+  }
+
+  // Create a new issue
+  async createIssue(owner, repo, issueData) {
         repo,
         sort: options.sort || 'newest',
         per_page: options.per_page || 100,
@@ -2168,15 +2183,13 @@
     }
   }
 
-  // Create an issue (requires authentication)
-  async createIssue(owner, repo, title, body, labels = [], assignees = []) {
->>>>>>> 0bbe30f6
+  // Create a new issue
+  async createIssue(owner, repo, issueData) {
     if (!this.isAuth()) {
       throw new Error('Authentication required to create issues');
     }
 
     const startTime = Date.now();
-<<<<<<< HEAD
     this.logger.apiCall('POST', `/repos/${owner}/${repo}/issues`, issueData);
 
     try {
@@ -2208,211 +2221,22 @@
         title: issueData.title
       });
       console.error('Failed to create issue:', error);
-=======
-    this.logger.apiCall('POST', `/repos/${owner}/${repo}/issues`, { title, bodyLength: body?.length, labels, assignees });
-
-    try {
-      const params = {
-        owner,
-        repo,
-        title,
-        body
-      };
-
-      // Add optional parameters if provided
-      if (labels.length > 0) {
-        params.labels = labels;
-      }
-      
-      if (assignees.length > 0) {
-        params.assignees = assignees;
-      }
-
-      const response = await this.octokit.rest.issues.create(params);
-      
-      this.logger.apiResponse('POST', `/repos/${owner}/${repo}/issues`, response.status, Date.now() - startTime);
-      
-      return {
-        success: true,
-        issue: {
-          id: response.data.id,
-          number: response.data.number,
-          title: response.data.title,
-          body: response.data.body,
-          html_url: response.data.html_url,
-          state: response.data.state,
-          created_at: response.data.created_at,
-          user: {
-            login: response.data.user.login,
-            avatar_url: response.data.user.avatar_url
-          },
-          labels: response.data.labels.map(label => ({
-            name: label.name,
-            color: label.color
-          }))
-        }
-      };
+      throw error;
+    }
+  }
+
+      return response.data;
     } catch (error) {
       this.logger.apiResponse('POST', `/repos/${owner}/${repo}/issues`, error.status || 'error', Date.now() - startTime);
+      this.logger.error('Failed to create issue', { 
+        error: error.message,
+        owner,
+        repo,
+        title: issueData.title
+      });
       console.error('Failed to create issue:', error);
-      
-      // Return structured error response
-      return {
-        success: false,
-        error: {
-          message: error.message,
-          status: error.status,
-          type: error.status === 403 ? 'permission_denied' : 
-                error.status === 422 ? 'validation_error' : 
-                error.status === 404 ? 'repository_not_found' : 'unknown_error'
-        }
-      };
-    }
-  }
-
-  // Get a specific issue
-  async getIssue(owner, repo, issueNumber) {
-    if (!this.isAuth()) {
-      throw new Error('Authentication required to get issue details');
-    }
-
-    const startTime = Date.now();
-    this.logger.apiCall('GET', `/repos/${owner}/${repo}/issues/${issueNumber}`);
-
-    try {
-      const response = await this.octokit.rest.issues.get({
-        owner,
-        repo,
-        issue_number: issueNumber
-      });
-
-      this.logger.apiResponse('GET', `/repos/${owner}/${repo}/issues/${issueNumber}`, response.status, Date.now() - startTime);
-
-      return {
-        id: response.data.id,
-        number: response.data.number,
-        title: response.data.title,
-        body: response.data.body,
-        html_url: response.data.html_url,
-        state: response.data.state,
-        created_at: response.data.created_at,
-        updated_at: response.data.updated_at,
-        closed_at: response.data.closed_at,
-        user: {
-          login: response.data.user.login,
-          avatar_url: response.data.user.avatar_url
-        },
-        labels: response.data.labels.map(label => ({
-          name: label.name,
-          color: label.color
-        }))
-      };
-    } catch (error) {
-      this.logger.apiResponse('GET', `/repos/${owner}/${repo}/issues/${issueNumber}`, error.status || 'error', Date.now() - startTime);
-      console.error('Failed to get issue:', error);
-      throw error;
-    }
-  }
-
-  // Get a specific pull request
-  async getPullRequest(owner, repo, pullNumber) {
-    if (!this.isAuth()) {
-      throw new Error('Authentication required to get pull request details');
-    }
-
-    const startTime = Date.now();
-    this.logger.apiCall('GET', `/repos/${owner}/${repo}/pulls/${pullNumber}`);
-
-    try {
-      const response = await this.octokit.rest.pulls.get({
-        owner,
-        repo,
-        pull_number: pullNumber
-      });
-
-      this.logger.apiResponse('GET', `/repos/${owner}/${repo}/pulls/${pullNumber}`, response.status, Date.now() - startTime);
-
-      return {
-        id: response.data.id,
-        number: response.data.number,
-        title: response.data.title,
-        body: response.data.body,
-        html_url: response.data.html_url,
-        state: response.data.state,
-        created_at: response.data.created_at,
-        updated_at: response.data.updated_at,
-        closed_at: response.data.closed_at,
-        merged_at: response.data.merged_at,
-        user: {
-          login: response.data.user.login,
-          avatar_url: response.data.user.avatar_url
-        },
-        head: {
-          ref: response.data.head.ref,
-          sha: response.data.head.sha
-        },
-        base: {
-          ref: response.data.base.ref,
-          sha: response.data.base.sha
-        }
-      };
-    } catch (error) {
-      this.logger.apiResponse('GET', `/repos/${owner}/${repo}/pulls/${pullNumber}`, error.status || 'error', Date.now() - startTime);
-      console.error('Failed to get pull request:', error);
-      throw error;
-    }
-  }
-
-  // Search pull requests using GitHub search API
-  async searchPullRequests(query, options = {}) {
-    if (!this.isAuth()) {
-      throw new Error('Authentication required to search pull requests');
-    }
-
-    const startTime = Date.now();
-    this.logger.apiCall('GET', '/search/issues', { query, type: 'pr' });
-
-    try {
-      const response = await this.octokit.rest.search.issuesAndPullRequests({
-        q: query,
-        sort: options.sort || 'created',
-        order: options.order || 'desc',
-        per_page: options.per_page || 30,
-        page: options.page || 1
-      });
-
-      this.logger.apiResponse('GET', '/search/issues', response.status, Date.now() - startTime);
-
-      return {
-        total_count: response.data.total_count,
-        incomplete_results: response.data.incomplete_results,
-        items: response.data.items.map(item => ({
-          id: item.id,
-          number: item.number,
-          title: item.title,
-          body: item.body,
-          html_url: item.html_url,
-          state: item.state,
-          created_at: item.created_at,
-          updated_at: item.updated_at,
-          closed_at: item.closed_at,
-          user: {
-            login: item.user.login,
-            avatar_url: item.user.avatar_url
-          },
-          repository: item.repository_url ? {
-            name: item.repository_url.split('/').slice(-1)[0],
-            full_name: item.repository_url.split('/').slice(-2).join('/')
-          } : null
-        }))
-      };
-    } catch (error) {
-      this.logger.apiResponse('GET', '/search/issues', error.status || 'error', Date.now() - startTime);
-      console.error('Failed to search pull requests:', error);
->>>>>>> 0bbe30f6
-      throw error;
-    }
-  }
+      throw error;
+    }
 
   // Logout
   logout() {
