import { Octokit } from '@octokit/rest';
import { processConcurrently } from '../utils/concurrency';
import repositoryCompatibilityCache from '../utils/repositoryCompatibilityCache';
import logger from '../utils/logger';

class GitHubService {
  constructor() {
    this.octokit = null;
    this.isAuthenticated = false;
    this.permissions = null;
    this.tokenType = null; // 'classic', 'fine-grained', or 'oauth'
    this.logger = logger.getLogger('GitHubService');
    this.logger.debug('GitHubService instance created');
  }

  // Initialize with a GitHub token (supports both OAuth and PAT tokens)
  authenticate(token) {
    const startTime = Date.now();
    this.logger.auth('Starting authentication', { tokenProvided: !!token, tokenLength: token ? token.length : 0 });
    
    try {
      this.octokit = new Octokit({
        auth: token,
      });
      this.isAuthenticated = true;
      
      const duration = Date.now() - startTime;
      this.logger.auth('Authentication successful', { duration });
      this.logger.performance('GitHub authentication', duration);
      
      return true;
    } catch (error) {
      const duration = Date.now() - startTime;
      this.logger.auth('Authentication failed', { error: error.message, duration });
      console.error('Failed to authenticate with GitHub:', error);
      this.isAuthenticated = false;
      return false;
    }
  }

  // Initialize with an existing Octokit instance (for OAuth flow)
  authenticateWithOctokit(octokitInstance) {
    this.logger.auth('Starting OAuth authentication with Octokit instance');
    
    try {
      this.octokit = octokitInstance;
      this.isAuthenticated = true;
      this.tokenType = 'oauth';
      
      this.logger.auth('OAuth authentication successful', { tokenType: this.tokenType });
      return true;
    } catch (error) {
      this.logger.auth('OAuth authentication failed', { error: error.message });
      console.error('Failed to authenticate with Octokit instance:', error);
      this.isAuthenticated = false;
      return false;
    }
  }

  // Check token permissions and type
  async checkTokenPermissions() {
    if (!this.isAuth()) {
      const error = new Error('Not authenticated with GitHub');
      this.logger.error('Token permission check failed - not authenticated');
      throw error;
    }

    const startTime = Date.now();
    this.logger.apiCall('GET', '/user', null);

    try {
      // Try to get token info to determine type and permissions
      const response = await this.octokit.request('GET /user');
      this.logger.apiResponse('GET', '/user', response.status, Date.now() - startTime);
      
      // Check if this is a fine-grained token by trying to access rate limit info
      try {
        const rateLimitStart = Date.now();
        this.logger.apiCall('GET', '/rate_limit', null);
        const rateLimit = await this.octokit.rest.rateLimit.get();
        this.logger.apiResponse('GET', '/rate_limit', rateLimit.status, Date.now() - rateLimitStart);
        
        // Fine-grained tokens have different rate limit structure
        this.tokenType = rateLimit.data.resources.core ? 'classic' : 'fine-grained';
        this.logger.debug('Token type determined', { tokenType: this.tokenType, hasCore: !!rateLimit.data.resources.core });
      } catch (rateLimitError) {
        this.tokenType = 'unknown';
        this.logger.warn('Could not determine token type from rate limit', { error: rateLimitError.message });
      }

      const permissions = {
        type: this.tokenType,
        user: response.data
      };
      
      this.permissions = permissions;
      this.logger.debug('Token permissions checked successfully', { 
        tokenType: this.tokenType, 
        username: response.data.login 
      });
      
      return permissions;
    } catch (error) {
      const duration = Date.now() - startTime;
      this.logger.apiError('GET', '/user', error);
      this.logger.performance('Token permission check (failed)', duration);
      console.error('Failed to check token permissions:', error);
      throw error;
    }
  }

  // Check if we have write permissions for a specific repository
  async checkRepositoryWritePermissions(owner, repo) {
    if (!this.isAuth()) {
      this.logger.warn('Cannot check repository write permissions - not authenticated', { owner, repo });
      return false;
    }

    const startTime = Date.now();
    this.logger.debug('Checking write permissions for repository', { owner, repo });

    try {
      // Get current user first
      const currentUser = await this.getCurrentUser();
      const username = currentUser.login;
      
      this.logger.apiCall('GET', `/repos/${owner}/${repo}/collaborators/${username}/permission`, null);
      
      // Try to get repository collaborator permissions
      const { data } = await this.octokit.rest.repos.getCollaboratorPermissionLevel({
        owner,
        repo,
        username
      });
      
      const duration = Date.now() - startTime;
      this.logger.apiResponse('GET', `/repos/${owner}/${repo}/collaborators/${username}/permission`, 200, duration);
      
      const hasWriteAccess = ['write', 'admin'].includes(data.permission);
      this.logger.debug('Repository write permissions checked', { 
        owner, 
        repo, 
        permission: data.permission, 
        hasWriteAccess 
      });
      
      return hasWriteAccess;
    } catch (error) {
      const duration = Date.now() - startTime;
      this.logger.apiError('GET', `/repos/${owner}/${repo}/collaborators/*/permission`, error);
      this.logger.performance('Repository write permission check (failed)', duration);
      
      // If we can't check permissions, assume we don't have write access
      console.warn('Could not check repository write permissions:', error);
      this.logger.warn('Assuming no write access due to permission check failure', { owner, repo, error: error.message });
      return false;
    }
  }

  // Check if authenticated
  isAuth() {
    return this.isAuthenticated && this.octokit !== null;
  }

  // Get current user data
  async getCurrentUser() {
    if (!this.isAuth()) {
      throw new Error('Not authenticated with GitHub');
    }

    try {
      const { data } = await this.octokit.rest.users.getAuthenticated();
      return data;
    } catch (error) {
      console.error('Failed to fetch user data:', error);
      throw error;
    }
  }

  // Get user's organizations
  async getUserOrganizations() {
    if (!this.isAuth()) {
      throw new Error('Not authenticated with GitHub');
    }

    try {
      const { data } = await this.octokit.rest.orgs.listForAuthenticatedUser();
      return data;
    } catch (error) {
      console.error('Failed to fetch organizations:', error);
      throw error;
    }
  }

  // Get specific organization data (public data, no auth required)
  async getOrganization(orgLogin) {
    try {
      // Create a temporary Octokit instance for public API calls if we don't have one
      const octokit = this.octokit || new Octokit();
      
      const { data } = await octokit.rest.orgs.get({
        org: orgLogin
      });
      return data;
    } catch (error) {
      console.error(`Failed to fetch organization ${orgLogin}:`, error);
      throw error;
    }
  }

  // Get specific user data (public data, no auth required)
  async getUser(username) {
    try {
      // Create a temporary Octokit instance for public API calls if we don't have one
      const octokit = this.octokit || new Octokit();
      
      const { data } = await octokit.rest.users.getByUsername({
        username
      });
      return data;
    } catch (error) {
      console.error(`Failed to fetch user ${username}:`, error);
      throw error;
    }
  }

  // Get WHO organization data with fresh avatar
  async getWHOOrganization() {
    try {
      const whoData = await this.getOrganization('WorldHealthOrganization');
      return {
        id: whoData.id,
        login: whoData.login,
        display_name: whoData.name || 'World Health Organization',
        description: whoData.description || 'The World Health Organization is a specialized agency of the United Nations responsible for international public health.',
        avatar_url: whoData.avatar_url,
        html_url: whoData.html_url,
        type: 'Organization',
        permissions: {
          can_create_repositories: true,
          can_create_private_repositories: true
        },
        plan: {
          name: 'Organization',
          private_repos: 'unlimited'
        },
        isWHO: true
      };
    } catch (error) {
      console.warn('Could not fetch WHO organization data from API, using fallback:', error);
      // Return hardcoded fallback data
      return {
        id: 'who-organization',
        login: 'WorldHealthOrganization',
        display_name: 'World Health Organization',
        description: 'The World Health Organization is a specialized agency of the United Nations responsible for international public health.',
        avatar_url: 'https://avatars.githubusercontent.com/u/12261302?s=200&v=4',
        html_url: 'https://github.com/WorldHealthOrganization',
        type: 'Organization',
        permissions: {
          can_create_repositories: true,
          can_create_private_repositories: true
        },
        plan: {
          name: 'Organization',
          private_repos: 'unlimited'
        },
        isWHO: true
      };
    }
  }

  // Get repositories for a user or organization (now filters by SMART Guidelines compatibility)
  async getRepositories(owner, type = 'user') {
    // Use the new SMART guidelines filtering method
    return this.getSmartGuidelinesRepositories(owner, type);
  }

  // Check if a repository has sushi-config.yaml with smart.who.int.base dependency
  async checkSmartGuidelinesCompatibility(owner, repo, retryCount = 2) {
    if (!this.isAuth()) {
      return false;
    }

    // Check cache first to prevent redundant downloads
    const cachedResult = repositoryCompatibilityCache.get(owner, repo);
    if (cachedResult !== null) {
      return cachedResult;
    }

    try {
      // Try to get sushi-config.yaml from the repository root
      const { data } = await this.octokit.rest.repos.getContent({
        owner,
        repo,
        path: 'sushi-config.yaml',
      });

      if (data.type === 'file' && data.content) {
        // Decode base64 content (browser-compatible)
        const content = decodeURIComponent(escape(atob(data.content)));
        
        // Check if the content contains smart.who.int.base in dependencies
        const isCompatible = content.includes('smart.who.int.base');
        
        // Cache the result
        repositoryCompatibilityCache.set(owner, repo, isCompatible);
        return isCompatible;
      }
      
      // Cache negative result
      repositoryCompatibilityCache.set(owner, repo, false);
      return false;
    } catch (error) {
      // If it's a 404 (file not found), retry once more in case of temporary issues
      if (error.status === 404 && retryCount > 0) {
        console.warn(`File not found for ${owner}/${repo}, retrying... (${retryCount} attempts left)`);
        // Use shorter delay in test environment
        const delay = process.env.NODE_ENV === 'test' ? 10 : 1000;
        await new Promise(resolve => setTimeout(resolve, delay));
        return this.checkSmartGuidelinesCompatibility(owner, repo, retryCount - 1);
      }
      
      // For any error (including rate limiting, network errors, or file not found after retries),
      // strictly return false - no fallback logic
      console.warn(`Failed to check ${owner}/${repo} for sushi-config.yaml with smart.who.int.base dependency:`, error.message);
      
      // Cache negative result
      repositoryCompatibilityCache.set(owner, repo, false);
      return false;
    }
  }



  // Get repositories that are SMART guidelines compatible
  async getSmartGuidelinesRepositories(owner, type = 'user') {
    if (!this.isAuth()) {
      throw new Error('Not authenticated with GitHub');
    }

    try {
      let repositories = [];
      let page = 1;
      let hasMorePages = true;

      // Fetch all repositories using pagination
      while (hasMorePages) {
        let response;
        if (type === 'user') {
          response = await this.octokit.rest.repos.listForUser({
            username: owner,
            sort: 'updated',
            per_page: 100,
            page: page,
          });
        } else {
          response = await this.octokit.rest.repos.listForOrg({
            org: owner,
            sort: 'updated',
            per_page: 100,
            page: page,
          });
        }

        repositories = repositories.concat(response.data);
        
        // Check if there are more pages
        hasMorePages = response.data.length === 100;
        page++;
      }

      // Check each repository for SMART guidelines compatibility
      const smartGuidelinesRepos = [];
      for (const repo of repositories) {
        const isCompatible = await this.checkSmartGuidelinesCompatibility(repo.owner.login, repo.name);
        if (isCompatible) {
          smartGuidelinesRepos.push({
            ...repo,
            smart_guidelines_compatible: true
          });
        }
      }

      return smartGuidelinesRepos;
    } catch (error) {
      console.error('Failed to fetch SMART guidelines repositories:', error);
      throw error;
    }
  }

  // Get repositories with progressive scanning (for real-time updates)
  async getSmartGuidelinesRepositoriesProgressive(owner, type = 'user', onRepositoryFound = null, onProgress = null) {
    if (!this.isAuth()) {
      throw new Error('Not authenticated with GitHub');
    }

    try {
      let repositories = [];
      let page = 1;
      let hasMorePages = true;

      // Fetch all repositories using pagination
      while (hasMorePages) {
        let response;
        if (type === 'user') {
          response = await this.octokit.rest.repos.listForUser({
            username: owner,
            sort: 'updated',
            per_page: 100,
            page: page,
          });
        } else {
          response = await this.octokit.rest.repos.listForOrg({
            org: owner,
            sort: 'updated',
            per_page: 100,
            page: page,
          });
        }

        repositories = repositories.concat(response.data);
        
        // Check if there are more pages
        hasMorePages = response.data.length === 100;
        page++;
      }

      // Handle case where user has no repositories
      if (repositories.length === 0) {
        console.log('📊 No repositories found for user, completing scan immediately');
        // Call progress callback to indicate completion
        if (onProgress) {
          onProgress({
            current: 0,
            total: 0,
            currentRepo: 'none',
            progress: 100,
            completed: true
          });
        }
        return [];
      }

      // Process repositories concurrently with rate limiting and enhanced display
      const processor = async (repo, index) => {
        // Add a small delay to make scanning progress visible (similar to demo mode)
        await new Promise(resolve => setTimeout(resolve, 100 + Math.random() * 200));
        
        const isCompatible = await this.checkSmartGuidelinesCompatibility(repo.owner.login, repo.name);
        
        if (isCompatible) {
          const smartRepo = {
            ...repo,
            smart_guidelines_compatible: true
          };
          
          // Notify that a repository was found
          if (onRepositoryFound) {
            onRepositoryFound(smartRepo);
          }
          
          return smartRepo;
        }
        
        return null;
      };

      // Use concurrent processing with max 5 parallel requests
      const results = await processConcurrently(repositories, processor, {
        concurrency: 5,
        onProgress: (completed, total, repo, result) => {
          // Progress callback for completed items
          if (onProgress) {
            onProgress({
              current: completed,
              total: total,
              currentRepo: repo.name,
              progress: Math.round((completed / total) * 100),
              completed: true
            });
          }
        },
        onItemStart: (repo, index) => {
          // Progress callback for started items
          if (onProgress) {
            onProgress({
              current: index + 1,
              total: repositories.length,
              currentRepo: repo.name,
              progress: Math.round(((index + 1) / repositories.length) * 100),
              completed: false,
              started: true
            });
          }
        }
      });

      // Filter out null results and collect smart repositories
      const validResults = results.filter(result => result !== null && !result.error);
      
      return validResults;
    } catch (error) {
      console.error('Failed to fetch SMART guidelines repositories:', error);
      throw error;
    }
  }

  // Get a specific repository
  async getRepository(owner, repo) {
    if (!this.isAuth()) {
      throw new Error('Not authenticated with GitHub');
    }

    try {
      const { data } = await this.octokit.rest.repos.get({
        owner,
        repo,
      });
      return data;
    } catch (error) {
      console.error('Failed to fetch repository:', error);
      throw error;
    }  
  }

  // Get repository branches
  async getBranches(owner, repo) {
    if (!this.isAuth()) {
      throw new Error('Not authenticated with GitHub');
    }

    try {
      const { data } = await this.octokit.rest.repos.listBranches({
        owner,
        repo,
        per_page: 100
      });
      return data;
    } catch (error) {
      console.error('Failed to fetch branches:', error);
      throw error;
    }
  }

  // Create a new branch
  async createBranch(owner, repo, branchName, fromBranch = 'main') {
    if (!this.isAuth()) {
      throw new Error('Not authenticated with GitHub');
    }

    try {
      // First get the SHA of the source branch
      const { data: refData } = await this.octokit.rest.git.getRef({
        owner,
        repo,
        ref: `heads/${fromBranch}`
      });

      // Create the new branch
      const { data } = await this.octokit.rest.git.createRef({
        owner,
        repo,
        ref: `refs/heads/${branchName}`,
        sha: refData.object.sha
      });

      return data;
    } catch (error) {
      console.error('Failed to create branch:', error);
      throw error;
    }
  }

  // Get a specific branch
  async getBranch(owner, repo, branch) {
    if (!this.isAuth()) {
      throw new Error('Not authenticated with GitHub');
    }

    try {
      const { data } = await this.octokit.rest.repos.getBranch({
        owner,
        repo,
        branch
      });
      return data;
    } catch (error) {
      console.error('Failed to fetch branch:', error);
      throw error;
    }
  }

  // GitHub Actions API methods
  
  // Get workflows for a repository (detailed version with file parsing)
  async getWorkflows(owner, repo) {
    if (!this.isAuth()) {
      throw new Error('Not authenticated with GitHub');
    }

    try {
      // First, try to get the .github/workflows directory
      const { data } = await this.octokit.rest.repos.getContent({
        owner,
        repo,
        path: '.github/workflows'
      });

      // Filter for YAML/YML files
      const workflowFiles = Array.isArray(data) 
        ? data.filter(file => file.name.endsWith('.yml') || file.name.endsWith('.yaml'))
        : [];

      // Fetch workflow details for each file
      const workflows = await Promise.all(
        workflowFiles.map(async (file) => {
          try {
            // Get file content to parse workflow name
            const contentResponse = await this.octokit.rest.repos.getContent({
              owner,
              repo,
              path: file.path
            });

            const content = Buffer.from(contentResponse.data.content, 'base64').toString('utf-8');
            
            // Parse workflow name from YAML (simple regex approach)
            const nameMatch = content.match(/^name:\s*(.+)$/m);
            const workflowName = nameMatch ? nameMatch[1].replace(/['"]/g, '') : file.name.replace(/\.(yml|yaml)$/, '');

            // Parse triggers
            const onMatch = content.match(/^on:\s*$/m);
            let triggers = [];
            if (onMatch) {
              const pushMatch = content.match(/^\s*push:/m);
              const prMatch = content.match(/^\s*pull_request:/m);
              const scheduleMatch = content.match(/^\s*schedule:/m);
              const workflowDispatchMatch = content.match(/^\s*workflow_dispatch:/m);
              
              if (pushMatch) triggers.push('push');
              if (prMatch) triggers.push('pull_request');
              if (scheduleMatch) triggers.push('schedule');
              if (workflowDispatchMatch) triggers.push('manual');
            }

            return {
              name: workflowName,
              filename: file.name,
              path: file.path,
              size: file.size,
              sha: file.sha,
              url: file.html_url,
              triggers: triggers.length > 0 ? triggers : ['push'], // default to push if we can't parse
              lastModified: contentResponse.data.last_modified || 'Unknown'
            };
          } catch (error) {
            console.warn(`Failed to fetch workflow details for ${file.name}:`, error);
            return {
              name: file.name.replace(/\.(yml|yaml)$/, ''),
              filename: file.name,
              path: file.path,
              size: file.size,
              sha: file.sha,
              url: file.html_url,
              triggers: ['unknown'],
              lastModified: 'Unknown'
            };
          }
        })
      );

      return workflows;
    } catch (error) {
      if (error.status === 404) {
        // No .github/workflows directory exists
        return [];
      }
      console.error('Failed to fetch workflows:', error);
      throw error;
    }
  }

  // Get workflow runs for a repository
  async getWorkflowRuns(owner, repo, options = {}) {
    if (!this.isAuth()) {
      throw new Error('Not authenticated with GitHub');
    }

    try {
      const params = {
        owner,
        repo,
        per_page: options.per_page || 10,
        page: options.page || 1
      };

      if (options.branch) {
        params.branch = options.branch;
      }

      if (options.workflow_id) {
        params.workflow_id = options.workflow_id;
      }

      const { data } = await this.octokit.rest.actions.listWorkflowRunsForRepo(params);
      return data;
    } catch (error) {
      console.error('Failed to fetch workflow runs:', error);
      throw error;
    }
  }

  // Get workflow runs for a specific workflow
  async getWorkflowRunsForWorkflow(owner, repo, workflow_id, options = {}) {
    if (!this.isAuth()) {
      throw new Error('Not authenticated with GitHub');
    }

    try {
      const params = {
        owner,
        repo,
        workflow_id,
        per_page: options.per_page || 10,
        page: options.page || 1
      };

      if (options.branch) {
        params.branch = options.branch;
      }

      const { data } = await this.octokit.rest.actions.listWorkflowRuns(params);
      return data;
    } catch (error) {
      console.error('Failed to fetch workflow runs for workflow:', error);
      throw error;
    }
  }

  // Trigger a workflow run
  async triggerWorkflow(owner, repo, workflow_id, ref = 'main', inputs = {}) {
    if (!this.isAuth()) {
      throw new Error('Not authenticated with GitHub');
    }

    try {
      const { data } = await this.octokit.rest.actions.createWorkflowDispatch({
        owner,
        repo,
        workflow_id,
        ref,
        inputs
      });
      return data;
    } catch (error) {
      console.error('Failed to trigger workflow:', error);
      throw error;
    }
  }

  // Re-run a workflow
  async rerunWorkflow(owner, repo, run_id) {
    if (!this.isAuth()) {
      throw new Error('Not authenticated with GitHub');
    }

    try {
      const { data } = await this.octokit.rest.actions.reRunWorkflow({
        owner,
        repo,
        run_id
      });
      return data;
    } catch (error) {
      console.error('Failed to re-run workflow:', error);
      throw error;
    }
  }

  // Get workflow run logs
  async getWorkflowRunLogs(owner, repo, run_id) {
    if (!this.isAuth()) {
      throw new Error('Not authenticated with GitHub');
    }

    try {
      const { data } = await this.octokit.rest.actions.downloadWorkflowRunLogs({
        owner,
        repo,
        run_id
      });
      return data;
    } catch (error) {
      console.error('Failed to get workflow run logs:', error);
      throw error;
    }
  }

  // Releases API methods

  // Get releases for a repository
  async getReleases(owner, repo, options = {}) {
    if (!this.isAuth()) {
      throw new Error('Not authenticated with GitHub');
    }

    try {
      const { data } = await this.octokit.rest.repos.listReleases({
        owner,
        repo,
        per_page: options.per_page || 10,
        page: options.page || 1
      });
      return data;
    } catch (error) {
      console.error('Failed to fetch releases:', error);
      throw error;
    }
  }

  // Get latest release
  async getLatestRelease(owner, repo) {
    if (!this.isAuth()) {
      throw new Error('Not authenticated with GitHub');
    }

    try {
      const { data } = await this.octokit.rest.repos.getLatestRelease({
        owner,
        repo
      });
      return data;
    } catch (error) {
      console.error('Failed to fetch latest release:', error);
      throw error;
    }
  }

  // Create a commit with multiple files
  async createCommit(owner, repo, branch, message, files) {
    if (!this.isAuth()) {
      throw new Error('Not authenticated with GitHub');
    }

    try {
      // Get the latest commit SHA
      const { data: refData } = await this.octokit.rest.git.getRef({
        owner,
        repo,
        ref: `heads/${branch}`
      });
      const latestCommitSha = refData.object.sha;

      // Get the tree SHA from the latest commit
      const { data: commitData } = await this.octokit.rest.git.getCommit({
        owner,
        repo,
        commit_sha: latestCommitSha
      });
      const baseTreeSha = commitData.tree.sha;

      // Create blobs for all files
      const blobs = await Promise.all(
        files.map(async (file) => {
          const { data: blobData } = await this.octokit.rest.git.createBlob({
            owner,
            repo,
            content: file.content,
            encoding: 'utf-8'
          });
          return {
            path: file.path,
            mode: '100644',
            type: 'blob',
            sha: blobData.sha
          };
        })
      );

      // Create a new tree with the blobs
      const { data: treeData } = await this.octokit.rest.git.createTree({
        owner,
        repo,
        base_tree: baseTreeSha,
        tree: blobs
      });

      // Create the commit
      const { data: newCommitData } = await this.octokit.rest.git.createCommit({
        owner,
        repo,
        message,
        tree: treeData.sha,
        parents: [latestCommitSha]
      });

      // Update the branch reference
      await this.octokit.rest.git.updateRef({
        owner,
        repo,
        ref: `heads/${branch}`,
        sha: newCommitData.sha
      });

      return {
        sha: newCommitData.sha,
        html_url: `https://github.com/${owner}/${repo}/commit/${newCommitData.sha}`,
        message: newCommitData.message,
        author: newCommitData.author,
        committer: newCommitData.committer
      };
    } catch (error) {
      console.error('Failed to create commit:', error);
      throw error;
    }
  }

<<<<<<< HEAD
  // Get recent commits for a repository branch
  async getRecentCommits(owner, repo, branch = 'main', per_page = 5) {
=======
  // Get directory contents
  async getDirectoryContents(owner, repo, path, branch = null) {
>>>>>>> a40aa6af
    if (!this.isAuth()) {
      throw new Error('Not authenticated with GitHub');
    }

<<<<<<< HEAD
    const startTime = Date.now();
    this.logger.apiCall('GET', `/repos/${owner}/${repo}/commits`, { sha: branch, per_page });

    try {
      const response = await this.octokit.rest.repos.listCommits({
        owner,
        repo,
        sha: branch,
        per_page
      });

      this.logger.apiResponse('GET', `/repos/${owner}/${repo}/commits`, response.status, Date.now() - startTime);
      
      return response.data.map(commit => ({
        sha: commit.sha,
        message: commit.commit.message,
        author: {
          name: commit.commit.author.name,
          email: commit.commit.author.email,
          date: commit.commit.author.date
        },
        committer: {
          name: commit.commit.committer.name,
          email: commit.commit.committer.email,
          date: commit.commit.committer.date
        },
        html_url: commit.html_url,
        stats: commit.stats
      }));
    } catch (error) {
      this.logger.apiResponse('GET', `/repos/${owner}/${repo}/commits`, error.status || 'error', Date.now() - startTime);
      console.error('Failed to fetch recent commits:', error);
=======
    try {
      const params = {
        owner,
        repo,
        path
      };
      
      if (branch) {
        params.ref = branch;
      }

      const { data } = await this.octokit.rest.repos.getContent(params);
      return Array.isArray(data) ? data : [data];
    } catch (error) {
      console.error(`Failed to fetch directory contents for ${path}:`, error);
>>>>>>> a40aa6af
      throw error;
    }
  }

<<<<<<< HEAD
  // Get open pull requests count
  async getOpenPullRequestsCount(owner, repo) {
=======
  // Get file content
  async getFileContent(owner, repo, path, branch = null) {
>>>>>>> a40aa6af
    if (!this.isAuth()) {
      throw new Error('Not authenticated with GitHub');
    }

<<<<<<< HEAD
    const startTime = Date.now();
    this.logger.apiCall('GET', `/repos/${owner}/${repo}/pulls`, { state: 'open', per_page: 1 });

    try {
      const response = await this.octokit.rest.pulls.list({
        owner,
        repo,
        state: 'open',
        per_page: 1
      });

      this.logger.apiResponse('GET', `/repos/${owner}/${repo}/pulls`, response.status, Date.now() - startTime);
      
      // GitHub includes the total count in the response headers
      const linkHeader = response.headers.link;
      if (linkHeader && linkHeader.includes('rel="last"')) {
        const lastPageMatch = linkHeader.match(/page=(\d+)>; rel="last"/);
        if (lastPageMatch) {
          return parseInt(lastPageMatch[1], 10);
        }
      }
      
      // Fallback: use the length of returned items (may not be accurate for large counts)
      return response.data.length;
    } catch (error) {
      this.logger.apiResponse('GET', `/repos/${owner}/${repo}/pulls`, error.status || 'error', Date.now() - startTime);
      console.error('Failed to fetch pull requests count:', error);
      throw error;
    }
  }

  // Get open issues count
  async getOpenIssuesCount(owner, repo) {
    if (!this.isAuth()) {
      throw new Error('Not authenticated with GitHub');
    }

    const startTime = Date.now();
    this.logger.apiCall('GET', `/repos/${owner}/${repo}/issues`, { state: 'open', per_page: 1 });

    try {
      const response = await this.octokit.rest.issues.listForRepo({
        owner,
        repo,
        state: 'open',
        per_page: 1
      });

      this.logger.apiResponse('GET', `/repos/${owner}/${repo}/issues`, response.status, Date.now() - startTime);
      
      // GitHub includes the total count in the response headers
      const linkHeader = response.headers.link;
      if (linkHeader && linkHeader.includes('rel="last"')) {
        const lastPageMatch = linkHeader.match(/page=(\d+)>; rel="last"/);
        if (lastPageMatch) {
          return parseInt(lastPageMatch[1], 10);
        }
      }
      
      // Fallback: use the length of returned items (may not be accurate for large counts)
      return response.data.length;
    } catch (error) {
      this.logger.apiResponse('GET', `/repos/${owner}/${repo}/issues`, error.status || 'error', Date.now() - startTime);
      console.error('Failed to fetch issues count:', error);
      throw error;
    }
  }

  // Get repository statistics (combined method for efficiency)
  async getRepositoryStats(owner, repo, branch = 'main') {
    if (!this.isAuth()) {
      throw new Error('Not authenticated with GitHub');
    }

    try {
      const [recentCommits, openPRsCount, openIssuesCount] = await Promise.allSettled([
        this.getRecentCommits(owner, repo, branch, 1),
        this.getOpenPullRequestsCount(owner, repo),
        this.getOpenIssuesCount(owner, repo)
      ]);

      return {
        recentCommits: recentCommits.status === 'fulfilled' ? recentCommits.value : [],
        openPullRequestsCount: openPRsCount.status === 'fulfilled' ? openPRsCount.value : 0,
        openIssuesCount: openIssuesCount.status === 'fulfilled' ? openIssuesCount.value : 0,
        errors: {
          recentCommits: recentCommits.status === 'rejected' ? recentCommits.reason : null,
          openPullRequestsCount: openPRsCount.status === 'rejected' ? openPRsCount.reason : null,
          openIssuesCount: openIssuesCount.status === 'rejected' ? openIssuesCount.reason : null
        }
      };
    } catch (error) {
      console.error('Failed to fetch repository stats:', error);
=======
    try {
      const params = {
        owner,
        repo,
        path
      };
      
      if (branch) {
        params.ref = branch;
      }

      const { data } = await this.octokit.rest.repos.getContent(params);
      
      if (data.type === 'file' && data.content) {
        // Decode base64 content (browser-compatible)
        return decodeURIComponent(escape(atob(data.content)));
      } else {
        throw new Error('File not found or is not a file');
      }
    } catch (error) {
      console.error(`Failed to fetch file content for ${path}:`, error);
>>>>>>> a40aa6af
      throw error;
    }
  }

  // Logout
  logout() {
    this.octokit = null;
    this.isAuthenticated = false;
    this.tokenType = null;
    this.permissions = null;
    localStorage.removeItem('github_token');
    sessionStorage.removeItem('github_token');
    
    // Clear branch context on logout
    try {
      const { default: branchContextService } = require('../services/branchContextService');
      branchContextService.clearAllBranchContext();
    } catch (error) {
      // Service might not be available during testing
      sessionStorage.removeItem('sgex_branch_context');
    }
  }
}

// Create a singleton instance
const githubService = new GitHubService();

export default githubService;<|MERGE_RESOLUTION|>--- conflicted
+++ resolved
@@ -916,18 +916,12 @@
     }
   }
 
-<<<<<<< HEAD
   // Get recent commits for a repository branch
   async getRecentCommits(owner, repo, branch = 'main', per_page = 5) {
-=======
-  // Get directory contents
-  async getDirectoryContents(owner, repo, path, branch = null) {
->>>>>>> a40aa6af
-    if (!this.isAuth()) {
-      throw new Error('Not authenticated with GitHub');
-    }
-
-<<<<<<< HEAD
+    if (!this.isAuth()) {
+      throw new Error('Not authenticated with GitHub');
+    }
+
     const startTime = Date.now();
     this.logger.apiCall('GET', `/repos/${owner}/${repo}/commits`, { sha: branch, per_page });
 
@@ -960,39 +954,16 @@
     } catch (error) {
       this.logger.apiResponse('GET', `/repos/${owner}/${repo}/commits`, error.status || 'error', Date.now() - startTime);
       console.error('Failed to fetch recent commits:', error);
-=======
-    try {
-      const params = {
-        owner,
-        repo,
-        path
-      };
-      
-      if (branch) {
-        params.ref = branch;
-      }
-
-      const { data } = await this.octokit.rest.repos.getContent(params);
-      return Array.isArray(data) ? data : [data];
-    } catch (error) {
-      console.error(`Failed to fetch directory contents for ${path}:`, error);
->>>>>>> a40aa6af
-      throw error;
-    }
-  }
-
-<<<<<<< HEAD
+      throw error;
+    }
+  }
+
   // Get open pull requests count
   async getOpenPullRequestsCount(owner, repo) {
-=======
-  // Get file content
-  async getFileContent(owner, repo, path, branch = null) {
->>>>>>> a40aa6af
-    if (!this.isAuth()) {
-      throw new Error('Not authenticated with GitHub');
-    }
-
-<<<<<<< HEAD
+    if (!this.isAuth()) {
+      throw new Error('Not authenticated with GitHub');
+    }
+
     const startTime = Date.now();
     this.logger.apiCall('GET', `/repos/${owner}/${repo}/pulls`, { state: 'open', per_page: 1 });
 
@@ -1086,7 +1057,41 @@
       };
     } catch (error) {
       console.error('Failed to fetch repository stats:', error);
-=======
+      throw error;
+    }
+  }
+
+  // Get directory contents
+  async getDirectoryContents(owner, repo, path, branch = null) {
+    if (!this.isAuth()) {
+      throw new Error('Not authenticated with GitHub');
+    }
+
+    try {
+      const params = {
+        owner,
+        repo,
+        path
+      };
+      
+      if (branch) {
+        params.ref = branch;
+      }
+
+      const { data } = await this.octokit.rest.repos.getContent(params);
+      return Array.isArray(data) ? data : [data];
+    } catch (error) {
+      console.error(`Failed to fetch directory contents for ${path}:`, error);
+      throw error;
+    }
+  }
+
+  // Get file content
+  async getFileContent(owner, repo, path, branch = null) {
+    if (!this.isAuth()) {
+      throw new Error('Not authenticated with GitHub');
+    }
+
     try {
       const params = {
         owner,
@@ -1108,7 +1113,6 @@
       }
     } catch (error) {
       console.error(`Failed to fetch file content for ${path}:`, error);
->>>>>>> a40aa6af
       throw error;
     }
   }
