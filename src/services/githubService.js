import { Octokit } from '@octokit/rest';
import { processConcurrently } from '../utils/concurrency';
import repositoryCompatibilityCache from '../utils/repositoryCompatibilityCache';
import logger from '../utils/logger';

class GitHubService {
  constructor() {
    this.octokit = null;
    this.isAuthenticated = false;
    this.permissions = null;
    this.tokenType = null; // 'classic', 'fine-grained', or 'oauth'
    this.logger = logger.getLogger('GitHubService');
    this.logger.debug('GitHubService instance created');
  }

  // Initialize with a GitHub token (supports both OAuth and PAT tokens)
  authenticate(token) {
    const startTime = Date.now();
    this.logger.auth('Starting authentication', { tokenProvided: !!token, tokenLength: token ? token.length : 0 });
    
    try {
      this.octokit = new Octokit({
        auth: token,
      });
      this.isAuthenticated = true;
      
      const duration = Date.now() - startTime;
      this.logger.auth('Authentication successful', { duration });
      this.logger.performance('GitHub authentication', duration);
      
      return true;
    } catch (error) {
      const duration = Date.now() - startTime;
      this.logger.auth('Authentication failed', { error: error.message, duration });
      console.error('Failed to authenticate with GitHub:', error);
      this.isAuthenticated = false;
      return false;
    }
  }

  // Initialize with an existing Octokit instance (for OAuth flow)
  authenticateWithOctokit(octokitInstance) {
    this.logger.auth('Starting OAuth authentication with Octokit instance');
    
    try {
      this.octokit = octokitInstance;
      this.isAuthenticated = true;
      this.tokenType = 'oauth';
      
      this.logger.auth('OAuth authentication successful', { tokenType: this.tokenType });
      return true;
    } catch (error) {
      this.logger.auth('OAuth authentication failed', { error: error.message });
      console.error('Failed to authenticate with Octokit instance:', error);
      this.isAuthenticated = false;
      return false;
    }
  }

  // Check token permissions and type
  async checkTokenPermissions() {
    if (!this.isAuth()) {
      const error = new Error('Not authenticated with GitHub');
      this.logger.error('Token permission check failed - not authenticated');
      throw error;
    }

    const startTime = Date.now();
    this.logger.apiCall('GET', '/user', null);

    try {
      // Try to get token info to determine type and permissions
      const response = await this.octokit.request('GET /user');
      this.logger.apiResponse('GET', '/user', response.status, Date.now() - startTime);
      
      // Check if this is a fine-grained token by trying to access rate limit info
      try {
        const rateLimitStart = Date.now();
        this.logger.apiCall('GET', '/rate_limit', null);
        const rateLimit = await this.octokit.rest.rateLimit.get();
        this.logger.apiResponse('GET', '/rate_limit', rateLimit.status, Date.now() - rateLimitStart);
        
        // Fine-grained tokens have different rate limit structure
        this.tokenType = rateLimit.data.resources.core ? 'classic' : 'fine-grained';
        this.logger.debug('Token type determined', { tokenType: this.tokenType, hasCore: !!rateLimit.data.resources.core });
      } catch (rateLimitError) {
        this.tokenType = 'unknown';
        this.logger.warn('Could not determine token type from rate limit', { error: rateLimitError.message });
      }

      const permissions = {
        type: this.tokenType,
        user: response.data
      };
      
      this.permissions = permissions;
      this.logger.debug('Token permissions checked successfully', { 
        tokenType: this.tokenType, 
        username: response.data.login 
      });
      
      return permissions;
    } catch (error) {
      const duration = Date.now() - startTime;
      this.logger.apiError('GET', '/user', error);
      this.logger.performance('Token permission check (failed)', duration);
      console.error('Failed to check token permissions:', error);
      throw error;
    }
  }

  // Check if we have write permissions for a specific repository
  async checkRepositoryWritePermissions(owner, repo) {
    if (!this.isAuth()) {
      this.logger.warn('Cannot check repository write permissions - not authenticated', { owner, repo });
      return false;
    }

    const startTime = Date.now();
    this.logger.debug('Checking write permissions for repository', { owner, repo });

    try {
      // Get current user first
      const currentUser = await this.getCurrentUser();
      const username = currentUser.login;
      
      this.logger.apiCall('GET', `/repos/${owner}/${repo}/collaborators/${username}/permission`, null);
      
      // Try to get repository collaborator permissions
      const { data } = await this.octokit.rest.repos.getCollaboratorPermissionLevel({
        owner,
        repo,
        username
      });
      
      const duration = Date.now() - startTime;
      this.logger.apiResponse('GET', `/repos/${owner}/${repo}/collaborators/${username}/permission`, 200, duration);
      
      const hasWriteAccess = ['write', 'admin'].includes(data.permission);
      this.logger.debug('Repository write permissions checked', { 
        owner, 
        repo, 
        permission: data.permission, 
        hasWriteAccess 
      });
      
      return hasWriteAccess;
    } catch (error) {
      const duration = Date.now() - startTime;
      this.logger.apiError('GET', `/repos/${owner}/${repo}/collaborators/*/permission`, error);
      this.logger.performance('Repository write permission check (failed)', duration);
      
      // If we can't check permissions, assume we don't have write access
      console.warn('Could not check repository write permissions:', error);
      this.logger.warn('Assuming no write access due to permission check failure', { owner, repo, error: error.message });
      return false;
    }
  }

  // Check if authenticated
  isAuth() {
    return this.isAuthenticated && this.octokit !== null;
  }

  // Get current user data
  async getCurrentUser() {
    if (!this.isAuth()) {
      throw new Error('Not authenticated with GitHub');
    }

    try {
      const { data } = await this.octokit.rest.users.getAuthenticated();
      return data;
    } catch (error) {
      console.error('Failed to fetch user data:', error);
      throw error;
    }
  }

  // Get user's organizations
  async getUserOrganizations() {
    if (!this.isAuth()) {
      throw new Error('Not authenticated with GitHub');
    }

    try {
      const { data } = await this.octokit.rest.orgs.listForAuthenticatedUser();
      return data;
    } catch (error) {
      console.error('Failed to fetch organizations:', error);
      throw error;
    }
  }

  // Get specific organization data (public data, no auth required)
  async getOrganization(orgLogin) {
    try {
      // Create a temporary Octokit instance for public API calls if we don't have one
      const octokit = this.octokit || new Octokit();
      
      const { data } = await octokit.rest.orgs.get({
        org: orgLogin
      });
      return data;
    } catch (error) {
      console.error(`Failed to fetch organization ${orgLogin}:`, error);
      throw error;
    }
  }

  // Get specific user data (public data, no auth required)
  async getUser(username) {
    try {
      // Create a temporary Octokit instance for public API calls if we don't have one
      const octokit = this.octokit || new Octokit();
      
      const { data } = await octokit.rest.users.getByUsername({
        username
      });
      return data;
    } catch (error) {
      console.error(`Failed to fetch user ${username}:`, error);
      throw error;
    }
  }

  // Get WHO organization data with fresh avatar
  async getWHOOrganization() {
    try {
      const whoData = await this.getOrganization('WorldHealthOrganization');
      return {
        id: whoData.id,
        login: whoData.login,
        display_name: whoData.name || 'World Health Organization',
        description: whoData.description || 'The World Health Organization is a specialized agency of the United Nations responsible for international public health.',
        avatar_url: whoData.avatar_url,
        html_url: whoData.html_url,
        type: 'Organization',
        permissions: {
          can_create_repositories: true,
          can_create_private_repositories: true
        },
        plan: {
          name: 'Organization',
          private_repos: 'unlimited'
        },
        isWHO: true
      };
    } catch (error) {
      console.warn('Could not fetch WHO organization data from API, using fallback:', error);
      // Return hardcoded fallback data
      return {
        id: 'who-organization',
        login: 'WorldHealthOrganization',
        display_name: 'World Health Organization',
        description: 'The World Health Organization is a specialized agency of the United Nations responsible for international public health.',
        avatar_url: 'https://avatars.githubusercontent.com/u/12261302?s=200&v=4',
        html_url: 'https://github.com/WorldHealthOrganization',
        type: 'Organization',
        permissions: {
          can_create_repositories: true,
          can_create_private_repositories: true
        },
        plan: {
          name: 'Organization',
          private_repos: 'unlimited'
        },
        isWHO: true
      };
    }
  }

  // Get repositories for a user or organization (now filters by SMART Guidelines compatibility)
  async getRepositories(owner, type = 'user') {
    // Use the new SMART guidelines filtering method
    return this.getSmartGuidelinesRepositories(owner, type);
  }

  // Check if a repository has sushi-config.yaml with smart.who.int.base dependency
  async checkSmartGuidelinesCompatibility(owner, repo, retryCount = 2) {
    if (!this.isAuth()) {
      return false;
    }

    // Check cache first to prevent redundant downloads
    const cachedResult = repositoryCompatibilityCache.get(owner, repo);
    if (cachedResult !== null) {
      return cachedResult;
    }

    try {
      // Try to get sushi-config.yaml from the repository root
      const { data } = await this.octokit.rest.repos.getContent({
        owner,
        repo,
        path: 'sushi-config.yaml',
      });

      if (data.type === 'file' && data.content) {
        // Decode base64 content (browser-compatible)
        const content = decodeURIComponent(escape(atob(data.content)));
        
        // Check if the content contains smart.who.int.base in dependencies
        const isCompatible = content.includes('smart.who.int.base');
        
        // Cache the result
        repositoryCompatibilityCache.set(owner, repo, isCompatible);
        return isCompatible;
      }
      
      // Cache negative result
      repositoryCompatibilityCache.set(owner, repo, false);
      return false;
    } catch (error) {
      // If it's a 404 (file not found), retry once more in case of temporary issues
      if (error.status === 404 && retryCount > 0) {
        console.warn(`File not found for ${owner}/${repo}, retrying... (${retryCount} attempts left)`);
        // Use shorter delay in test environment
        const delay = process.env.NODE_ENV === 'test' ? 10 : 1000;
        await new Promise(resolve => setTimeout(resolve, delay));
        return this.checkSmartGuidelinesCompatibility(owner, repo, retryCount - 1);
      }
      
      // For any error (including rate limiting, network errors, or file not found after retries),
      // strictly return false - no fallback logic
      console.warn(`Failed to check ${owner}/${repo} for sushi-config.yaml with smart.who.int.base dependency:`, error.message);
      
      // Cache negative result
      repositoryCompatibilityCache.set(owner, repo, false);
      return false;
    }
  }



  // Get repositories that are SMART guidelines compatible
  async getSmartGuidelinesRepositories(owner, type = 'user') {
    if (!this.isAuth()) {
      throw new Error('Not authenticated with GitHub');
    }

    try {
      let repositories = [];
      let page = 1;
      let hasMorePages = true;

      // Fetch all repositories using pagination
      while (hasMorePages) {
        let response;
        if (type === 'user') {
          response = await this.octokit.rest.repos.listForUser({
            username: owner,
            sort: 'updated',
            per_page: 100,
            page: page,
          });
        } else {
          response = await this.octokit.rest.repos.listForOrg({
            org: owner,
            sort: 'updated',
            per_page: 100,
            page: page,
          });
        }

        repositories = repositories.concat(response.data);
        
        // Check if there are more pages
        hasMorePages = response.data.length === 100;
        page++;
      }

      // Check each repository for SMART guidelines compatibility
      const smartGuidelinesRepos = [];
      for (const repo of repositories) {
        const isCompatible = await this.checkSmartGuidelinesCompatibility(repo.owner.login, repo.name);
        if (isCompatible) {
          smartGuidelinesRepos.push({
            ...repo,
            smart_guidelines_compatible: true
          });
        }
      }

      return smartGuidelinesRepos;
    } catch (error) {
      console.error('Failed to fetch SMART guidelines repositories:', error);
      throw error;
    }
  }

  // Get repositories with progressive scanning (for real-time updates)
  async getSmartGuidelinesRepositoriesProgressive(owner, type = 'user', onRepositoryFound = null, onProgress = null) {
    if (!this.isAuth()) {
      throw new Error('Not authenticated with GitHub');
    }

    try {
      let repositories = [];
      let page = 1;
      let hasMorePages = true;

      // Fetch all repositories using pagination
      while (hasMorePages) {
        let response;
        if (type === 'user') {
          response = await this.octokit.rest.repos.listForUser({
            username: owner,
            sort: 'updated',
            per_page: 100,
            page: page,
          });
        } else {
          response = await this.octokit.rest.repos.listForOrg({
            org: owner,
            sort: 'updated',
            per_page: 100,
            page: page,
          });
        }

        repositories = repositories.concat(response.data);
        
        // Check if there are more pages
        hasMorePages = response.data.length === 100;
        page++;
      }

      // Handle case where user has no repositories
      if (repositories.length === 0) {
        console.log('📊 No repositories found for user, completing scan immediately');
        // Call progress callback to indicate completion
        if (onProgress) {
          onProgress({
            current: 0,
            total: 0,
            currentRepo: 'none',
            progress: 100,
            completed: true
          });
        }
        return [];
      }

      // Process repositories concurrently with rate limiting and enhanced display
      const processor = async (repo, index) => {
        // Add a small delay to make scanning progress visible (similar to demo mode)
        await new Promise(resolve => setTimeout(resolve, 100 + Math.random() * 200));
        
        const isCompatible = await this.checkSmartGuidelinesCompatibility(repo.owner.login, repo.name);
        
        if (isCompatible) {
          const smartRepo = {
            ...repo,
            smart_guidelines_compatible: true
          };
          
          // Notify that a repository was found
          if (onRepositoryFound) {
            onRepositoryFound(smartRepo);
          }
          
          return smartRepo;
        }
        
        return null;
      };

      // Use concurrent processing with max 5 parallel requests
      const results = await processConcurrently(repositories, processor, {
        concurrency: 5,
        onProgress: (completed, total, repo, result) => {
          // Progress callback for completed items
          if (onProgress) {
            onProgress({
              current: completed,
              total: total,
              currentRepo: repo.name,
              progress: Math.round((completed / total) * 100),
              completed: true
            });
          }
        },
        onItemStart: (repo, index) => {
          // Progress callback for started items
          if (onProgress) {
            onProgress({
              current: index + 1,
              total: repositories.length,
              currentRepo: repo.name,
              progress: Math.round(((index + 1) / repositories.length) * 100),
              completed: false,
              started: true
            });
          }
        }
      });

      // Filter out null results and collect smart repositories
      const validResults = results.filter(result => result !== null && !result.error);
      
      return validResults;
    } catch (error) {
      console.error('Failed to fetch SMART guidelines repositories:', error);
      throw error;
    }
  }

  // Get a specific repository
  async getRepository(owner, repo) {
    try {
      // Use authenticated octokit if available, otherwise create a public instance for public repos
      const octokit = this.isAuth() ? this.octokit : new Octokit();
      
      const { data } = await octokit.rest.repos.get({
        owner,
        repo,
      });
      return data;
    } catch (error) {
      console.error('Failed to fetch repository:', error);
      throw error;
    }  
  }

  // Get repository branches
  async getBranches(owner, repo) {
    try {
      console.log(`githubService.getBranches: Fetching branches for ${owner}/${repo}`);
      console.log('githubService.getBranches: Authentication status:', this.isAuth());
      
      // Use authenticated octokit if available, otherwise create a public instance for public repos
      const octokit = this.isAuth() ? this.octokit : new Octokit();
      console.log('githubService.getBranches: Using', this.isAuth() ? 'authenticated' : 'public', 'octokit instance');
      
      const { data } = await octokit.rest.repos.listBranches({
        owner,
        repo,
        per_page: 100
      });
      
      console.log(`githubService.getBranches: Successfully fetched ${data.length} branches`);
      return data;
    } catch (error) {
      console.error('githubService.getBranches: Failed to fetch branches:', error);
      console.error('githubService.getBranches: Error details:', {
        status: error.status,
        message: error.message,
        owner,
        repo
      });
      throw error;
    }
  }

  // Create a new branch
  async createBranch(owner, repo, branchName, fromBranch = 'main') {
    if (!this.isAuth()) {
      throw new Error('Not authenticated with GitHub');
    }

    try {
      // First get the SHA of the source branch
      const { data: refData } = await this.octokit.rest.git.getRef({
        owner,
        repo,
        ref: `heads/${fromBranch}`
      });

      // Create the new branch
      const { data } = await this.octokit.rest.git.createRef({
        owner,
        repo,
        ref: `refs/heads/${branchName}`,
        sha: refData.object.sha
      });

      return data;
    } catch (error) {
      console.error('Failed to create branch:', error);
      throw error;
    }
  }

  // Get a specific branch
  async getBranch(owner, repo, branch) {
    try {
      // Use authenticated octokit if available, otherwise create a public instance for public repos
      const octokit = this.isAuth() ? this.octokit : new Octokit();
      
      const { data } = await octokit.rest.repos.getBranch({
        owner,
        repo,
        branch
      });
      return data;
    } catch (error) {
      console.error('Failed to fetch branch:', error);
      throw error;
    }
  }

  // GitHub Actions API methods
  
  // Get workflows for a repository (detailed version with file parsing)
  async getWorkflows(owner, repo) {
    if (!this.isAuth()) {
      throw new Error('Not authenticated with GitHub');
    }

    try {
      // First, try to get the .github/workflows directory
      const { data } = await this.octokit.rest.repos.getContent({
        owner,
        repo,
        path: '.github/workflows'
      });

      // Filter for YAML/YML files
      const workflowFiles = Array.isArray(data) 
        ? data.filter(file => file.name.endsWith('.yml') || file.name.endsWith('.yaml'))
        : [];

      // Fetch workflow details for each file
      const workflows = await Promise.all(
        workflowFiles.map(async (file) => {
          try {
            // Get file content to parse workflow name
            const contentResponse = await this.octokit.rest.repos.getContent({
              owner,
              repo,
              path: file.path
            });

            const content = Buffer.from(contentResponse.data.content, 'base64').toString('utf-8');
            
            // Parse workflow name from YAML (simple regex approach)
            const nameMatch = content.match(/^name:\s*(.+)$/m);
            const workflowName = nameMatch ? nameMatch[1].replace(/['"]/g, '') : file.name.replace(/\.(yml|yaml)$/, '');

            // Parse triggers
            const onMatch = content.match(/^on:\s*$/m);
            let triggers = [];
            if (onMatch) {
              const pushMatch = content.match(/^\s*push:/m);
              const prMatch = content.match(/^\s*pull_request:/m);
              const scheduleMatch = content.match(/^\s*schedule:/m);
              const workflowDispatchMatch = content.match(/^\s*workflow_dispatch:/m);
              
              if (pushMatch) triggers.push('push');
              if (prMatch) triggers.push('pull_request');
              if (scheduleMatch) triggers.push('schedule');
              if (workflowDispatchMatch) triggers.push('manual');
            }

            return {
              name: workflowName,
              filename: file.name,
              path: file.path,
              size: file.size,
              sha: file.sha,
              url: file.html_url,
              triggers: triggers.length > 0 ? triggers : ['push'], // default to push if we can't parse
              lastModified: contentResponse.data.last_modified || 'Unknown'
            };
          } catch (error) {
            console.warn(`Failed to fetch workflow details for ${file.name}:`, error);
            return {
              name: file.name.replace(/\.(yml|yaml)$/, ''),
              filename: file.name,
              path: file.path,
              size: file.size,
              sha: file.sha,
              url: file.html_url,
              triggers: ['unknown'],
              lastModified: 'Unknown'
            };
          }
        })
      );

      return workflows;
    } catch (error) {
      if (error.status === 404) {
        // No .github/workflows directory exists
        return [];
      }
      console.error('Failed to fetch workflows:', error);
      throw error;
    }
  }

  // Get workflow runs for a repository
  async getWorkflowRuns(owner, repo, options = {}) {
    if (!this.isAuth()) {
      throw new Error('Not authenticated with GitHub');
    }

    try {
      const params = {
        owner,
        repo,
        per_page: options.per_page || 10,
        page: options.page || 1
      };

      if (options.branch) {
        params.branch = options.branch;
      }

      if (options.workflow_id) {
        params.workflow_id = options.workflow_id;
      }

      const { data } = await this.octokit.rest.actions.listWorkflowRunsForRepo(params);
      return data;
    } catch (error) {
      console.error('Failed to fetch workflow runs:', error);
      throw error;
    }
  }

  // Get workflow runs for a specific workflow
  async getWorkflowRunsForWorkflow(owner, repo, workflow_id, options = {}) {
    if (!this.isAuth()) {
      throw new Error('Not authenticated with GitHub');
    }

    try {
      const params = {
        owner,
        repo,
        workflow_id,
        per_page: options.per_page || 10,
        page: options.page || 1
      };

      if (options.branch) {
        params.branch = options.branch;
      }

      const { data } = await this.octokit.rest.actions.listWorkflowRuns(params);
      return data;
    } catch (error) {
      console.error('Failed to fetch workflow runs for workflow:', error);
      throw error;
    }
  }

  // Trigger a workflow run
  async triggerWorkflow(owner, repo, workflow_id, ref = 'main', inputs = {}) {
    if (!this.isAuth()) {
      throw new Error('Not authenticated with GitHub');
    }

    try {
      const { data } = await this.octokit.rest.actions.createWorkflowDispatch({
        owner,
        repo,
        workflow_id,
        ref,
        inputs
      });
      return data;
    } catch (error) {
      console.error('Failed to trigger workflow:', error);
      throw error;
    }
  }

  // Re-run a workflow
  async rerunWorkflow(owner, repo, run_id) {
    if (!this.isAuth()) {
      throw new Error('Not authenticated with GitHub');
    }

    try {
      const { data } = await this.octokit.rest.actions.reRunWorkflow({
        owner,
        repo,
        run_id
      });
      return data;
    } catch (error) {
      console.error('Failed to re-run workflow:', error);
      throw error;
    }
  }

  // Get workflow run logs
  async getWorkflowRunLogs(owner, repo, run_id) {
    if (!this.isAuth()) {
      throw new Error('Not authenticated with GitHub');
    }

    try {
      const { data } = await this.octokit.rest.actions.downloadWorkflowRunLogs({
        owner,
        repo,
        run_id
      });
      return data;
    } catch (error) {
      console.error('Failed to get workflow run logs:', error);
      throw error;
    }
  }

  // Releases API methods

  // Get releases for a repository
  async getReleases(owner, repo, options = {}) {
    if (!this.isAuth()) {
      throw new Error('Not authenticated with GitHub');
    }

    try {
      const { data } = await this.octokit.rest.repos.listReleases({
        owner,
        repo,
        per_page: options.per_page || 10,
        page: options.page || 1
      });
      return data;
    } catch (error) {
      console.error('Failed to fetch releases:', error);
      throw error;
    }
  }

  // Get latest release
  async getLatestRelease(owner, repo) {
    if (!this.isAuth()) {
      throw new Error('Not authenticated with GitHub');
    }

    try {
      const { data } = await this.octokit.rest.repos.getLatestRelease({
        owner,
        repo
      });
      return data;
    } catch (error) {
      console.error('Failed to fetch latest release:', error);
      throw error;
    }
  }

  // Recursively fetch BPMN files from a directory and its subdirectories
  async getBpmnFilesRecursive(owner, repo, path, ref = 'main', allFiles = []) {
    try {
      // Use authenticated octokit if available, otherwise create a public instance
      const octokit = this.isAuth() ? this.octokit : new Octokit();
      
      const { data } = await octokit.rest.repos.getContent({
        owner,
        repo,
        path,
        ref
      });

      // Handle single file response
      if (!Array.isArray(data)) {
        if (data.name.endsWith('.bpmn')) {
          allFiles.push(data);
        }
        return allFiles;
      }

      // Handle directory response
      for (const item of data) {
        if (item.type === 'file' && item.name.endsWith('.bpmn')) {
          allFiles.push(item);
        } else if (item.type === 'dir') {
          // Recursively search subdirectories
          await this.getBpmnFilesRecursive(owner, repo, item.path, ref, allFiles);
        }
      }

      return allFiles;
    } catch (error) {
      // If directory doesn't exist, return empty array (not an error)
      if (error.status === 404) {
        return allFiles;
      }
      throw error;
    }
  }

  // Get all BPMN files from a repository's business process directories
  async getBpmnFiles(owner, repo, ref = 'main') {
    const allBpmnFiles = [];
    
    // Try both possible directory names: 'input/business-processes' and 'input/business-process'
    const possiblePaths = [
      'input/business-processes',
      'input/business-process'
    ];

    for (const path of possiblePaths) {
      try {
        const files = await this.getBpmnFilesRecursive(owner, repo, path, ref);
        allBpmnFiles.push(...files);
      } catch (error) {
        console.warn(`Could not fetch BPMN files from ${path}:`, error.message);
        // Continue trying other paths
      }
    }

    // Remove duplicates based on path (in case both directories exist and have overlapping files)
    const uniqueFiles = allBpmnFiles.filter((file, index, self) => 
      index === self.findIndex(f => f.path === file.path)
    );

    return uniqueFiles;
  }

  // Get file content from GitHub repository with timeout handling
  async getFileContent(owner, repo, path, ref = 'main') {
    const timeoutMs = 15000; // 15 second timeout
    
    try {
      console.log(`🚀 githubService.getFileContent: Starting request for ${owner}/${repo}/${path} (ref: ${ref})`);
      console.log('🔐 githubService.getFileContent: Authentication status:', this.isAuth());
      console.log('📋 githubService.getFileContent: Request parameters:', { owner, repo, path, ref });
      
      // Use authenticated octokit if available, otherwise create a public instance for public repos
      const octokit = this.isAuth() ? this.octokit : new Octokit();
      console.log('🔧 githubService.getFileContent: Using', this.isAuth() ? 'authenticated' : 'public', 'octokit instance');
      
      // Create a promise that rejects after timeout
      const timeoutPromise = new Promise((_, reject) => {
        console.log(`⏰ githubService.getFileContent: Setting up ${timeoutMs}ms timeout`);
        setTimeout(() => {
          console.error(`⏰ githubService.getFileContent: Request timed out after ${timeoutMs}ms`);
          reject(new Error(`Request timeout after ${timeoutMs}ms`));
        }, timeoutMs);
      });
      
      // Race the GitHub API call against the timeout
      console.log('🌐 githubService.getFileContent: Creating GitHub API promise...');
      const apiPromise = octokit.rest.repos.getContent({
        owner,
        repo,
        path,
        ref
      });
      
      console.log('📡 githubService.getFileContent: API request initiated, waiting for response...');
      const startTime = Date.now();
      
      const { data } = await Promise.race([apiPromise, timeoutPromise]);
      const responseTime = Date.now() - startTime;
      
      console.log(`✅ githubService.getFileContent: API response received in ${responseTime}ms`);
      console.log('📂 githubService.getFileContent: Response data type:', data.type);
      console.log('📊 githubService.getFileContent: Response details:', {
        type: data.type,
        name: data.name,
        size: data.size,
        encoding: data.encoding,
        hasContent: !!data.content
      });

      // Handle file content
      if (data.type === 'file' && data.content) {
        // Decode base64 content
        console.log('🔧 githubService.getFileContent: Decoding base64 content...');
        console.log('📊 githubService.getFileContent: Base64 content length:', data.content.length);
        
        const content = Buffer.from(data.content, 'base64').toString('utf-8');
        console.log(`✅ githubService.getFileContent: Successfully fetched and decoded file content`);
        console.log('📏 githubService.getFileContent: Final content length:', content.length, 'characters');
        console.log('👀 githubService.getFileContent: Content preview (first 200 chars):', content.substring(0, 200));
        
        return content;
      } else {
        console.error('❌ githubService.getFileContent: Invalid response - not a file or no content');
        console.error('🔍 githubService.getFileContent: Full response data:', JSON.stringify(data, null, 2));
        throw new Error('File not found or is not a file');
      }
    } catch (error) {
      console.error(`💥 githubService.getFileContent: Failed to fetch file content from ${owner}/${repo}/${path}:`, error);
      console.error('🔍 githubService.getFileContent: Error analysis:', {
        type: typeof error,
        status: error.status,
        message: error.message,
        name: error.name,
        stack: error.stack?.substring(0, 500) + '...'
      });
      
      // Provide more specific error messages
      if (error.message.includes('timeout')) {
        console.error('⏰ githubService.getFileContent: Timeout error detected');
        throw new Error(`GitHub API request timed out after ${timeoutMs / 1000} seconds. Please try again.`);
      } else if (error.status === 403) {
        console.error('🔒 githubService.getFileContent: 403 Forbidden error detected');
        throw new Error('Access denied. This repository may be private or you may have hit rate limits.');
      } else if (error.status === 404) {
        console.error('🔍 githubService.getFileContent: 404 Not Found error detected');
        throw new Error('File not found in the repository.');
      } else if (error.message.includes('rate limit')) {
        console.error('🚦 githubService.getFileContent: Rate limit error detected');
        throw new Error('GitHub API rate limit exceeded. Please try again later.');
      } else if (error.message.includes('Network Error') || error.message.includes('Failed to fetch')) {
        console.error('🌐 githubService.getFileContent: Network error detected');
        throw new Error('Network error occurred. Please check your internet connection and try again.');
      }
      
      console.error('❓ githubService.getFileContent: Unknown error type, re-throwing original error');
      throw error;
    }
  }

  // Create a commit with multiple files
  async createCommit(owner, repo, branch, message, files) {
    if (!this.isAuth()) {
      throw new Error('Not authenticated with GitHub');
    }

    try {
      // Get the latest commit SHA
      const { data: refData } = await this.octokit.rest.git.getRef({
        owner,
        repo,
        ref: `heads/${branch}`
      });
      const latestCommitSha = refData.object.sha;

      // Get the tree SHA from the latest commit
      const { data: commitData } = await this.octokit.rest.git.getCommit({
        owner,
        repo,
        commit_sha: latestCommitSha
      });
      const baseTreeSha = commitData.tree.sha;

      // Create blobs for all files
      const blobs = await Promise.all(
        files.map(async (file) => {
          const { data: blobData } = await this.octokit.rest.git.createBlob({
            owner,
            repo,
            content: file.content,
            encoding: 'utf-8'
          });
          return {
            path: file.path,
            mode: '100644',
            type: 'blob',
            sha: blobData.sha
          };
        })
      );

      // Create a new tree with the blobs
      const { data: treeData } = await this.octokit.rest.git.createTree({
        owner,
        repo,
        base_tree: baseTreeSha,
        tree: blobs
      });

      // Create the commit
      const { data: newCommitData } = await this.octokit.rest.git.createCommit({
        owner,
        repo,
        message,
        tree: treeData.sha,
        parents: [latestCommitSha]
      });

      // Update the branch reference
      await this.octokit.rest.git.updateRef({
        owner,
        repo,
        ref: `heads/${branch}`,
        sha: newCommitData.sha
      });

      return {
        sha: newCommitData.sha,
        html_url: `https://github.com/${owner}/${repo}/commit/${newCommitData.sha}`,
        message: newCommitData.message,
        author: newCommitData.author,
        committer: newCommitData.committer
      };
    } catch (error) {
      console.error('Failed to create commit:', error);
      throw error;
    }
  }

<<<<<<< HEAD
  // Get file content
  async getFileContent(owner, repo, path, ref = 'main') {
    try {
      // Create temporary Octokit instance for unauthenticated access if needed
      const octokit = this.isAuth() ? this.octokit : new Octokit();
      
      const { data } = await octokit.rest.repos.getContent({
        owner,
        repo,
        path,
        ref
      });

      if (data.type === 'file' && data.content) {
        // Decode base64 content
        return decodeURIComponent(escape(atob(data.content)));
      } else {
        throw new Error('Not a file or no content available');
      }
    } catch (error) {
      console.error(`Failed to get file content for ${path}:`, error);
=======
  // Get recent commits for a repository branch
  async getRecentCommits(owner, repo, branch = 'main', per_page = 5) {
    if (!this.isAuth()) {
      throw new Error('Not authenticated with GitHub');
    }

    const startTime = Date.now();
    this.logger.apiCall('GET', `/repos/${owner}/${repo}/commits`, { sha: branch, per_page });

    try {
      const response = await this.octokit.rest.repos.listCommits({
        owner,
        repo,
        sha: branch,
        per_page
      });

      this.logger.apiResponse('GET', `/repos/${owner}/${repo}/commits`, response.status, Date.now() - startTime);
      
      return response.data.map(commit => ({
        sha: commit.sha,
        message: commit.commit.message,
        author: {
          name: commit.commit.author.name,
          email: commit.commit.author.email,
          date: commit.commit.author.date
        },
        committer: {
          name: commit.commit.committer.name,
          email: commit.commit.committer.email,
          date: commit.commit.committer.date
        },
        html_url: commit.html_url,
        stats: commit.stats
      }));
    } catch (error) {
      this.logger.apiResponse('GET', `/repos/${owner}/${repo}/commits`, error.status || 'error', Date.now() - startTime);
      console.error('Failed to fetch recent commits:', error);
>>>>>>> 5254b86c
      throw error;
    }
  }

<<<<<<< HEAD
  // Get directory contents
  async getDirectoryContents(owner, repo, path = '', ref = 'main') {
    try {
      // Create temporary Octokit instance for unauthenticated access if needed
      const octokit = this.isAuth() ? this.octokit : new Octokit();
      
      const { data } = await octokit.rest.repos.getContent({
        owner,
        repo,
        path,
        ref
      });

      if (Array.isArray(data)) {
        return data;
      } else {
        throw new Error('Not a directory');
      }
    } catch (error) {
      console.error(`Failed to get directory contents for ${path}:`, error);
=======
  // Get open pull requests count
  async getOpenPullRequestsCount(owner, repo) {
    if (!this.isAuth()) {
      throw new Error('Not authenticated with GitHub');
    }

    const startTime = Date.now();
    this.logger.apiCall('GET', `/repos/${owner}/${repo}/pulls`, { state: 'open', per_page: 1 });

    try {
      const response = await this.octokit.rest.pulls.list({
        owner,
        repo,
        state: 'open',
        per_page: 1
      });

      this.logger.apiResponse('GET', `/repos/${owner}/${repo}/pulls`, response.status, Date.now() - startTime);
      
      // GitHub includes the total count in the response headers
      const linkHeader = response.headers.link;
      if (linkHeader && linkHeader.includes('rel="last"')) {
        const lastPageMatch = linkHeader.match(/page=(\d+)>; rel="last"/);
        if (lastPageMatch) {
          return parseInt(lastPageMatch[1], 10);
        }
      }
      
      // Fallback: use the length of returned items (may not be accurate for large counts)
      return response.data.length;
    } catch (error) {
      this.logger.apiResponse('GET', `/repos/${owner}/${repo}/pulls`, error.status || 'error', Date.now() - startTime);
      console.error('Failed to fetch pull requests count:', error);
>>>>>>> 5254b86c
      throw error;
    }
  }

<<<<<<< HEAD
  // Get commits for a repository
  async getCommits(owner, repo, options = {}) {
    try {
      // Create temporary Octokit instance for unauthenticated access if needed
      const octokit = this.isAuth() ? this.octokit : new Octokit();
      
      const params = {
        owner,
        repo,
        per_page: options.per_page || 10,
        page: options.page || 1
      };

      if (options.sha) {
        params.sha = options.sha;
      }

      if (options.since) {
        params.since = options.since;
      }

      if (options.until) {
        params.until = options.until;
      }

      const { data } = await octokit.rest.repos.listCommits(params);
      return data;
    } catch (error) {
      console.error('Failed to fetch commits:', error);
=======
  // Get open issues count
  async getOpenIssuesCount(owner, repo) {
    if (!this.isAuth()) {
      throw new Error('Not authenticated with GitHub');
    }

    const startTime = Date.now();
    this.logger.apiCall('GET', `/repos/${owner}/${repo}/issues`, { state: 'open', per_page: 1 });

    try {
      const response = await this.octokit.rest.issues.listForRepo({
        owner,
        repo,
        state: 'open',
        per_page: 1
      });

      this.logger.apiResponse('GET', `/repos/${owner}/${repo}/issues`, response.status, Date.now() - startTime);
      
      // GitHub includes the total count in the response headers
      const linkHeader = response.headers.link;
      if (linkHeader && linkHeader.includes('rel="last"')) {
        const lastPageMatch = linkHeader.match(/page=(\d+)>; rel="last"/);
        if (lastPageMatch) {
          return parseInt(lastPageMatch[1], 10);
        }
      }
      
      // Fallback: use the length of returned items (may not be accurate for large counts)
      return response.data.length;
    } catch (error) {
      this.logger.apiResponse('GET', `/repos/${owner}/${repo}/issues`, error.status || 'error', Date.now() - startTime);
      console.error('Failed to fetch issues count:', error);
      throw error;
    }
  }

  // Get repository statistics (combined method for efficiency)
  async getRepositoryStats(owner, repo, branch = 'main') {
    if (!this.isAuth()) {
      throw new Error('Not authenticated with GitHub');
    }

    try {
      const [recentCommits, openPRsCount, openIssuesCount] = await Promise.allSettled([
        this.getRecentCommits(owner, repo, branch, 1),
        this.getOpenPullRequestsCount(owner, repo),
        this.getOpenIssuesCount(owner, repo)
      ]);

      return {
        recentCommits: recentCommits.status === 'fulfilled' ? recentCommits.value : [],
        openPullRequestsCount: openPRsCount.status === 'fulfilled' ? openPRsCount.value : 0,
        openIssuesCount: openIssuesCount.status === 'fulfilled' ? openIssuesCount.value : 0,
        errors: {
          recentCommits: recentCommits.status === 'rejected' ? recentCommits.reason : null,
          openPullRequestsCount: openPRsCount.status === 'rejected' ? openPRsCount.reason : null,
          openIssuesCount: openIssuesCount.status === 'rejected' ? openIssuesCount.reason : null
        }
      };
    } catch (error) {
      console.error('Failed to fetch repository stats:', error);
>>>>>>> 5254b86c
      throw error;
    }
  }

<<<<<<< HEAD
  // Get issues for a repository
  async getIssues(owner, repo, options = {}) {
    try {
      // Create temporary Octokit instance for unauthenticated access if needed
      const octokit = this.isAuth() ? this.octokit : new Octokit();
      
      const params = {
        owner,
        repo,
        state: options.state || 'all',
        per_page: options.per_page || 30,
        page: options.page || 1
      };

      if (options.labels) {
        params.labels = options.labels;
      }

      if (options.milestone) {
        params.milestone = options.milestone;
      }

      const { data } = await octokit.rest.issues.listForRepo(params);
      return data;
    } catch (error) {
      console.error('Failed to fetch issues:', error);
=======
  // Get directory contents
  async getDirectoryContents(owner, repo, path, branch = null) {
    if (!this.isAuth()) {
      throw new Error('Not authenticated with GitHub');
    }

    try {
      const params = {
        owner,
        repo,
        path
      };
      
      if (branch) {
        params.ref = branch;
      }

      const { data } = await this.octokit.rest.repos.getContent(params);
      return Array.isArray(data) ? data : [data];
    } catch (error) {
      console.error(`Failed to fetch directory contents for ${path}:`, error);
      throw error;
    }
  }

  // Get file content
  async getFileContent(owner, repo, path, branch = null) {
    if (!this.isAuth()) {
      throw new Error('Not authenticated with GitHub');
    }

    try {
      const params = {
        owner,
        repo,
        path
      };
      
      if (branch) {
        params.ref = branch;
      }

      const { data } = await this.octokit.rest.repos.getContent(params);
      
      if (data.type === 'file' && data.content) {
        // Decode base64 content (browser-compatible)
        return decodeURIComponent(escape(atob(data.content)));
      } else {
        throw new Error('File not found or is not a file');
      }
    } catch (error) {
      console.error(`Failed to fetch file content for ${path}:`, error);
>>>>>>> 5254b86c
      throw error;
    }
  }

  // Logout
  logout() {
    this.octokit = null;
    this.isAuthenticated = false;
    this.tokenType = null;
    this.permissions = null;
    localStorage.removeItem('github_token');
    sessionStorage.removeItem('github_token');
    
    // Clear branch context on logout
    try {
      const { default: branchContextService } = require('../services/branchContextService');
      branchContextService.clearAllBranchContext();
    } catch (error) {
      // Service might not be available during testing
      sessionStorage.removeItem('sgex_branch_context');
    }
  }
}

// Create a singleton instance
const githubService = new GitHubService();

export default githubService;<|MERGE_RESOLUTION|>--- conflicted
+++ resolved
@@ -1091,8 +1091,7 @@
     }
   }
 
-<<<<<<< HEAD
-  // Get file content
+  // Get file content (supports both authenticated and unauthenticated access)
   async getFileContent(owner, repo, path, ref = 'main') {
     try {
       // Create temporary Octokit instance for unauthenticated access if needed
@@ -1113,7 +1112,10 @@
       }
     } catch (error) {
       console.error(`Failed to get file content for ${path}:`, error);
-=======
+      throw error;
+    }
+  }
+
   // Get recent commits for a repository branch
   async getRecentCommits(owner, repo, branch = 'main', per_page = 5) {
     if (!this.isAuth()) {
@@ -1152,33 +1154,10 @@
     } catch (error) {
       this.logger.apiResponse('GET', `/repos/${owner}/${repo}/commits`, error.status || 'error', Date.now() - startTime);
       console.error('Failed to fetch recent commits:', error);
->>>>>>> 5254b86c
-      throw error;
-    }
-  }
-
-<<<<<<< HEAD
-  // Get directory contents
-  async getDirectoryContents(owner, repo, path = '', ref = 'main') {
-    try {
-      // Create temporary Octokit instance for unauthenticated access if needed
-      const octokit = this.isAuth() ? this.octokit : new Octokit();
-      
-      const { data } = await octokit.rest.repos.getContent({
-        owner,
-        repo,
-        path,
-        ref
-      });
-
-      if (Array.isArray(data)) {
-        return data;
-      } else {
-        throw new Error('Not a directory');
-      }
-    } catch (error) {
-      console.error(`Failed to get directory contents for ${path}:`, error);
-=======
+      throw error;
+    }
+  }
+
   // Get open pull requests count
   async getOpenPullRequestsCount(owner, repo) {
     if (!this.isAuth()) {
@@ -1212,42 +1191,10 @@
     } catch (error) {
       this.logger.apiResponse('GET', `/repos/${owner}/${repo}/pulls`, error.status || 'error', Date.now() - startTime);
       console.error('Failed to fetch pull requests count:', error);
->>>>>>> 5254b86c
-      throw error;
-    }
-  }
-
-<<<<<<< HEAD
-  // Get commits for a repository
-  async getCommits(owner, repo, options = {}) {
-    try {
-      // Create temporary Octokit instance for unauthenticated access if needed
-      const octokit = this.isAuth() ? this.octokit : new Octokit();
-      
-      const params = {
-        owner,
-        repo,
-        per_page: options.per_page || 10,
-        page: options.page || 1
-      };
-
-      if (options.sha) {
-        params.sha = options.sha;
-      }
-
-      if (options.since) {
-        params.since = options.since;
-      }
-
-      if (options.until) {
-        params.until = options.until;
-      }
-
-      const { data } = await octokit.rest.repos.listCommits(params);
-      return data;
-    } catch (error) {
-      console.error('Failed to fetch commits:', error);
-=======
+      throw error;
+    }
+  }
+
   // Get open issues count
   async getOpenIssuesCount(owner, repo) {
     if (!this.isAuth()) {
@@ -1310,13 +1257,68 @@
       };
     } catch (error) {
       console.error('Failed to fetch repository stats:', error);
->>>>>>> 5254b86c
-      throw error;
-    }
-  }
-
-<<<<<<< HEAD
-  // Get issues for a repository
+      throw error;
+    }
+  }
+
+  // Get directory contents (supports both authenticated and unauthenticated access)
+  async getDirectoryContents(owner, repo, path = '', ref = 'main') {
+    try {
+      // Create temporary Octokit instance for unauthenticated access if needed
+      const octokit = this.isAuth() ? this.octokit : new Octokit();
+      
+      const { data } = await octokit.rest.repos.getContent({
+        owner,
+        repo,
+        path,
+        ref
+      });
+
+      if (Array.isArray(data)) {
+        return data;
+      } else {
+        throw new Error('Not a directory');
+      }
+    } catch (error) {
+      console.error(`Failed to get directory contents for ${path}:`, error);
+      throw error;
+    }
+  }
+
+  // Get commits for a repository (supports unauthenticated access)
+  async getCommits(owner, repo, options = {}) {
+    try {
+      // Create temporary Octokit instance for unauthenticated access if needed
+      const octokit = this.isAuth() ? this.octokit : new Octokit();
+      
+      const params = {
+        owner,
+        repo,
+        per_page: options.per_page || 10,
+        page: options.page || 1
+      };
+
+      if (options.sha) {
+        params.sha = options.sha;
+      }
+
+      if (options.since) {
+        params.since = options.since;
+      }
+
+      if (options.until) {
+        params.until = options.until;
+      }
+
+      const { data } = await octokit.rest.repos.listCommits(params);
+      return data;
+    } catch (error) {
+      console.error('Failed to fetch commits:', error);
+      throw error;
+    }
+  }
+
+  // Get issues for a repository (supports unauthenticated access)
   async getIssues(owner, repo, options = {}) {
     try {
       // Create temporary Octokit instance for unauthenticated access if needed
@@ -1342,60 +1344,6 @@
       return data;
     } catch (error) {
       console.error('Failed to fetch issues:', error);
-=======
-  // Get directory contents
-  async getDirectoryContents(owner, repo, path, branch = null) {
-    if (!this.isAuth()) {
-      throw new Error('Not authenticated with GitHub');
-    }
-
-    try {
-      const params = {
-        owner,
-        repo,
-        path
-      };
-      
-      if (branch) {
-        params.ref = branch;
-      }
-
-      const { data } = await this.octokit.rest.repos.getContent(params);
-      return Array.isArray(data) ? data : [data];
-    } catch (error) {
-      console.error(`Failed to fetch directory contents for ${path}:`, error);
-      throw error;
-    }
-  }
-
-  // Get file content
-  async getFileContent(owner, repo, path, branch = null) {
-    if (!this.isAuth()) {
-      throw new Error('Not authenticated with GitHub');
-    }
-
-    try {
-      const params = {
-        owner,
-        repo,
-        path
-      };
-      
-      if (branch) {
-        params.ref = branch;
-      }
-
-      const { data } = await this.octokit.rest.repos.getContent(params);
-      
-      if (data.type === 'file' && data.content) {
-        // Decode base64 content (browser-compatible)
-        return decodeURIComponent(escape(atob(data.content)));
-      } else {
-        throw new Error('File not found or is not a file');
-      }
-    } catch (error) {
-      console.error(`Failed to fetch file content for ${path}:`, error);
->>>>>>> 5254b86c
       throw error;
     }
   }
