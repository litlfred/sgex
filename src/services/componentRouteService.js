--- conflicted
+++ resolved
@@ -122,13 +122,11 @@
     case 'QuestionnaireEditor':
       LazyComponent = React.lazy(() => import('../components/QuestionnaireEditor'));
       break;
-<<<<<<< HEAD
+    case 'PersonaViewer':
+      LazyComponent = React.lazy(() => import('../components/PersonaViewer'));
+      break;
     case 'RequirementsEditor':
       LazyComponent = React.lazy(() => import('../components/RequirementsEditor'));
-=======
-    case 'PersonaViewer':
-      LazyComponent = React.lazy(() => import('../components/PersonaViewer'));
->>>>>>> f4df5d06
       break;
     
     default:
