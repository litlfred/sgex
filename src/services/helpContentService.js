--- conflicted
+++ resolved
@@ -106,11 +106,8 @@
       bugReport: {
         id: 'report-sgex-bug',
         title: 'Report an issue',
-<<<<<<< HEAD
         badge: 'cat-paw-bug-icon.svg',
-=======
-        badge: '/sgex/cat-paw-bug-icon.svg',
->>>>>>> 4afda766
+
         type: 'slideshow',
         content: [
           {
