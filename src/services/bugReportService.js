import githubService from './githubService';
import issueTrackingService from './issueTrackingService';
import { lazyLoadYaml } from '../utils/lazyRouteUtils';

// eslint-disable-next-line no-unused-vars
let html2canvas = null;
// Dynamically import html2canvas when needed
const ensureHtml2Canvas = async () => {
  if (!html2canvas) {
    const module = await import('html2canvas');
    html2canvas = module.default;
  }
  return html2canvas;
};

class BugReportService {
  constructor() {
    this.templates = new Map();
    this.templateCache = new Map();
  }

  // Fetch available bug report templates from GitHub
  async fetchIssueTemplates(owner = 'litlfred', repo = 'sgex') {
    try {
      // Try to get templates from .github/ISSUE_TEMPLATE directory
      const templates = await this._fetchTemplatesFromDirectory(owner, repo, '.github/ISSUE_TEMPLATE');
      
      // Cache the templates
      const cacheKey = `${owner}/${repo}`;
      this.templateCache.set(cacheKey, {
        templates,
        fetchedAt: Date.now()
      });
      
      return templates;
    } catch (error) {
      console.warn('Failed to fetch issue templates:', error);
      // Return default templates if fetching fails
      return this._getDefaultTemplates();
    }
  }

  // Fetch templates from a specific directory
  async _fetchTemplatesFromDirectory(owner, repo, path) {
    const templates = [];
    
    try {
      const contents = await githubService.getDirectoryContents(owner, repo, path);
      
      // Filter for YAML files
      const yamlFiles = contents.filter(file => 
        file.type === 'file' && 
        (file.name.endsWith('.yml') || file.name.endsWith('.yaml')) &&
        file.name !== 'config.yml' // Skip config file
      );
      
      // Fetch and parse each template
      for (const file of yamlFiles) {
        try {
          const fileContent = await githubService.getFileContent(owner, repo, file.path);
          const template = await this._parseIssueTemplate(fileContent, file.name);
          if (template) {
            templates.push(template);
          }
        } catch (error) {
          console.warn(`Failed to parse template ${file.name}:`, error);
        }
      }
      
      return templates;
    } catch (error) {
      console.warn(`Failed to fetch templates from ${path}:`, error);
      return [];
    }
  }

  // Parse a YAML issue template
  async _parseIssueTemplate(yamlContent, filename) {
    try {
      // Lazy load js-yaml to improve initial page responsiveness
      const yaml = await lazyLoadYaml();
      const template = yaml.load(yamlContent);
      
      if (!template || !template.name || !template.body) {
        console.warn(`Invalid template structure in ${filename}`);
        return null;
      }
      
      // Determine template type from filename
      const templateType = this._getTemplateType(filename);
      
      return {
        id: filename.replace(/\.(yml|yaml)$/, ''),
        name: template.name,
        description: template.description || '',
        title: template.title || '',
        labels: template.labels || [],
        body: template.body || [],
        filename,
        type: templateType
      };
    } catch (error) {
      console.error(`Failed to parse YAML template ${filename}:`, error);
      return null;
    }
  }

  // Determine template type from filename
  _getTemplateType(filename) {
    const name = filename.toLowerCase();
    if (name.includes('bug')) return 'bug';
    if (name.includes('feature')) return 'feature';
    if (name.includes('question')) return 'question';
    if (name.includes('documentation')) return 'documentation';
    return 'general';
  }

  // Get default templates as fallback (public method)
  getDefaultTemplates() {
    return this._getDefaultTemplates();
  }

  // Get default templates as fallback
  _getDefaultTemplates() {
    return [
      {
        id: 'bug_report',
        name: 'Bug Report',
        description: 'File a bug report to help us improve',
        title: '[Bug]: ',
        labels: ['bug'],
        type: 'bug',
        body: [
          {
            type: 'textarea',
            id: 'what-happened',
            attributes: {
              label: 'What happened?',
              description: 'A clear description of what the bug is.'
            },
            validations: {
              required: true
            }
          },
          {
            type: 'textarea',
            id: 'expected',
            attributes: {
              label: 'Expected behavior',
              description: 'What did you expect to happen?'
            },
            validations: {
              required: true
            }
          },
          {
            type: 'textarea',
            id: 'steps',
            attributes: {
              label: 'Steps to reproduce',
              description: 'Steps to reproduce the behavior',
              placeholder: '1. Go to \'...\'\n2. Click on \'....\'\n3. See error'
            },
            validations: {
              required: true
            }
          }
        ]
      },
      {
        id: 'feature_request',
        name: 'Feature Request',
        description: 'Suggest an idea for this project',
        title: '[Feature]: ',
        labels: ['enhancement'],
        type: 'feature',
        body: [
          {
            type: 'textarea',
            id: 'description',
            attributes: {
              label: 'Feature Description',
              description: 'A clear description of what you want to happen.'
            },
            validations: {
              required: true
            }
          },
          {
            type: 'textarea',
            id: 'use-case',
            attributes: {
              label: 'Use Case',
              description: 'Describe the use case and why this feature would be beneficial.'
            },
            validations: {
              required: true
            }
          }
        ]
      },
      {
        id: 'question',
        name: 'Question',
        description: 'Ask for help or clarification about SGEX Workbench',
        title: '[Question]: ',
        labels: ['question'],
        type: 'question',
        body: [
          {
            type: 'textarea',
            id: 'question',
            attributes: {
              label: 'Your Question',
              description: 'What would you like to know?'
            },
            validations: {
              required: true
            }
          },
          {
            type: 'textarea',
            id: 'context',
            attributes: {
              label: 'Context',
              description: 'What were you trying to do when this question came up?'
            },
            validations: {
              required: false
            }
          }
        ]
      }
    ];
  }

  // Get cached templates or fetch if not available
  async getTemplates(owner = 'litlfred', repo = 'sgex', forceRefresh = false) {
    const cacheKey = `${owner}/${repo}`;
    const cached = this.templateCache.get(cacheKey);
    
    // Use cache if available and not forcing refresh and not too old (1 hour)
    if (!forceRefresh && cached && (Date.now() - cached.fetchedAt) < 3600000) {
      return cached.templates;
    }
    
    // Fetch fresh templates
    return await this.fetchIssueTemplates(owner, repo);
  }

  // Generate issue body from form data and template
  generateIssueBody(template, formData, includeConsole = false, consoleOutput = '', contextData = {}, screenshotBlob = null) {
    let body = '';
    
    // Process template body fields
    for (const field of template.body) {
      if (field.type === 'markdown') {
        // Add markdown content as-is
        body += `${field.attributes.value}\n\n`;
      } else if (field.id && formData[field.id]) {
        // Add field label and value
        const label = field.attributes?.label || field.id;
        const value = formData[field.id];
        
        body += `## ${label}\n\n${value}\n\n`;
      }
    }
    
    // Add screenshot reference if provided
    if (screenshotBlob) {
      body += `## Screenshot\n\n*A screenshot has been captured and will be attached to this issue.*\n\n`;
    }
    
    // Add console output if requested
    if (includeConsole && consoleOutput) {
      const truncatedOutput = this._truncateConsoleOutput(consoleOutput);
      body += `## Console Output\n\n\`\`\`\n${truncatedOutput}\n\`\`\`\n\n`;
    }
    
    // Add enhanced environment and context information
    body += this._generateContextualInfo(contextData);
    
    return body.trim();
  }

  // Truncate console output to prevent hitting GitHub limits
  _truncateConsoleOutput(consoleOutput) {
    // GitHub issue body limit is ~65,536 characters
    // We'll use half that for console output to leave room for other content
    const maxLength = 32768;
    
    if (consoleOutput.length <= maxLength) {
      return consoleOutput;
    }
    
    const truncated = consoleOutput.substring(0, maxLength);
    return `${truncated}\n\n... (output truncated to ${maxLength} characters)`;
  }

  // Generate comprehensive context information including environment and user context
  _generateContextualInfo(contextData = {}) {
    // Capture basic environment info
    const env = {
      userAgent: navigator.userAgent,
      url: window.location.href,
      timestamp: new Date().toISOString(),
      viewport: {
        width: window.innerWidth,
        height: window.innerHeight
      },
      screen: {
        width: window.screen.width,
        height: window.screen.height
      },
      language: navigator.language,
      timezone: Intl.DateTimeFormat().resolvedOptions().timeZone
    };

    // Capture SGEX-specific context
    const sgexContext = this._extractSGEXContext(contextData);

    // Combine all context information
    const fullContext = {
      environment: env,
      sgexContext: sgexContext
    };
    
    return `## Environment & Context\n\n\`\`\`json\n${JSON.stringify(fullContext, null, 2)}\n\`\`\``;
  }

  // Extract SGEX-specific contextual information
  _extractSGEXContext(contextData = {}) {
    const context = {
      page: {
        id: contextData.pageId || this._detectCurrentPage(),
        url: window.location.href,
        pathname: window.location.pathname
      },
      authentication: {
        isAuthenticated: this._isUserAuthenticated(),
        authMode: this._getAuthenticationMode()
      }
    };

    // Add repository context if available
    if (contextData.repository) {
      context.repository = {
        name: contextData.repository.name || contextData.repository,
        owner: contextData.repository.owner || contextData.repository.split('/')[0],
        branch: contextData.branch || 'unknown'
      };
    }

    // Add DAK context if available
    if (contextData.selectedDak) {
      context.dak = {
        name: contextData.selectedDak.name,
        description: contextData.selectedDak.description,
        compliance: contextData.selectedDak.compliance
      };
    }

    // Add component context if available
    if (contextData.component) {
      context.component = {
        type: contextData.component,
        isEditing: contextData.isEditing || false
      };
    }

    // Add user profile context if available
    if (contextData.profile) {
      context.profile = {
        login: contextData.profile.login,
        type: contextData.profile.type
      };
    }

    // Add any other relevant context
    if (contextData.hasQuestionnaires !== undefined) {
      context.features = context.features || {};
      context.features.hasQuestionnaires = contextData.hasQuestionnaires;
    }

    if (contextData.selectedReferencesCount !== undefined) {
      context.features = context.features || {};
      context.features.selectedReferencesCount = contextData.selectedReferencesCount;
    }

    return context;
  }

  // Detect current page from URL if pageId not provided
  _detectCurrentPage() {
    const path = window.location.pathname;
    const pathSegments = path.split('/').filter(Boolean);
    
    if (pathSegments.length > 0) {
      return pathSegments[pathSegments.length - 1] || 'unknown';
    }
    
    return 'root';
  }

  // Check if user is authenticated (avoiding circular import)
  _isUserAuthenticated() {
    try {
      // Check for common authentication indicators
      const hasToken = localStorage.getItem('github_token') || 
                      sessionStorage.getItem('github_token') ||
                      window.githubToken;
      return !!hasToken;
    } catch (error) {
      return false;
    }
  }

  // Determine authentication mode
  _getAuthenticationMode() {
    if (this._isUserAuthenticated()) {
      return 'authenticated';
    } else if (window.location.hostname === 'localhost' || window.location.hostname.includes('127.0.0.1')) {
      return 'local_development';
    } else {
      return 'demo_mode';
    }
  }

  // Take a screenshot of the current page
  async takeScreenshot() {
    try {
      // Check if the browser supports the Screen Capture API
      if ('getDisplayMedia' in navigator.mediaDevices) {
        return await this._takeScreenshotWithScreenCapture();
      } else if ('html2canvas' in window) {
        // Fallback to html2canvas if available
        return await this._takeScreenshotWithHtml2Canvas();
      } else {
        // If no screenshot capabilities available, return null
        console.warn('Screenshot functionality not available in this browser');
        return null;
      }
    } catch (error) {
      console.warn('Failed to take screenshot:', error);
      return null;
    }
  }

  // Take screenshot using Screen Capture API (requires user permission)
  async _takeScreenshotWithScreenCapture() {
    try {
      const stream = await navigator.mediaDevices.getDisplayMedia({
        video: { mediaSource: 'screen' }
      });
      
      const video = document.createElement('video');
      video.srcObject = stream;
      video.play();
      
      return new Promise((resolve, reject) => {
        video.onloadedmetadata = () => {
          const canvas = document.createElement('canvas');
          canvas.width = video.videoWidth;
          canvas.height = video.videoHeight;
          
          const ctx = canvas.getContext('2d');
          ctx.drawImage(video, 0, 0);
          
          // Stop the stream
          stream.getTracks().forEach(track => track.stop());
          
          // Convert to blob
          canvas.toBlob(resolve, 'image/png');
        };
        
        video.onerror = reject;
      });
    } catch (error) {
      console.warn('Screen capture failed:', error);
      return null;
    }
  }

  // Fallback screenshot using html2canvas (if loaded)
  async _takeScreenshotWithHtml2Canvas() {
    try {
<<<<<<< HEAD
      if (typeof window.html2canvas !== 'function') {
=======
      await ensureHtml2Canvas();
      if (typeof html2canvas !== 'function') {
>>>>>>> a99cc076
        console.warn('html2canvas not available');
        return null;
      }
      
      const canvas = await window.html2canvas(document.body, {
        height: window.innerHeight,
        width: window.innerWidth,
        scrollX: 0,
        scrollY: 0
      });
      
      return new Promise(resolve => {
        canvas.toBlob(resolve, 'image/png');
      });
    } catch (error) {
      console.warn('html2canvas screenshot failed:', error);
      return null;
    }
  }

  // Capture console output
  captureConsoleOutput() {
    const logs = [];
    const originalMethods = {};
    
    // Store original console methods
    ['log', 'warn', 'error', 'info', 'debug'].forEach(method => {
      originalMethods[method] = console[method];
    });
    
    // Override console methods to capture output
    ['log', 'warn', 'error', 'info', 'debug'].forEach(method => {
      console[method] = (...args) => {
        // Call original method
        originalMethods[method].apply(console, args);
        
        // Capture the output
        const timestamp = new Date().toISOString();
        const message = args.map(arg => 
          typeof arg === 'object' ? JSON.stringify(arg) : String(arg)
        ).join(' ');
        
        logs.push(`[${timestamp}] ${method.toUpperCase()}: ${message}`);
      };
    });
    
    // Return a function to stop capturing and get logs
    return {
      stop: () => {
        // Restore original console methods
        Object.keys(originalMethods).forEach(method => {
          console[method] = originalMethods[method];
        });
        return logs.join('\n');
      },
      getLogs: () => logs.join('\n')
    };
  }

  // Submit issue via GitHub API
  async submitIssue(owner, repo, template, formData, includeConsole = false, consoleOutput = '', contextData = {}, screenshotBlob = null) {
    try {
      // Generate title
      const titlePrefix = template.title || '';
      const title = titlePrefix + (formData.title || 'Issue submitted via SGEX');
      
      // Generate body
      const body = this.generateIssueBody(template, formData, includeConsole, consoleOutput, contextData, screenshotBlob);
      
      // Submit issue
      const result = await githubService.createIssue(
        owner,
        repo,
        title,
        body,
        template.labels || [],
        [] // assignees
      );
      
      // If issue was created successfully and user is authenticated, track it
      if (result.success && result.issue && githubService.isAuth()) {
        try {
          await issueTrackingService.addTrackedIssue({
            ...result.issue,
            repository: `${owner}/${repo}`
          });
        } catch (trackingError) {
          console.warn('Failed to track created issue:', trackingError);
          // Don't fail the submission if tracking fails
        }
      }
      
      // TODO: If screenshot is provided and issue was created successfully,
      // we would need to upload the screenshot as an attachment
      // This requires additional GitHub API calls for file uploads
      if (screenshotBlob && result.success && result.issue) {
        console.log('Screenshot captured but attachment upload not yet implemented');
        // Future enhancement: Upload screenshot to GitHub issue
      }
      
      return result;
    } catch (error) {
      console.error('Failed to submit issue:', error);
      return {
        success: false,
        error: {
          message: error.message,
          type: 'submission_error'
        }
      };
    }
  }

  // Generate pre-populated GitHub issue URL
  generateIssueUrl(owner, repo, template, formData, includeConsole = false, consoleOutput = '', contextData = {}, screenshotBlob = null) {
    const params = new URLSearchParams();
    
    // Set template
    if (template.filename) {
      params.set('template', template.filename);
    }
    
    // Set labels
    if (template.labels && template.labels.length > 0) {
      params.set('labels', template.labels.join(','));
    }
    
    // Set title
    const titlePrefix = template.title || '';
    const title = titlePrefix + (formData.title || '');
    if (title) {
      params.set('title', title);
    }
    
    // For template-based issues, populate individual fields instead of body
    if (template.filename && template.body) {
      // Add form field values as individual parameters
      for (const field of template.body) {
        if (field.id && formData[field.id]) {
          params.set(field.id, formData[field.id]);
        }
      }
      
      // Add console output as a separate field if included
      if (includeConsole && consoleOutput) {
        const truncatedOutput = this._truncateConsoleOutput(consoleOutput);
        const consoleField = 'console-output';
        params.set(consoleField, `\`\`\`\n${truncatedOutput}\n\`\`\``);
      }
      
      // Add contextual information as a separate field
      const contextInfo = this._generateContextualInfo(contextData);
      params.set('context-info', contextInfo);
      
      // Add note about screenshot if provided
      if (screenshotBlob) {
        params.set('screenshot-note', 'A screenshot was captured and will be manually attached to this issue.');
      }
    } else {
      // Fallback to body parameter for non-template issues
      const body = this.generateIssueBody(template, formData, includeConsole, consoleOutput, contextData, screenshotBlob);
      if (body) {
        // URL encode and truncate if too long
        const maxBodyLength = 2000; // Conservative limit for URL
        const truncatedBody = body.length > maxBodyLength ? 
          body.substring(0, maxBodyLength) + '\n\n... (content truncated, please add remaining details)' : 
          body;
        params.set('body', truncatedBody);
      }
    }
    
    return `https://github.com/${owner}/${repo}/issues/new?${params.toString()}`;
  }

  // Clear template cache
  clearCache() {
    this.templateCache.clear();
  }
}

// Create and export singleton instance
const bugReportService = new BugReportService();
export default bugReportService;<|MERGE_RESOLUTION|>--- conflicted
+++ resolved
@@ -484,17 +484,13 @@
   // Fallback screenshot using html2canvas (if loaded)
   async _takeScreenshotWithHtml2Canvas() {
     try {
-<<<<<<< HEAD
-      if (typeof window.html2canvas !== 'function') {
-=======
       await ensureHtml2Canvas();
       if (typeof html2canvas !== 'function') {
->>>>>>> a99cc076
         console.warn('html2canvas not available');
         return null;
       }
       
-      const canvas = await window.html2canvas(document.body, {
+      const canvas = await html2canvas(document.body, {
         height: window.innerHeight,
         width: window.innerWidth,
         scrollX: 0,
