--- conflicted
+++ resolved
@@ -117,7 +117,6 @@
   
   checkSmartGuidelinesCompatibility: jest.fn(() => Promise.resolve(true)),
   
-<<<<<<< HEAD
   getBpmnFiles: jest.fn((owner, repo, ref = 'main') => {
     // Mock BPMN files that would be found in a real repository
     if (owner === 'WorldHealthOrganization' && repo === 'smart-dak-tb') {
@@ -145,7 +144,27 @@
   }),
   
   getBpmnFilesRecursive: jest.fn(() => Promise.resolve([])),
-=======
+
+  getFileContent: jest.fn((owner, repo, path, ref = 'main') => {
+    // Mock BPMN file content
+    if (path.endsWith('.bpmn')) {
+      return Promise.resolve(`<?xml version="1.0" encoding="UTF-8"?>
+<bpmn:definitions xmlns:bpmn="http://www.omg.org/spec/BPMN/20100524/MODEL" xmlns:bpmndi="http://www.omg.org/spec/BPMN/20100524/DI" xmlns:dc="http://www.omg.org/spec/DD/20100524/DC" xmlns:di="http://www.omg.org/spec/DD/20100524/DI" id="Definitions_1" targetNamespace="http://bpmn.io/schema/bpmn">
+  <bpmn:process id="Process_1" isExecutable="true">
+    <bpmn:startEvent id="StartEvent_1"/>
+  </bpmn:process>
+  <bpmndi:BPMNDiagram id="BPMNDiagram_1">
+    <bpmndi:BPMNPlane id="BPMNPlane_1" bpmnElement="Process_1">
+      <bpmndi:BPMNShape id="_BPMNShape_StartEvent_2" bpmnElement="StartEvent_1">
+        <dc:Bounds x="179" y="79" width="36" height="36"/>
+      </bpmndi:BPMNShape>
+    </bpmndi:BPMNPlane>
+  </bpmndi:BPMNDiagram>
+</bpmn:definitions>`);
+    }
+    return Promise.reject(new Error('File not found'));
+  }),
+
   getUser: jest.fn((username) => {
     if (username === 'test-user') {
       return Promise.resolve({
@@ -174,6 +193,16 @@
     return Promise.reject(new Error('Repository not found'));
   }),
 
+  getBranches: jest.fn((owner, repo) => {
+    if (owner === 'test-user' && repo === 'smart-test-repo') {
+      return Promise.resolve([
+        { name: 'main', commit: { sha: 'abc123' } },
+        { name: 'develop', commit: { sha: 'def456' } }
+      ]);
+    }
+    return Promise.reject(new Error('Repository not found'));
+  }),
+
   getBranch: jest.fn((owner, repo, branch) => {
     if (owner === 'test-user' && repo === 'smart-test-repo' && branch === 'main') {
       return Promise.resolve({
@@ -185,7 +214,6 @@
   }),
 
   checkRepositoryWritePermissions: jest.fn(() => Promise.resolve(false)),
->>>>>>> 38fd1b89
   
   logout: jest.fn(() => {
     mockGitHubService.isAuthenticated = false;
